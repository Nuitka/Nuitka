#     Copyright 2024, Kay Hayen, mailto:kay.hayen@gmail.com find license text at end of file


""" Utils for file and directory operations.

This provides enhanced and more error resilient forms of standard
stuff. It will also frequently add sorting for determinism.

"""

from __future__ import print_function

import errno
import fnmatch
import glob
import os
import pickle
import shutil
import stat
import sys
import tempfile
import time
import unicodedata
from contextlib import contextmanager

from nuitka.__past__ import (  # pylint: disable=redefined-builtin
    FileNotFoundError,
    PermissionError,
    basestring,
    raw_input,
    unicode,
)
from nuitka.PythonVersions import python_version
from nuitka.Tracing import (
    flushStandardOutputs,
    general,
    my_print,
    options_logger,
    printLine,
)

from .Importing import importFromInlineCopy
from .ThreadedExecutor import RLock, getThreadIdent
from .Utils import (
    decoratorRetries,
    isLinux,
    isMacOS,
    isWin32OrPosixWindows,
    isWin32Windows,
    raiseWindowsError,
)

# Locking seems to be only required for Windows mostly, but we can keep
# it for all.
file_lock = RLock()

# Use this in case of dead locks or even to see file operations being done.
_lock_tracing = False


@contextmanager
def withFileLock(reason="unknown"):
    """Acquire file handling lock.

    Args:
        reason: What is being done.

    Notes: This is most relevant for Windows, but prevents concurrent access
    from threads generally, which could lead to observing half ready things.
    """

    if _lock_tracing:
        my_print(getThreadIdent(), "Want file lock for %s" % reason)
    file_lock.acquire()
    if _lock_tracing:
        my_print(getThreadIdent(), "Acquired file lock for %s" % reason)
    yield
    if _lock_tracing:
        my_print(getThreadIdent(), "Released file lock for %s" % reason)
    file_lock.release()


def areSamePaths(path1, path2):
    """Decide if two paths the same.

    Args:
        path1: First path
        path2: Second path

    Returns:
        Boolean value indicating if the two paths point to the
        same path.

    Notes:

        Case differences ignored on platforms where that is the
        norm, and with it normalized, and turned absolute paths, and
        even short paths, it then becomes a mere string compare after that.
    """

    if path1 == path2:
        return True

    path1 = os.path.abspath(os.path.normpath(path1))
    path2 = os.path.abspath(os.path.normpath(path2))

    if os.path.exists(path1) and os.path.exists(path2):
        path1 = getExternalUsePath(path1)
        path2 = getExternalUsePath(path2)

    path1 = os.path.normcase(path1)
    path2 = os.path.normcase(path2)

    return path1 == path2


def areInSamePaths(path1, path2):
    """Decide if two paths are in the same directory

    Args:
        path1: First path
        path2: Second path

    Returns:
        Boolean value indicating if the two paths point into the
        same directory."""
    return areSamePaths(os.path.dirname(path1), os.path.dirname(path2))


def haveSameFileContents(path1, path2):
    # Local import, to avoid this for normal use cases.
    import filecmp

    return filecmp.cmp(path1, path2)


def getFileSize(path):
    return os.path.getsize(path)


def relpath(path, start="."):
    """Make it a relative path, if possible.

    Args:
        path: path to work on
        start: where to start from, defaults to current directory

    Returns:
        Changed path, pointing to the same path relative to current
        directory if possible.

    Notes:
        On Windows, a relative path is not possible across device
        names, therefore it may have to return the absolute path
        instead.
    """
    if start == ".":
        start = os.curdir

    try:
        return os.path.relpath(path, start)
    except ValueError:
        # On Windows, paths on different devices prevent it to work. Use that
        # full path then.
        if isWin32OrPosixWindows():
            return os.path.abspath(path)
        raise


def isRelativePath(path):
    if os.path.isabs(path):
        return False
    if path.startswith((".." + os.path.sep, "../")):
        return False

    return True


def makePath(path):
    """Create a directory if it doesn't exist.

    Args:
        path: path to create as a directory

    Notes:
        This also is thread safe on Windows, i.e. no race is
        possible.

    """

    with withFileLock("creating directory %s" % path):
        if not os.path.isdir(path):
            try:
                os.makedirs(path)
            except OSError:
                if not os.path.exists(path):
                    raise


def makeContainingPath(filename):
    target_dir = os.path.dirname(filename)

    if not os.path.isdir(target_dir):
        makePath(target_dir)


def isPathExecutable(path):
    """Is the given path executable."""
    return os.path.isfile(path) and os.access(path, os.X_OK)


# Make sure we don't repeat this too much.
_real_path_windows_cache = {}
_powershell_path = None


def _getRealPathWindows(path):
    # Slow on Python2, because we are using an external process.
    # Singleton, pylint: disable=global-statement
    global _powershell_path
    if _powershell_path is None:
        from .Execution import getExecutablePath

        _powershell_path = getExecutablePath("powershell")

        # Try to find it only once, otherwise ignore its absence, symlinks are not
        # that important.
        if _powershell_path is None:
            _powershell_path = False

    if path not in _real_path_windows_cache:
        if _powershell_path:
            from .Execution import check_output

            result = check_output(
                [
                    _powershell_path,
                    "-NoProfile",
                    'Get-Item "%s" | Select-Object -ExpandProperty Target' % path,
                ],
                shell=False,
            )

            if str is not bytes:
                result = result.decode("utf8")

            if result.startswith("UNC\\"):
                # Avoid network mounts being converted to UNC shared paths by newer
                # Python versions, many tools won't work with those.
                _real_path_windows_cache[path] = path
            else:
                _real_path_windows_cache[path] = os.path.join(
                    os.path.dirname(path), result.rstrip("\r\n")
                )
        else:
            _real_path_windows_cache[path] = path

    return _real_path_windows_cache[path]


def getDirectoryRealPath(path):
    """Get os.path.realpath with Python2 and Windows symlink workaround applied.

    Args:
        path: path to get realpath of

    Returns:
        path with symlinks resolved

    Notes:
        Workaround for Windows symlink is applied. This function is not recursive
        at all with older Python, i.e. only the last part, the directory itself
        is being resolved there.

    """
    path = os.path.realpath(path)

    # Attempt to resolve Windows symlinks older Python
    if os.name == "nt":
        if os.path.islink(path) or (not os.path.isdir(path) and os.path.exists(path)):
            path = _getRealPathWindows(path)

    return path


def _restoreWindowsPath(orig_path, path):
    if path.startswith("\\\\"):
        drive, _remaining_path = os.path.splitdrive(orig_path)

        if drive and not drive.startswith("\\\\"):
            drive_real_path = os.path.realpath(drive + "\\")
            assert path.startswith(drive_real_path)

            path = drive + "\\" + path[len(drive_real_path) :]
    else:
        path = path.strip(os.path.sep)

        if os.path.sep in path:
            dirname = os.path.dirname(path)
            filename = os.path.basename(path)

            if dirname:
                dirname = getDirectoryRealPath(dirname)

                # Drive letters do not get slashes from "os.path.join", so
                # we inject this here and normalize the path afterwards to
                # remove any duplication added.
                if os.path.sep not in dirname:
                    dirname = dirname + os.path.sep

                path = os.path.normpath(os.path.join(dirname, filename))

    return path


def getFilenameRealPath(path):
    """Get os.path.realpath with Python2 and Windows symlink workaround applied.

    Args:
        path: path to get realpath of

    Returns:
        path with symlinks resolved

    Notes:
        Workaround for Windows symlinks are applied, this works recursive and
        assumes that the path given itself is a file and not a directory, and
        doesn't handle file symlinks at the end on older Python currently, but
        we shouldn't deal with those.
    """
    orig_path = path
    path = os.path.realpath(path)

    # Avoid network mounts being converted to UNC shared paths by newer
    # Python versions, many tools won't work with those.
    if os.name == "nt":
        path = _restoreWindowsPath(orig_path=orig_path, path=path)

    return path


def listDir(path):
    """Give a sorted listing of a path.

    Args:
        path: directory to create a listing from

    Returns:
        Sorted list of tuples of full filename, and basename of
        files in that directory.

    Notes:
        Typically the full name and the basename are both needed
        so this function simply does both, for ease of use on the
        calling side.

        This should be used, because it makes sure to resolve the
        symlinks to directories on Windows, that a naive "os.listdir"
        won't do by default.
    """
    real_path = getDirectoryRealPath(path)

    # The "os.listdir" output needs to be unicode paths, or else it can be unusable
    # for Python2 on Windows at least. We try to go back on the result.
    if str is bytes and type(real_path) is str:
        real_path = unicode(real_path)

    def _tryDecodeToStr(value):
        if str is bytes:
            if type(value) is unicode:
                # File system paths, that should be usable for names of modules,
                # as Python2 code objects will e.g. hate unicode values.

                # spell-checker: ignore getfilesystemencoding
                try:
                    return value.decode(sys.getfilesystemencoding())
                except UnicodeDecodeError:
                    return value
        else:
            return value

    return sorted(
        (_tryDecodeToStr(os.path.join(path, filename)), _tryDecodeToStr(filename))
        for filename in os.listdir(real_path)
    )


def getFileList(
    path,
    ignore_dirs=(),
    ignore_filenames=(),
    ignore_suffixes=(),
    only_suffixes=(),
    normalize=True,
):
    """Get all files below a given path.

    Args:
        path: directory to create a recursive listing from
        ignore_dirs: Don't descend into these directory, ignore them
        ignore_filenames: Ignore files named exactly like this
        ignore_suffixes: Don't return files with these suffixes
        only_suffixes: If not empty, limit returned files to these suffixes

    Returns:
        Sorted list of all filenames below that directory,
        include the path given.

    Notes:
        This function descends into directories, but does
        not follow symlinks.
    """
    # We work with a lot of details here
    result = []

    # Normalize "ignore_dirs" for better matching.
    ignore_dirs = [os.path.normcase(ignore_dir) for ignore_dir in ignore_dirs]
    ignore_filenames = [
        os.path.normcase(ignore_filename) for ignore_filename in ignore_filenames
    ]

    for root, dirnames, filenames in os.walk(path):
        dirnames.sort()
        filenames.sort()

        # Normalize dirnames for better matching.
        dirnames_normalized = [os.path.normcase(dirname) for dirname in dirnames]
        for ignore_dir in ignore_dirs:
            if ignore_dir in dirnames_normalized:
                dirnames.remove(ignore_dir)

        # Compare to normalized filenames for better matching.
        filenames = [
            filename
            for filename in filenames
            if os.path.normcase(filename) not in ignore_filenames
        ]

        for filename in filenames:
            if os.path.normcase(filename).endswith(ignore_suffixes):
                continue

            if only_suffixes and not os.path.normcase(filename).endswith(only_suffixes):
                continue

            fullname = os.path.join(root, filename)

            if normalize:
                fullname = os.path.normpath(fullname)

            result.append(fullname)

    return result


def getSubDirectories(path, ignore_dirs=()):
    """Get all directories below a given path.

    Args:
        path: directory to create a recursive listing from
        ignore_dirs: directories named that like will be ignored

    Returns:
        Sorted list of all directories below that directory,
        relative to it.

    Notes:
        This function descends into directories, but does
        not follow symlinks.
    """

    result = []

    ignore_dirs = [os.path.normcase(ignore_dir) for ignore_dir in ignore_dirs]

    for root, dirnames, _filenames in os.walk(path):
        # Normalize dirnames for better matching.
        dirnames_normalized = [os.path.normcase(dirname) for dirname in dirnames]
        for ignore_dir in ignore_dirs:
            if ignore_dir in dirnames_normalized:
                dirnames.remove(ignore_dir)

        dirnames.sort()

        for dirname in dirnames:
            result.append(os.path.join(root, dirname))

    result.sort()
    return result


def getDllBasename(path):
    compare_path = os.path.normcase(path)

    for suffix in (".dll", ".so", ".dylib"):
        if compare_path.endswith(suffix):
            return path[: -len(suffix)]

    # Linux is not case sensitive, but lets still do it properly, sometimes, it
    # is done macOS too. So we split on the normcase, but only to find out what
    # is going on there.
    if ".so." in compare_path:
        return path[: len(compare_path.split(".so.")[0])]

    return None


def listDllFilesFromDirectory(path, prefix=None, suffixes=None):
    """Give a sorted listing of DLLs filenames in a path.

    Args:
        path: directory to create a DLL listing from
        prefix: shell pattern to match filename start against, can be None
        suffixes: shell patch to match filename end against, defaults to all platform ones

    Returns:
        Sorted list of tuples of full filename, and basename of
        DLLs in that directory.

    Notes:
        Typically the full name and the basename are both needed
        so this function simply does both, for ease of use on the
        calling side.
    """

    # Accept None value as well.
    prefix = prefix or ""

    suffixes = suffixes or ("dll", "so.*", "so", "dylib")

    pattern_list = [prefix + "*." + suffix for suffix in suffixes]

    for fullpath, filename in listDir(path):
        for pattern in pattern_list:
            if fnmatch.fnmatch(filename, pattern):
                yield fullpath, filename
                break


def listExeFilesFromDirectory(path, prefix=None, suffixes=None):
    """Give a sorted listing of EXE filenames in a path.

    Args:
        path: directory to create a DLL listing from
        prefix: shell pattern to match filename start against, can be None
        suffixes: shell patch to match filename end against, can be None

    Returns:
        Sorted list of tuples of full filename, and basename of
        DLLs in that directory.

    Notes:
        Typically the full name and the basename are both needed
        so this function simply does both, for ease of use on the
        calling side.
    """

    # Accept None value as well.
    prefix = prefix or ""

    # On Windows, we check exe suffixes, on other platforms we shell all filenames,
    # matching the prefix, but they have to the executable bit set.
    if not suffixes and isWin32OrPosixWindows():
        suffixes = "exe", "bin"

    if suffixes:
        pattern_list = [prefix + "*." + suffix for suffix in suffixes]
    else:
        pattern_list = [prefix + "*"]

    for fullpath, filename in listDir(path):
        for pattern in pattern_list:
            if fnmatch.fnmatch(filename, pattern):
                if not isWin32OrPosixWindows() and not os.access(fullpath, os.X_OK):
                    continue

                yield fullpath, filename
                break


def getSubDirectoriesWithDlls(path):
    """Get all directories below a given path.

    Args:
        path: directory to create a recursive listing from

    Returns:
        Sorted tuple of all directories below that directory,
        relative to it, that contain DLL files.

    Notes:
        This function descends into directories, but does
        not follow symlinks.
    """

    result = set()

    for dll_sub_directory in _getSubDirectoriesWithDlls(path):
        result.add(dll_sub_directory)

    return tuple(sorted(result))


def _getSubDirectoriesWithDlls(path):
    for sub_directory in getSubDirectories(path=path, ignore_dirs=("__pycache__",)):
        if any(listDllFilesFromDirectory(sub_directory)) or _isMacOSFramework(
            sub_directory
        ):
            yield sub_directory

            candidate = os.path.dirname(sub_directory)

            # Should be string identical, no normalization in is done in "getSubDirectories"
            while candidate != path:
                yield candidate
                candidate = os.path.dirname(candidate)


def _isMacOSFramework(path):
    """Decide if a folder is a framework folder."""
    return isMacOS() and os.path.isdir(path) and path.endswith(".framework")


def isLink(path):
    result = os.path.islink(path)

    # Special handling for Junctions.
    if not result and isWin32Windows():
        import ctypes.wintypes

        GetFileAttributesW = ctypes.windll.kernel32.GetFileAttributesW
        GetFileAttributesW.restype = ctypes.wintypes.DWORD
        GetFileAttributesW.argtypes = (ctypes.wintypes.LPCWSTR,)

        INVALID_FILE_ATTRIBUTES = 0xFFFFFFFF
        FILE_ATTRIBUTE_REPARSE_POINT = 0x00400

        result = GetFileAttributesW(path)

        if result != INVALID_FILE_ATTRIBUTES:
            result = bool(result & FILE_ATTRIBUTE_REPARSE_POINT)

    return result


def deleteFile(path, must_exist):
    """Delete a file, potentially making sure it exists.

    Args:
        path: file to delete

    Notes:
        This also is thread safe on Windows, i.e. no race is
        possible.
    """
    with withFileLock("deleting file %s" % path):
        if isLink(path) or os.path.isfile(path):
            try:
                os.unlink(path)
            except OSError:
                if must_exist:
                    raise
        elif must_exist:
            raise OSError("Does not exist", path)


def searchPrefixPath(path, element):
    """Search element and return prefix in path, if any."""

    while path:
        if os.path.normcase(os.path.basename(path)) == os.path.normcase(element):
            return path

        new_path = os.path.dirname(path)
        if new_path == path:
            break
        path = new_path

    return None


def getFilenameExtension(path):
    """Get the filename extension (dot included)

    Note: The extension is case normalized, i.e. it may actually be ".TXT"
    rather than ".txt", use "changeFilenameExtension" if you want to replace
    it with something else.

    Note: For checks on extension, use hasFilenameExtension instead.
    """
    return os.path.splitext(os.path.normcase(path))[1]


def changeFilenameExtension(path, extension):
    """Change the filename extension."""
    return os.path.splitext(path)[0] + extension


def hasFilenameExtension(path, extensions):
    """Has a filename one of the given extensions.

    Note: The extensions should be normalized, i.e. lower case and will match other
    cases where the file system does that on a platform. Also they include a dot,
    e.g. ".qml" is a good value.
    """

    extension = getFilenameExtension(path)

    if isinstance(extensions, basestring):
        return extension == extensions
    else:
        return extension in extensions


def addFilenameExtension(path, extension):
    if not hasFilenameExtension(path, extension):
        path += extension

    return path


def removeDirectory(path, logger, ignore_errors, extra_recommendation):
    """Remove a directory recursively.

    On Windows, it happens that operations fail, and succeed when retried,
    so added a retry and small delay, then another retry. Should make it
    much more stable during tests.

    All kinds of programs that scan files might cause this, but they do
    it hopefully only briefly.
    """

    with withFileLock("removing directory %s" % path):
        if os.path.exists(path):

            @decoratorRetries(
                logger=logger,
                purpose="delete '%s'" % path,
                consequence="the path is not fully removed",
                extra_recommendation=extra_recommendation,
            )
            def _removeDirectory():
                def onError(func, path, exc_info):
                    # Record what happened what happened, pylint: disable=unused-argument
                    last_error.append((func, path))

                previous_error = []

                # Try deleting while ignoring errors first.
                while True:
                    last_error = []
                    shutil.rmtree(path, ignore_errors=False, onerror=onError)

                    # onError as a side effect, modifies last_error
                    if previous_error == last_error:
                        break

                    previous_error = list(last_error)
                    time.sleep(0.2)

                # If it still exists, try one more time, this time not ignoring errors.
                if os.path.exists(path):
                    try:
                        shutil.rmtree(path, ignore_errors=ignore_errors)
                    except OSError:
                        if not ignore_errors:
                            raise

            _removeDirectory()


def resetDirectory(path, logger, ignore_errors, extra_recommendation):
    removeDirectory(
        path=path,
        logger=logger,
        ignore_errors=ignore_errors,
        extra_recommendation=extra_recommendation,
    )
    makePath(path)


@contextmanager
def withTemporaryFile(suffix="", mode="w", delete=True, temp_path=None):
    with tempfile.NamedTemporaryFile(
        suffix=suffix, mode=mode, delete=delete, dir=temp_path
    ) as temp_file:
        yield temp_file


def getFileContentByLine(filename, mode="r", encoding=None):
    # We read the whole, to keep lock times minimal. We only deal with small
    # files like this normally.
    return getFileContents(filename, mode, encoding=encoding).splitlines()


def getFileContents(filename, mode="r", encoding=None):
    """Get the contents of a file.

    Args:
        filename: str with the file to be read
        mode: "r" for str, "rb" for bytes result
        encoding: optional encoding to used when reading the file, e.g. "utf8"

    Returns:
        str or bytes - depending on mode.

    """

    with withFileLock("reading file %s" % filename):
        with openTextFile(filename, mode, encoding=encoding) as f:
            return f.read()


def getFileFirstLine(filename, mode="r", encoding=None):
    """Get the contents of a file.

    Args:
        filename: str with the file to be read
        mode: "r" for str, "rb" for bytes result
        encoding: optional encoding to used when reading the file, e.g. "utf8"

    Returns:
        str or bytes - depending on mode.

    """

    with withFileLock("reading file %s" % filename):
        with openTextFile(filename, mode, encoding=encoding) as f:
            return f.readline()


def openTextFile(filename, mode, encoding=None):
    if encoding is not None:
        import codecs

        return codecs.open(filename, mode, encoding=encoding)
    else:
        # Avoid deprecation warning, is now the default.
        if python_version >= 0x370:
            mode = mode.replace("U", "")

        # Encoding was checked to be not needed.
        return open(filename, mode)  # pylint: disable=unspecified-encoding


def putTextFileContents(filename, contents, encoding=None):
    """Write a text file from given contents.

    Args:
        filename: str with the file to be created
        contents: str or iterable of strings with what should be written into the file
        encoding: optional encoding to used when writing the file

    Returns:
        None
    """

    def _writeContents(output_file):
        if isinstance(contents, basestring):
            print(contents, file=output_file, end="")
        else:
            for line in contents:
                print(line, file=output_file)

    with withFileLock("writing file %s" % filename):
        with openTextFile(filename, "w", encoding=encoding) as output_file:
            _writeContents(output_file)


def putBinaryFileContents(filename, contents):
    """Write a binary file from given contents.

    Args:
        filename: str with the file to be created
        contents: bytes that should be written into the file

    Returns:
        None
    """

    with withFileLock("writing file %s" % filename):
        with openTextFile(filename, "wb") as output_file:
            output_file.write(contents)


def changeTextFileContents(filename, contents, encoding=None, compare_only=False):
    """Write a text file from given contents.

    Args:
        filename: str with the file to be created or updated
        contents: str
        encoding: optional encoding to used when writing the file

    Returns:
        change indication for existing file if any
    """

    if (
        not os.path.isfile(filename)
        or getFileContents(filename, encoding=encoding) != contents
    ):
        if not compare_only:
            putTextFileContents(filename, contents)

        return True
    else:
        return False


@contextmanager
def withPreserveFileMode(filenames):
    if isinstance(filenames, basestring):
        filenames = [filenames]

    old_modes = {}
    for filename in filenames:
        old_modes[filename] = os.stat(filename).st_mode

    yield

    for filename in filenames:
        os.chmod(filename, old_modes[filename])


@contextmanager
def withMadeWritableFileMode(filenames):
    if isinstance(filenames, basestring):
        filenames = [filenames]

    with withPreserveFileMode(filenames):
        for filename in filenames:
            os.chmod(filename, int("644", 8))

        yield


def removeFileExecutablePermission(filename):
    old_stat = os.stat(filename)

    mode = old_stat.st_mode
    mode &= ~(stat.S_IXUSR | stat.S_IXGRP | stat.S_IXOTH)

    if mode != old_stat.st_mode:
        os.chmod(filename, mode)


def addFileExecutablePermission(filename):
    old_stat = os.stat(filename)

    mode = old_stat.st_mode
    mode |= stat.S_IXUSR | stat.S_IXGRP | stat.S_IXOTH

    if mode != old_stat.st_mode:
        os.chmod(filename, mode)


def renameFile(source_filename, dest_filename):
    # There is no way to safely update a file on Windows, but lets
    # try on Linux at least.
    old_stat = os.stat(source_filename)

    try:
        os.rename(source_filename, dest_filename)
    except OSError:
        copyFile(source_filename, dest_filename)
        os.unlink(source_filename)

    os.chmod(dest_filename, old_stat.st_mode)


def copyTree(source_path, dest_path):
    """Copy whole directory tree, preserving attributes.

    Args:
        source_path: where to copy from
        dest_path: where to copy to, may already exist

    Notes:
        This must be used over `shutil.copytree` which has troubles
        with existing directories on some Python versions.
    """
    if python_version >= 0x380:
        # Python 3.8+ has dirs_exist_ok
        return shutil.copytree(source_path, dest_path, dirs_exist_ok=True)
    else:

        from distutils.dir_util import (  # Older Python only, pylint: disable=I0021,import-error
            copy_tree,
        )

        return copy_tree(source_path, dest_path)


def copyFileWithPermissions(source_path, dest_path, dist_dir):
    """Improved version of shutil.copy2 for putting things to dist folder

    File systems might not allow to transfer extended attributes, which we then ignore
    and only copy permissions.
    """

    if os.path.islink(source_path) and not isWin32Windows():
        link_source_abs = os.path.abspath(source_path)
        link_target_abs = os.path.abspath(
            os.path.join(os.path.dirname(source_path), os.readlink(source_path))
        )

        link_target_rel = relpath(link_target_abs, os.path.dirname(link_source_abs))

        if isFilenameBelowPath(
            path=dist_dir,
            filename=os.path.join(os.path.dirname(dest_path), link_target_rel),
        ):
            os.symlink(link_target_rel, dest_path)
            return

    try:
        shutil.copy2(
            source_path,
            dest_path,
        )
    except PermissionError as e:
        if e.errno != errno.EACCES:
            raise

        source_mode = os.stat(source_path).st_mode
        shutil.copy(source_path, dest_path)
        os.chmod(dest_path, source_mode)


def queryUser(question, choices, default, default_non_interactive):
    assert default in choices, (default, choices)
    assert default_non_interactive in choices, (default, choices)

    prompt = "%s? %s : " % (
        question,
        "/".join(
            "[%s]" % choice.title() if choice == default else choice.title()
            for choice in choices
        ),
    )

    # Integrates with progress bar by closing it.
    printLine(prompt, end="")
    flushStandardOutputs()

    try:
        reply = raw_input() or default
    except EOFError:
        reply = default_non_interactive

    if reply == "y":
        reply = "yes"

    return reply.lower()


def copyFile(source_path, dest_path):
    """Improved version of shutil.copy

    This handles errors with a chance to correct them, e.g. on Windows, files might be
    locked by running program or virus checkers.
    """

    while 1:
        try:
            shutil.copyfile(source_path, dest_path)
        except PermissionError as e:
            if e.errno != errno.EACCES:
                raise

            general.warning("Problem copying file %s:" % e)

            if (
                queryUser(
                    "Retry?",
                    choices=("yes", "no"),
                    default="yes",
                    default_non_interactive="no",
                )
                == "yes"
            ):
                continue

            raise

        break


def getWindowsDrive(path):
    """Windows drive for a given path."""

    drive, _ = os.path.splitdrive(os.path.abspath(path))
    return os.path.normcase(drive)


def isFilenameBelowPath(path, filename, consider_short=True):
    """Is a filename inside of a given directory path

    Args:
        path: location to be below
        filename: candidate being checked
    """
    if type(path) in (tuple, list):
        for p in path:
            if isFilenameBelowPath(
                path=p, filename=filename, consider_short=consider_short
            ):
                return True

        return False

    path = os.path.abspath(path)
    filename = os.path.abspath(filename)

    if isWin32Windows():
        if getWindowsDrive(path) != getWindowsDrive(filename):
            return False

    result = os.path.relpath(filename, path).split(os.path.sep)[0] != ".."

    if not result and consider_short:
        if os.path.exists(filename) and os.path.exists(path):
            filename = getExternalUsePath(filename)
            path = getExternalUsePath(path)

            if isWin32Windows():
                if getWindowsDrive(path) != getWindowsDrive(filename):
                    return False

            result = os.path.relpath(filename, path).split(os.path.sep)[0] != ".."

    return result


def isFilenameSameAsOrBelowPath(path, filename):
    """Is a filename inside of a given directory path or the same path as that directory."""
    return isFilenameBelowPath(path, filename) or areSamePaths(path, filename)


def getWindowsShortPathName(filename):
    """Gets the short path name of a given long path.

    Args:
        filename - long Windows filename
    Returns:
        Path that is a short filename pointing at the same file.
    Notes:
        Originally from http://stackoverflow.com/a/23598461/200291
    """
    import ctypes.wintypes

    GetShortPathNameW = ctypes.windll.kernel32.GetShortPathNameW
    GetShortPathNameW.argtypes = (
        ctypes.wintypes.LPCWSTR,
        ctypes.wintypes.LPWSTR,
        ctypes.wintypes.DWORD,
    )
    GetShortPathNameW.restype = ctypes.wintypes.DWORD

    output_buf_size = 0
    while True:
        output_buf = ctypes.create_unicode_buffer(output_buf_size)
        needed = GetShortPathNameW(
            os.path.abspath(filename), output_buf, output_buf_size
        )

        if needed == 0:
            # Windows only code, pylint: disable=I0021,undefined-variable

            # Permission denied.
            if ctypes.GetLastError() == 5:
                return filename

            raiseWindowsError("getWindowsShortPathName for %s" % filename)
        if output_buf_size >= needed:
            # Short paths should be ASCII. Don't return unicode without a need,
            # as e.g. Scons hates that in environment variables.
            if str is bytes:
                return output_buf.value.encode("utf8")
            else:
                return output_buf.value
        else:
            output_buf_size = needed


def getWindowsLongPathName(filename):
    """Gets the long path name of a given long path.

    Args:
        filename - short Windows filename
    Returns:
        Path that is a long filename pointing at the same file.
    """
    import ctypes.wintypes

    GetLongPathNameW = ctypes.windll.kernel32.GetLongPathNameW
    GetLongPathNameW.argtypes = (
        ctypes.wintypes.LPCWSTR,
        ctypes.wintypes.LPWSTR,
        ctypes.wintypes.DWORD,
    )
    GetLongPathNameW.restype = ctypes.wintypes.DWORD

    output_buf_size = 0
    while True:
        output_buf = ctypes.create_unicode_buffer(output_buf_size)
        needed = GetLongPathNameW(
            os.path.abspath(filename), output_buf, output_buf_size
        )

        if needed == 0:
            # Windows only code, pylint: disable=I0021,undefined-variable

            # Permission denied.
            if ctypes.GetLastError() == 5:
                return filename

            raiseWindowsError("getWindowsLongPathName for %s" % filename)
        if output_buf_size >= needed:
            return output_buf.value
        else:
            output_buf_size = needed


_external_use_path_cache = {}


def getExternalUsePath(filename, only_dirname=False):
    """Gets the externally usable absolute path for a given relative path.

    Args:
        filename - filename, potentially relative
    Returns:
        Path that is a absolute and (on Windows) short filename pointing at the same file.
    Notes:
        This is only "os.path.abspath" except on Windows, where is converts
        to a short path too.
    """

    filename = os.path.abspath(filename)

    if os.name == "nt":
        key = filename, only_dirname

        if filename not in _external_use_path_cache:
            filename = getFilenameRealPath(filename)

            if only_dirname:
                dirname = getWindowsShortPathName(os.path.dirname(filename))
                assert os.path.exists(dirname)
                filename = os.path.join(dirname, os.path.basename(filename))
            else:
                filename = getWindowsShortPathName(filename)

            _external_use_path_cache[key] = filename

            # Looking up again should give same result immediately.
            key = filename, only_dirname
            _external_use_path_cache[key] = filename

        return _external_use_path_cache[key]
    else:
        return filename


_report_path_cache = {}


def getReportPath(filename, prefixes=()):
    """Convert filename into a path suitable for reporting, avoiding home directory paths."""
    key = filename, tuple(prefixes)

    if key not in _report_path_cache:
        _report_path_cache[key] = _getReportPath(filename, prefixes)

    return _report_path_cache[key]


def _getReportPath(filename, prefixes):
    if os.path.isabs(os.path.expanduser(filename)):
        prefixes = list(prefixes)
        prefixes.append(
            ("~", os.path.expanduser("~")),
        )

        abs_filename = os.path.abspath(os.path.expanduser(filename))

        for prefix_name, prefix_path in prefixes:
            if isFilenameBelowPath(
                path=prefix_path, filename=abs_filename, consider_short=False
            ):
                return os.path.normpath(
                    os.path.join(
                        prefix_name, relpath(path=abs_filename, start=prefix_path)
                    )
                )

            if isFilenameBelowPath(
                path=prefix_path, filename=abs_filename, consider_short=True
            ):
                return os.path.normpath(
                    os.path.join(
                        prefix_name,
                        relpath(
                            path=abs_filename, start=getExternalUsePath(prefix_path)
                        ),
                    )
                )

    if isWin32Windows():
        try:
            old_filename = filename

            filename = getWindowsLongPathName(filename)
        except FileNotFoundError:
            dirname = os.path.dirname(filename)

            if dirname:
                try:
                    dirname = getWindowsLongPathName(dirname)
                except FileNotFoundError:
                    pass
                else:
                    filename = os.path.join(dirname, os.path.basename(filename))
        else:
            if old_filename != filename:
                return _getReportPath(filename, prefixes)

    return filename


def getLinkTarget(filename):
    """Return the path a link is pointing too, if any.

    Args:
        filename - check this path, need not be a filename

    Returns:
        (bool, link_target) - first value indicates if it is a link, second the link target

    Notes:
        This follows symlinks to the very end.
    """
    is_link = False
    while os.path.exists(filename) and os.path.islink(filename):
        link_target = os.readlink(filename)

        filename = os.path.join(os.path.dirname(filename), link_target)
        is_link = True

    return is_link, filename


# Late import and optional to be there.
atomicwrites = None


def replaceFileAtomic(source_path, dest_path):
    """
    Move ``src`` to ``dst``. If ``dst`` exists, it will be silently
    overwritten.

    Both paths must reside on the same filesystem for the operation to be
    atomic.

    spellchecker: ignore atomicwrites
    """

    if python_version >= 0x300:
        os.replace(source_path, dest_path)
    else:
        global atomicwrites  # singleton, pylint: disable=global-statement

        if atomicwrites is None:
            atomicwrites = importFromInlineCopy("atomicwrites", must_exist=True)

        atomicwrites.replace_atomic(source_path, dest_path)


def resolveShellPatternToFilenames(pattern):
    """Resolve shell pattern to filenames.

    Args:
        pattern - str

    Returns:
        list - filenames that matched.
    """

    if "**" in pattern:
        if python_version >= 0x350:
            result = glob.glob(pattern, recursive=True)
        else:
            glob2 = importFromInlineCopy("glob2", must_exist=False)

            if glob2 is None:
                options_logger.sysexit(
                    "Using pattern with '**' is not supported before Python 3.5 unless glob2 is installed."
                )

            result = glob2.glob(pattern)
    else:
        result = glob.glob(pattern)

    result = [os.path.normpath(filename) for filename in result]
    result.sort()
    return result


@contextmanager
def withDirectoryChange(path, allow_none=False):
    """Change current directory temporarily in a context."""

    # spell-checker: ignore chdir

    if path is not None or not allow_none:
        old_cwd = os.getcwd()
        os.chdir(path)

    yield

    if path is not None or not allow_none:
        os.chdir(old_cwd)


def containsPathElements(path, elements):
    """Test if a path contains any unwanted elements."""

    elements = tuple(os.path.normcase(element) for element in elements)
    path = os.path.normpath(path)

    parts = os.path.normpath(path).split(os.path.sep)

    return any(element in parts for element in elements)


def syncFileOutput(file_handle):
    """Synchronize a file contents to disk

    On this, this not only flushes, but calls "syncfs" to make sure things work
    properly.

    # spell-checker: ignore syncfs
    """

    file_handle.flush()

    if isLinux():
        import ctypes

        try:
            libc = ctypes.CDLL("libc.so.6")
        except OSError:
            # We cannot do it easily for this Linux apparently.
            return

        try:
            libc.syncfs(file_handle.fileno())
        except AttributeError:
            # Too old to have "syncfs" available.
            return


def isFilesystemEncodable(filename):
    """Decide if a filename is safe for use as a file system path with tools."""
    if os.name == "nt" and type(filename) is unicode:
        value = (
            unicodedata.normalize("NFKD", filename)
            .encode("ascii", "ignore")
            .decode("ascii")
        )

        return value == filename
    else:
        return True


def openPickleFile(filename, mode, protocol=-1):
    file_handle = openTextFile(filename, mode)

    if python_version < 0x300:
        return file_handle, pickle.Pickler(file_handle, protocol)
    else:
        return file_handle, pickle._Pickler(  # pylint: disable=protected-access
            file_handle, protocol
        )


def isLegalPath(path):
    illegal_suffixes = "/\\"
    illegal_chars = "\0"

    if isWin32Windows():
        illegal_chars += r'*"/<>:|?'

        illegal_chars += "".join(chr(x) for x in range(1, 32))
        illegal_suffixes += " ."

    if isMacOS():
        illegal_chars += ":"

    for c in path:
        if c in illegal_chars:
            return False, "contains illegal character %r" % c

    for illegal_suffix in illegal_suffixes:
        if path.endswith(illegal_suffix):
            return False, "contains illegal suffix %r" % illegal_suffix

    return True, None


<<<<<<< HEAD
=======
def getParentDirectories(path):
    """Get all parent directories of a path in descending order."""

    while 1:
        old_path = path
        path = os.path.dirname(path)

        if not path or path == old_path:
            return

        yield path


>>>>>>> 99ded651
#     Part of "Nuitka", an optimizing Python compiler that is compatible and
#     integrates with CPython, but also works on its own.
#
#     Licensed under the Apache License, Version 2.0 (the "License");
#     you may not use this file except in compliance with the License.
#     You may obtain a copy of the License at
#
#        http://www.apache.org/licenses/LICENSE-2.0
#
#     Unless required by applicable law or agreed to in writing, software
#     distributed under the License is distributed on an "AS IS" BASIS,
#     WITHOUT WARRANTIES OR CONDITIONS OF ANY KIND, either express or implied.
#     See the License for the specific language governing permissions and
#     limitations under the License.<|MERGE_RESOLUTION|>--- conflicted
+++ resolved
@@ -1510,8 +1510,6 @@
     return True, None
 
 
-<<<<<<< HEAD
-=======
 def getParentDirectories(path):
     """Get all parent directories of a path in descending order."""
 
@@ -1525,7 +1523,6 @@
         yield path
 
 
->>>>>>> 99ded651
 #     Part of "Nuitka", an optimizing Python compiler that is compatible and
 #     integrates with CPython, but also works on its own.
 #
