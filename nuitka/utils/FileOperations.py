--- conflicted
+++ resolved
@@ -1507,11 +1507,19 @@
         if path.endswith(illegal_suffix):
             return False, "contains illegal suffix %r" % illegal_suffix
 
+        for part in path.split(os.path.sep):
+            if part == ".":
+                continue
+
+            if part.endswith(illegal_suffix):
+                return False, "contains illegal suffix %r in path part %r" % (
+                    part,
+                    illegal_suffix,
+                )
+
     return True, None
 
 
-<<<<<<< HEAD
-=======
 def getParentDirectories(path):
     """Get all parent directories of a path in descending order."""
 
@@ -1525,7 +1533,6 @@
         yield path
 
 
->>>>>>> 2be89b87
 #     Part of "Nuitka", an optimizing Python compiler that is compatible and
 #     integrates with CPython, but also works on its own.
 #
