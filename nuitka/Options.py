#     Copyright 2012, Kay Hayen, mailto:kayhayen@gmx.de
#
#     Part of "Nuitka", an optimizing Python compiler that is compatible and
#     integrates with CPython, but also works on its own.
#
#     Licensed under the Apache License, Version 2.0 (the "License");
#     you may not use this file except in compliance with the License.
#     You may obtain a copy of the License at
#
#        http://www.apache.org/licenses/LICENSE-2.0
#
#     Unless required by applicable law or agreed to in writing, software
#     distributed under the License is distributed on an "AS IS" BASIS,
#     WITHOUT WARRANTIES OR CONDITIONS OF ANY KIND, either express or implied.
#     See the License for the specific language governing permissions and
#     limitations under the License.
#
""" Options module """

version_string = """\
<<<<<<< HEAD
Nuitka V0.3.24pre2
=======
Nuitka V0.3.23.1
>>>>>>> 8842f2fd
Copyright (C) 2012 Kay Hayen."""

from . import Utils

from optparse import OptionParser, OptionGroup

import os, sys, logging

# Indicator if we were called as "nuitka-python" in which case we assume some other
# defaults and work a bit different with parameters.
is_nuitka_python = Utils.basename( sys.argv[0] ).lower() == "nuitka-python"

def getVersion():
    return version_string.split()[1][1:]

if not is_nuitka_python:
    usage = "usage: %prog [--exe] [--execute] [options] main_module.py"
else:
    usage = "usage: %prog [options] main_module.py"

parser = OptionParser(
    usage   = usage,
    version = getVersion()
)

parser.add_option(
    "--exe",
    action  = "store_true",
    dest    = "executable",
    default = is_nuitka_python,
    help    = """\
Create a standalone executable instead of a compiled extension module. Default is %s.""" %
       ( "on" if is_nuitka_python else "off" )
)

recurse_group = OptionGroup(
    parser,
    "Control the recursion into imported modules with '--exe' mode"
)


recurse_group.add_option(
    "--recurse-stdlib",
    action  = "store_true",
    dest    = "recurse_stdlib",
    default = False,
    help    = "Also descend into imported modules from standard library."
)

recurse_group.add_option(
    "--recurse-none",
    action  = "store_true",
    dest    = "recurse_none",
    default = False,
    help    = """\
When --recurse-none is used, do not descend into any imported modules at all, overrides
all other recursion options. Default %default."""
)

recurse_group.add_option(
    "--recurse-all", "--recurse-on",
    action  = "store_true",
    dest    = "recurse_all",
    default = False,
    help    = """\
When --recurse-all is used, attempt to descend into all imported modules.
Default %default."""
)

recurse_group.add_option(
    "--recurse-to",
    action  = "append",
    dest    = "recurse_modules",
    metavar = "MODULE/PACKAGE",
    default = [],
    help    = """\
Recurse to that module, or if a package, to the whole package. Can be given multiple
times. Default empty."""
)

recurse_group.add_option(
    "--recurse-not-to",
    action  = "append",
    dest    = "recurse_not_modules",
    metavar = "MODULE/PACKAGE",
    default = [],
    help    = """\
Do not recurse to that module, or if a package, to the whole package in any case,
overrides all other options. Can be given multiple times. Default empty."""
)

recurse_group.add_option(
    "--recurse-plugins", "--recurse-directory",
    action  = "append",
    dest    = "recurse_extra",
    metavar = "MODULE/PACKAGE",
    default = [],
    help    = """\
Recurse into that directory, no matter if it's used by the given main program in a
visible form. Overrides all other options. Can be given multiple times. Default empty."""
)

parser.add_option_group( recurse_group )

execute_group = OptionGroup(
    parser,
    "Immediate execution after compilation"
)

execute_group.add_option(
    "--execute",
    action  = "store_true",
    dest    = "immediate_execution",
    default = is_nuitka_python,
    help    = """\
Execute immediately the created binary (or import the compiled module). Default
is %s.""" %
       ( "on" if is_nuitka_python else "off" )
)

execute_group.add_option(
    "--execute-with-pythonpath", "--keep-pythonpath",
    action  = "store_true",
    dest    = "keep_pythonpath",
    default = False,
    help    = """\
When immediately executing the created binary (--execute), don't reset PYTHONPATH. When
all modules are successfully included, you ought to not need PYTHONPATH anymore."""
)

parser.add_option_group( execute_group )

dump_group = OptionGroup(
    parser,
    "Dump options for internal tree"
)

dump_group.add_option(
    "--dump-xml",
    action  = "store_true",
    dest    = "dump_xml",
    default = False,
    help    = """Dump the final result of optimization as XML, then exit."""
)

dump_group.add_option(
    "--dump-tree",
    action  = "store_true",
    dest    = "dump_tree",
    default = False,
    help    = """Dump the final result of optimization as text, then exit."""
)

dump_group.add_option(
    "--display-tree",
    action  = "store_true",
    dest    = "display_tree",
    default = False,
    help    = """Display the final result of optimization in a GUI, then exit."""
)

parser.add_option_group( dump_group )

parser.add_option(
    "--python-version",
    action  = "store",
    dest    = "python_version",
    choices = ( "2.6", "2.7", "3.2" ),
    default = None,
    help    = """Major version of Python to be used, one of '2.6', '2.7', or '3.2'."""
)

parser.add_option(
    "--python-debug",
    action  = "store_true",
    dest    = "python_debug",
    default = None,
    help    = """\
Use debug version or not. Default uses what you are using to run Nuitka, most
likely a non-debug version."""
)

codegen_group = OptionGroup(
    parser,
    "Code generation choices"
)

codegen_group.add_option(
    "--code-gen-no-statement-lines",
    action  ="store_false",
    dest    = "statement_lines",
    default = True,
    help    = """\
Statements shall have their line numbers set. Disable this for less precise exceptions and
slightly faster code. Not recommended. Defaults to off."""
)

codegen_group.add_option(
    "--no-optimization",
    action  = "store_true",
    dest    = "no_optimize",
    default = False,
    help    = """Disable all unnecessary optimizations on Python level. Defaults to off."""
)

parser.add_option_group( codegen_group )

outputdir_group = OptionGroup(
    parser,
    "Output directory choices"
)

outputdir_group.add_option(
    "--output-dir",
    action  ="store",
    dest    = "output_dir",
    metavar = "DIRECTORY",
    default = "",
    help    = """\
Specify where intermediate and final output files should be put. DIRECTORY will
be populated with C++ files, object files, etc. Defaults to current directory."""
)

outputdir_group.add_option(
    "--remove-output",
    action  = "store_true",
    dest    = "remove_build",
    default = False,
    help    = """\
Removes the build directory after producing the module or exe file.
Default %default."""
)

parser.add_option_group( outputdir_group )

parser.add_option(
    "--windows-target",
    action  = "store_true",
    dest    = "windows_target",
    default = False,
    help    = """\
Force compilation for windows, useful for cross-compilation. Defaults to off."""
)

parser.add_option(
    "--windows-disable-console",
    action  = "store_true",
    dest    = "win_disable_console",
    default = False,
    help    = """\
When compiling for windows, disable the console window. Defaults to off."""
)


debug_group = OptionGroup(
    parser,
    "Debug features"
)

debug_group.add_option(
    "--debug",
    action  = "store_true",
    dest    = "debug",
    default = False,
    help    = """\
Executing all self checks possible to find errors in Nuitka, do not use for
production. Defaults to off."""
)

debug_group.add_option(
    "--unstriped",
    action  = "store_true",
    dest    = "unstriped",
    default = False,
    help    = """\
Keep debug info in the resulting object file for better gdb interaction.
Defaults to off."""
)

debug_group.add_option(
    "--trace-execution",
    action  = "store_true",
    dest    = "trace_execution",
    default = False,
    help    = """\
Traced execution output, output the line of code before executing it.
Defaults to off."""
)

debug_group.add_option(
    "--g++-only",
    action  = "store_true",
    dest    = "cpp_only",
    default = False,
    help    = """\
Compile the would-be generated source file. Allows edition and translation with same
options for quick debugging changes to the generated source. Defaults to off."""
)

def decideExperimental():
    git_branch_name_filename = os.path.join( os.path.dirname( __file__ ), "..", ".git", "HEAD" )

    if not os.path.exists( git_branch_name_filename ):
        return False

    branch_name = open( git_branch_name_filename ).read().strip()
    branch_name = branch_name.split( "/" )[-1]

    if branch_name == "master":
        return os.path.exists( os.path.join( os.path.dirname( __file__ ), "..", "public-repo" ) )
    elif branch_name.startswith( "hotfix/" ):
        return False
    else:
        return True

if decideExperimental():
    debug_group.add_option(
        "--experimental",
        action  = "store_true",
        dest    = "experimental",
        default = False,
        help    = """\
Use features declared as 'experimental'. May have no effect if no experimental features
are present in the code. Defaults to off."""
    )

parser.add_option_group( debug_group )

parser.add_option(
    "--lto",
    action  = "store_true",
    dest    = "lto",
    default = False,
    help    = """\
Use link time optimizations if available and usable (g++ 4.6 and higher).
Defaults to off."""
)

parser.add_option(
    "--clang",
    action  = "store_true",
    dest    = "clang",
    default = False,
    help    = """\
Enforce the use of clang (clang 3.0 or higher).
Defaults to off."""
)

tracing_group = OptionGroup(
    parser,
    "Tracing features"
)

tracing_group.add_option(
    "--show-scons",
    action  = "store_true",
    dest    = "show_scons",
    default = False,
    help    = """\
Operate Scons in non-quiet mode, showing the executed commands. Defaults to off."""
)

tracing_group.add_option(
    "--show-progress",
    action  = "store_true",
    dest    = "show_progress",
    # TODO: Enable by default for interactive mode.
    default = False and sys.stdout.isatty(),
    help    = """Provide progress information and statistics. Defaults to off."""
)

tracing_group.add_option(
    "--verbose",
    action  = "store_true",
    dest    = "verbose",
    default = False,
    help    = """\
Output details of actions take, esp. in optimizations. Can become a lot."""
)


parser.add_option_group( tracing_group )

parser.add_option(
    "-j", "--jobs",
    action  ="store",
    dest    = "jobs",
    metavar = "N",
    default = Utils.getCoreCount(),
    help    = """\
Specify the allowed number of parallel C++ compiler jobs. Defaults to the system
CPU count.""",
)

if is_nuitka_python:
    count = 0

    for count, arg in enumerate( sys.argv ):
        if count == 0:
            continue

        if arg[0] != "-":
            break

    if count > 0:
        extra_args = sys.argv[count+1:]
        sys.argv = sys.argv[0:count+1]
else:
    extra_args = []

options, positional_args = parser.parse_args()

if not positional_args:
    parser.print_help()

    sys.exit( "\nError, need positional argument with python module or main program." )

if options.verbose:
    logging.getLogger().setLevel( logging.DEBUG )

if options.recurse_all and not options.executable:
    sys.exit( "Error, options '--recurse-all' makes no sense without option '--exe'." )

if options.recurse_stdlib and not options.executable:
    sys.exit( "Error, options '--recurse-stdlib' makes no sense without option '--exe'." )

def shallTraceExecution():
    return options.trace_execution

def shallExecuteImmediately():
    return options.immediate_execution

def shallDumpBuiltTree():
    return options.dump_tree

def shallDumpBuiltTreeXML():
    return options.dump_xml

def shallDisplayBuiltTree():
    return options.display_tree

def shallOnlyExecGcc():
    return options.cpp_only

def shallHaveStatementLines():
    return options.statement_lines

def shallMakeModule():
    return not options.executable

def shallFollowStandardLibrary():
    return options.recurse_stdlib

def shallFollowNoImports():
    return options.recurse_none

def shallFollowAllImports():
    return options.recurse_all

def getShallFollowModules():
    return sum( [ x.split( "," ) for x in options.recurse_modules ], [] )

def getShallFollowInNoCase():
    return sum( [ x.split( "," ) for x in options.recurse_not_modules ], [] )

def getShallFollowExtra():
    return sum( [ x.split( "," ) for x in options.recurse_extra ], [] )

def isDebug():
    return options.debug

def isOptimize():
    return not options.no_optimize

def isUnstriped():
    return options.unstriped

def getOutputPath( path ):
    if options.output_dir:
        return Utils.normpath( Utils.joinpath( options.output_dir, path ) )
    else:
        return path

def getOutputDir():
    return options.output_dir if options.output_dir else "."

def getPositionalArgs():
    return tuple( positional_args )

def getMainArgs():
    return tuple( extra_args )

def shallOptimizeStringExec():
    return False

def shallClearPythonPathEnvironment():
    return not options.keep_pythonpath

def isShowScons():
    return options.show_scons

def getJobLimit():
    return int( options.jobs )

def isLto():
    return options.lto

def isClang():
    return options.clang

def isWindowsTarget():
    return options.windows_target

def shallDisableConsoleWindow():
    return options.win_disable_console

def isFullCompat():
    return True

def isShowProgress():
    return options.show_progress

def isRemoveBuildDir():
    return options.remove_build

def getIntendedPythonVersion():
    return options.python_version

def isExperimental():
    return hasattr( options, "experimental" ) and options.experimental<|MERGE_RESOLUTION|>--- conflicted
+++ resolved
@@ -18,11 +18,7 @@
 """ Options module """
 
 version_string = """\
-<<<<<<< HEAD
-Nuitka V0.3.24pre2
-=======
-Nuitka V0.3.23.1
->>>>>>> 8842f2fd
+Nuitka V0.3.24pre3
 Copyright (C) 2012 Kay Hayen."""
 
 from . import Utils
