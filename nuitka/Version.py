--- conflicted
+++ resolved
@@ -20,13 +20,8 @@
 """
 
 version_string = """\
-<<<<<<< HEAD
-Nuitka V1.5.8
-Copyright (C) 2022 Kay Hayen."""
-=======
 Nuitka V1.6
 Copyright (C) 2023 Kay Hayen."""
->>>>>>> cca1fb74
 
 
 def getNuitkaVersion():
