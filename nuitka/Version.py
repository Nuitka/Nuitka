#     Copyright 2025, Kay Hayen, mailto:kay.hayen@gmail.com
#
#     Part of "Nuitka", an optimizing Python compiler that is compatible and
#     integrates with CPython, but also works on its own.
#
#     Licensed under the Apache License, Version 2.0 (the "License");
#     you may not use this file except in compliance with the License.
#     You may obtain a copy of the License at
#
#        http://www.apache.org/licenses/LICENSE-2.0
#
#     Unless required by applicable law or agreed to in writing, software
#     distributed under the License is distributed on an "AS IS" BASIS,
#     WITHOUT WARRANTIES OR CONDITIONS OF ANY KIND, either express or implied.
#     See the License for the specific language governing permissions and
#     limitations under the License.
#
""" Nuitka version related stuff.

"""

version_string = """\
<<<<<<< HEAD
Nuitka V2.8rc1
=======
Nuitka V2.7.1
>>>>>>> 298148b4
Copyright (C) 2025 Kay Hayen."""


def getNuitkaVersion():
    """Return Nuitka version as a string.

    This should not be used for >= comparisons directly.
    """
    return version_string.split()[1][1:]


# Sanity check.
assert getNuitkaVersion()[-1].isdigit(), getNuitkaVersion()


def parseNuitkaVersionToTuple(version):
    """Return Nuitka version as a tuple.

    This can also not be used for precise comparisons, even with rc versions,
    but it's not actually a version.
    """

    if "rc" in version:
        rc_number = int(version[version.find("rc") + 2 :] or "0")
        version = version[: version.find("rc")]

        is_final = False
    else:
        rc_number = 0
        is_final = True

    result = version.split(".")
    if len(result) == 2:
        result.append("0")

    result = [int(digit) for digit in result]
    result.extend((is_final, rc_number))
    return tuple(result)


def getNuitkaVersionTuple():
    """Return Nuitka version as a tuple.

    This can also not be used for precise comparisons, even with rc versions,
    but it's not actually a version. The format is used what is used for
    "__compiled__" values.
    """

    return parseNuitkaVersionToTuple(version=getNuitkaVersion())


def getNuitkaVersionYear():
    """The year of Nuitka copyright for use in generations."""

    return int(version_string.split()[4])


def getCommercialVersion():
    """Return Nuitka commercial version if installed."""
    try:
        from nuitka.tools.commercial import Version
    except ImportError:
        return None
    else:
        return Version.__version__<|MERGE_RESOLUTION|>--- conflicted
+++ resolved
@@ -20,11 +20,7 @@
 """
 
 version_string = """\
-<<<<<<< HEAD
 Nuitka V2.8rc1
-=======
-Nuitka V2.7.1
->>>>>>> 298148b4
 Copyright (C) 2025 Kay Hayen."""
 
 
