--- conflicted
+++ resolved
@@ -20,11 +20,7 @@
 """
 
 version_string = """\
-<<<<<<< HEAD
-Nuitka V1.2.7
-=======
 Nuitka V1.3
->>>>>>> 66f4af4a
 Copyright (C) 2022 Kay Hayen."""
 
 
