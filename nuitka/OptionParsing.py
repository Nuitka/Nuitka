#     Copyright 2021, Kay Hayen, mailto:kay.hayen@gmail.com
#
#     Part of "Nuitka", an optimizing Python compiler that is compatible and
#     integrates with CPython, but also works on its own.
#
#     Licensed under the Apache License, Version 2.0 (the "License");
#     you may not use this file except in compliance with the License.
#     You may obtain a copy of the License at
#
#        http://www.apache.org/licenses/LICENSE-2.0
#
#     Unless required by applicable law or agreed to in writing, software
#     distributed under the License is distributed on an "AS IS" BASIS,
#     WITHOUT WARRANTIES OR CONDITIONS OF ANY KIND, either express or implied.
#     See the License for the specific language governing permissions and
#     limitations under the License.
#
""" Command line options of Nuitka.

These provide only the optparse options to use, and the mechanic to actually
do it, but updating and checking module "nuitka.Options" values is not in
the scope, to make sure it can be used without.

Note: This is using "optparse", because "argparse" is only Python 2.7 and
higher, and we still support Python 2.6 due to the RHELs still being used,
and despite the long deprecation, it's in every later release.
"""

import os
import re
import sys
from optparse import SUPPRESS_HELP, OptionGroup, OptionParser

from nuitka.utils import Utils
from nuitka.utils.FileOperations import getFileContentByLine
from nuitka.Version import getNuitkaVersion

# Indicator if we were called as "nuitka-run" in which case we assume some
# other defaults and work a bit different with parameters.
is_nuitka_run = os.path.basename(sys.argv[0]).lower().endswith("-run")

if not is_nuitka_run:
    usage = "usage: %prog [--module] [--run] [options] main_module.py"
else:
    usage = "usage: %prog [options] main_module.py"

parser = OptionParser(
    usage=usage,
    version="\n".join(
        (
            getNuitkaVersion(),
            "Python: " + sys.version.split("\n")[0],
            "Executable: " + sys.executable,
            "OS: " + Utils.getOS(),
            "Arch: " + Utils.getArchitecture(),
        )
    ),
)

parser.add_option(
    "--module",
    action="store_false",
    dest="executable",
    default=True,
    help="""\
Create an extension module executable instead of a program. Defaults to off.""",
)

parser.add_option(
    "--standalone",
    action="store_true",
    dest="is_standalone",
    default=False,
    help="""\
Enable standalone mode for output. This allows you to transfer the created binary
to other machines without it using an existing Python installation. This also
means it will become big. It implies these option: "--follow-imports". You may also
want to use "--python-flag=no_site" to avoid the "site.py" module, which can save
a lot of code dependencies. Defaults to off.""",
)

parser.add_option(
    "--onefile",
    action="store_true",
    dest="is_onefile",
    default=False,
    help="""\
In case of standalone mode, enable single file mode. This means not a folder,
but a compressed executable is created and used. Experimental at this time,
and not supported on all OSes. Defaults to off.""",
)

parser.add_option(
    "--no-onefile",
    action="store_false",
    dest="is_onefile",
    default=False,
    help=SUPPRESS_HELP,
)


if os.name == "nt":
    parser.add_option(
        "--python-arch",
        action="store",
        dest="python_arch",
        choices=("x86", "x86_64"),
        default=None,
        help="""\
Architecture of Python to use. One of "x86" or "x86_64".
Defaults to what you run Nuitka with (currently "%s")."""
        % (Utils.getArchitecture()),
    )

parser.add_option(
    "--python-debug",
    action="store_true",
    dest="python_debug",
    default=None,
    help="""\
Use debug version or not. Default uses what you are using to run Nuitka, most
likely a non-debug version.""",
)

parser.add_option(
    "--python-flag",
    action="append",
    dest="python_flags",
    default=[],
    help="""\
Python flags to use. Default uses what you are using to run Nuitka, this
enforces a specific mode. These are options that also exist to standard
Python executable. Currently supported: "-S" (alias "nosite"),
"static_hashes" (do not use hash randomization), "no_warnings" (do not
give Python runtime warnings), "-O" (alias "noasserts"). Default empty.""",
)

parser.add_option(
    "--python-for-scons",
    action="store",
    dest="python_scons",
    default=None,
    help="""\
If using Python3.3 or Python3.4, provide the path of a Python binary to use
for Scons. Otherwise Nuitka can use what you run Nuitka with or a "scons"
binary that is found in PATH, or a Python installation from Windows registry.""",
)

parser.add_option(
    "--warn-implicit-exceptions",
    action="store_true",
    dest="warn_implicit_exceptions",
    default=False,
    help="""\
Enable warnings for implicit exceptions detected at compile time.""",
)

parser.add_option(
    "--warn-unusual-code",
    action="store_true",
    dest="warn_unusual_code",
    default=False,
    help="""\
Enable warnings for unusual code detected at compile time.""",
)

parser.add_option(
    "--assume-yes-for-downloads",
    action="store_true",
    dest="assume_yes_for_downloads",
    default=False,
    help="""\
Allow Nuitka to download code if necessary, e.g. dependency walker on Windows.""",
)


include_group = OptionGroup(
    parser, "Control the inclusion of modules and packages in result."
)

include_group.add_option(
    "--include-package",
    action="append",
    dest="include_packages",
    metavar="PACKAGE",
    default=[],
    help="""\
Include a whole package. Give as a Python namespace, e.g. ``some_package.sub_package``
and Nuitka will then find it and include it and all the modules found below that
disk location in the binary or extension module it creates, and make it available
for import by the code. Default empty.""",
)

include_group.add_option(
    "--include-module",
    action="append",
    dest="include_modules",
    metavar="MODULE",
    default=[],
    help="""\
Include a single module. Give as a Python namespace, e.g. ``some_package.some_module``
and Nuitka will then find it and include it in the binary or extension module
it creates, and make it available for import by the code. Default empty.""",
)

include_group.add_option(
    "--include-plugin-directory",
    action="append",
    dest="recurse_extra",
    metavar="MODULE/PACKAGE",
    default=[],
    help="""\
Include the content of that directory, no matter if it's used by the given main
program in a visible form. Overrides all other recursion options. Can be given
multiple times. Default empty.""",
)

include_group.add_option(
    "--include-plugin-files",
    action="append",
    dest="recurse_extra_files",
    metavar="PATTERN",
    default=[],
    help="""\
Include into files matching the PATTERN. Overrides all other follow options.
Can be given multiple times. Default empty.""",
)

include_group.add_option(
    "--prefer-source-code",
    action="store_true",
    dest="prefer_source_code",
    default=None,
    help="""\
For already compiled extension modules, where there is both a source file and an
extension module, normally the extension module is used, but it should be better
to compile the module from available source code for best performance. If not
desired, there is --no-prefer-source-code to disable warnings about it. Default
off.""",
)
include_group.add_option(
    "--no-prefer-source-code",
    action="store_false",
    dest="prefer_source_code",
    default=None,
    help=SUPPRESS_HELP,
)


parser.add_option_group(include_group)

follow_group = OptionGroup(parser, "Control the following into imported modules")


follow_group.add_option(
    "--follow-stdlib",
    action="store_true",
    dest="recurse_stdlib",
    default=False,
    help="""\
Also descend into imported modules from standard library. This will increase
the compilation time by a lot. Defaults to off.""",
)

follow_group.add_option(
    "--nofollow-imports",
    action="store_true",
    dest="recurse_none",
    default=False,
    help="""\
When --recurse-none is used, do not descend into any imported modules at all,
overrides all other recursion options. Defaults to off.""",
)

follow_group.add_option(
    "--follow-imports",
    action="store_true",
    dest="recurse_all",
    default=False,
    help="""\
When --follow-imports is used, attempt to descend into all imported modules.
Defaults to off.""",
)

follow_group.add_option(
    "--follow-import-to",
    action="append",
    dest="recurse_modules",
    metavar="MODULE/PACKAGE",
    default=[],
    help="""\
Follow to that module if used, or if a package, to the whole package. Can be given
multiple times. Default empty.""",
)

follow_group.add_option(
    "--nofollow-import-to",
    action="append",
    dest="recurse_not_modules",
    metavar="MODULE/PACKAGE",
    default=[],
    help="""\
Do not follow to that module name even if used, or if a package name, to the
whole package in any case, overrides all other options. Can be given multiple
times. Default empty.""",
)

parser.add_option_group(follow_group)


data_group = OptionGroup(parser, "Data files for standalone/onefile mode")

data_group.add_option(
    "--include-package-data",
    action="append",
    dest="package_data",
    metavar="PACKAGE_DATA",
    default=[],
    help="""\
Include data files of the given package name. Can use patterns. By default
Nuitka does not unless hard coded and vital for operation of a package. This
will include all non-DLL, non-extension modules in the distribution. Default
empty.""",
)

data_group.add_option(
    "--include-data-file",
    action="append",
    dest="data_files",
    metavar="DATA_FILES",
    default=[],
    help="""\
Include data files by filenames in the distribution. There are many
allowed forms. With '--include-data-file=/path/to/file/*.txt=folder_name/some.txt' it
will copy a single file and complain if it's multiple. With
'--include-data-file=/path/to/files/*.txt=folder_name/' it will put
all matching files into that folder. For recursive copy there is a
form with 3 values that '--include-data-file=/path/to/scan=folder_name=**/*.txt'
that will preserve directory structure. Default empty.""",
)

data_group.add_option(
    "--include-data-dir",
    action="append",
    dest="data_dirs",
    metavar="DATA_DIRS",
    default=[],
    help="""\
Include data files from complete directory in the distribution. This is
recursive. Check '--include-data-file' with patterns if you want non-recursive
inclusion. An example would be '--include-data-dir=/path/somedir=data/somedir'
for plain copy, of the whole directory. All files are copied, if you want to
exclude files you need to remove them beforehand. Default empty.""",
)


parser.add_option_group(data_group)


execute_group = OptionGroup(parser, "Immediate execution after compilation")

execute_group.add_option(
    "--run",
    action="store_true",
    dest="immediate_execution",
    default=is_nuitka_run,
    help="""\
Execute immediately the created binary (or import the compiled module).
Defaults to %s."""
    % ("on" if is_nuitka_run else "off"),
)

execute_group.add_option(
    "--debugger",
    "--gdb",
    action="store_true",
    dest="debugger",
    default=False,
    help="""\
Execute inside a debugger, e.g. "gdb" or "lldb" to automatically get a stack trace.
Defaults to off.""",
)

execute_group.add_option(
    "--execute-with-pythonpath",
    action="store_true",
    dest="keep_pythonpath",
    default=False,
    help="""\
When immediately executing the created binary (--execute), don't reset
PYTHONPATH. When all modules are successfully included, you ought to not need
PYTHONPATH anymore.""",
)

parser.add_option_group(execute_group)

dump_group = OptionGroup(parser, "Dump options for internal tree")

dump_group.add_option(
    "--xml",
    action="store_true",
    dest="dump_xml",
    default=False,
    help="Dump the final result of optimization as XML, then exit.",
)


parser.add_option_group(dump_group)


codegen_group = OptionGroup(parser, "Code generation choices")

codegen_group.add_option(
    "--full-compat",
    action="store_false",
    dest="improved",
    default=True,
    help="""\
Enforce absolute compatibility with CPython. Do not even allow minor
deviations from CPython behavior, e.g. not having better tracebacks
or exception messages which are not really incompatible, but only
different. This is intended for tests only and should not be used
for normal use.""",
)

codegen_group.add_option(
    "--file-reference-choice",
    action="store",
    dest="file_reference_mode",
    choices=("original", "runtime", "frozen"),
    default=None,
    help="""\
Select what value "__file__" is going to be. With "runtime" (default for
standalone binary mode and module mode), the created binaries and modules,
use the location of themselves to deduct the value of "__file__". Included
packages pretend to be in directories below that location. This allows you
to include data files in deployments. If you merely seek acceleration, it's
better for you to use the "original" value, where the source files location
will be used. With "frozen" a notation "<frozen module_name>" is used. For
compatibility reasons, the "__file__" value will always have ".py" suffix
independent of what it really is.""",
)

parser.add_option_group(codegen_group)

output_group = OptionGroup(parser, "Output choices")

output_group.add_option(
    "-o",
    action="store",
    dest="output_filename",
    metavar="FILENAME",
    default=None,
    help="""\
Specify how the executable should be named. For extension modules there is no
choice, also not for standalone mode and using it will be an error. This may
include path information that needs to exist though. Defaults to '%s' on this
platform.
"""
    % "<program_name>"
    + (".exe" if Utils.getOS() == "Windows" else ".bin"),
)

output_group.add_option(
    "--output-dir",
    action="store",
    dest="output_dir",
    metavar="DIRECTORY",
    default="",
    help="""\
Specify where intermediate and final output files should be put. The DIRECTORY
will be populated with C files, object files, etc.
Defaults to current directory.
""",
)

output_group.add_option(
    "--remove-output",
    action="store_true",
    dest="remove_build",
    default=False,
    help="""\
Removes the build directory after producing the module or exe file.
Defaults to off.""",
)

output_group.add_option(
    "--no-pyi-file",
    action="store_false",
    dest="pyi_file",
    default=True,
    help="""\
Do not create a ".pyi" file for extension modules created by Nuitka. This is
used to detect implicit imports.
Defaults to off.""",
)

parser.add_option_group(output_group)


debug_group = OptionGroup(parser, "Debug features")

debug_group.add_option(
    "--debug",
    action="store_true",
    dest="debug",
    default=False,
    help="""\
Executing all self checks possible to find errors in Nuitka, do not use for
production. Defaults to off.""",
)

debug_group.add_option(
    "--unstripped",
    action="store_true",
    dest="unstripped",
    default=False,
    help="""\
Keep debug info in the resulting object file for better debugger interaction.
Defaults to off.""",
)

debug_group.add_option(
    "--profile",
    action="store_true",
    dest="profile",
    default=False,
    help="""\
Enable vmprof based profiling of time spent. Not working currently. Defaults to off.""",
)

debug_group.add_option(
    "--graph",
    action="store_true",
    dest="graph",
    default=False,
    help="""\
Create graph of optimization process. Defaults to off.""",
)

debug_group.add_option(
    "--trace-execution",
    action="store_true",
    dest="trace_execution",
    default=False,
    help="""\
Traced execution output, output the line of code before executing it.
Defaults to off.""",
)

debug_group.add_option(
    "--recompile-c-only",
    action="store_true",
    dest="recompile_c_only",
    default=False,
    help="""\
This is not incremental compilation, but for Nuitka development only. Takes
existing files and simply compile them as C again. Allows compiling edited
C files for quick debugging changes to the generated source, e.g. to see if
code is passed by, values output, etc, Defaults to off. Depends on compiling
Python source to determine which files it should look at.""",
)

debug_group.add_option(
    "--generate-c-only",
    action="store_true",
    dest="generate_c_only",
    default=False,
    help="""\
Generate only C source code, and do not compile it to binary or module. This
is for debugging and code coverage analysis that doesn't waste CPU. Defaults to
off. Do not think you can use this directly.""",
)

debug_group.add_option(
    "--experimental",
    action="append",
    dest="experimental",
    default=[],
    help="""\
Use features declared as 'experimental'. May have no effect if no experimental
features are present in the code. Uses secret tags (check source) per
experimented feature.""",
)

debug_group.add_option(
    "--explain-imports",
    action="store_true",
    dest="explain_imports",
    default=False,
    help=SUPPRESS_HELP,
)

if os.name == "nt":
    debug_group.add_option(
        "--disable-dll-dependency-cache",
        action="store_true",
        dest="no_dependency_cache",
        default=False,
        help="""\
Disable the dependency walker cache. Will result in much longer times to create
the distribution folder, but might be used in case the cache is suspect to cause
errors.
""",
    )

    debug_group.add_option(
        "--force-dll-dependency-cache-update",
        action="store_true",
        dest="update_dependency_cache",
        default=False,
        help="""\
For an update of the dependency walker cache. Will result in much longer times
to create the distribution folder, but might be used in case the cache is suspect
to cause errors or known to need an update.
""",
    )

# This is for testing framework, "coverage.py" hates to loose the process. And
# we can use it to make sure it's not done unknowingly.
parser.add_option(
    "--must-not-re-execute",
    action="store_false",
    dest="allow_reexecute",
    default=True,
    help=SUPPRESS_HELP,
)


parser.add_option_group(debug_group)

c_compiler_group = OptionGroup(parser, "Backend C compiler choice")


c_compiler_group.add_option(
    "--clang",
    action="store_true",
    dest="clang",
    default=False,
    help="""\
Enforce the use of clang. On Windows this requires a working Visual
Studio version to piggy back on. Defaults to off.""",
)

if os.name == "nt":
    c_compiler_group.add_option(
        "--mingw64",
        action="store_true",
        dest="mingw64",
        default=False,
        help="""\
Enforce the use of MinGW64 on Windows. Defaults to off.""",
    )

    c_compiler_group.add_option(
        "--msvc",
        action="store",
        dest="msvc",
        default=None,
        help="""\
Enforce the use of specific MSVC version on Windows. Allowed values
are e.g. 14.0, specify an illegal value for a list of installed compilers,
beware that only latest MSVC is really supported.

Defaults to the most recent version.""",
    )

c_compiler_group.add_option(
    "-j",
    "--jobs",
    action="store",
    dest="jobs",
    metavar="N",
    default=Utils.getCoreCount(),
    help="""\
Specify the allowed number of parallel C compiler jobs. Defaults to the
system CPU count.""",
)

c_compiler_group.add_option(
    "--lto",
    action="store_true",
    dest="lto",
    default=False,
    help="""\
Use link time optimizations if available and usable (MSVC, gcc >=4.6, clang).
Defaults to off.""",
)

c_compiler_group.add_option(
    "--static-libpython",
    action="store",
    dest="static_libpython",
    default="auto",
    choices=("yes", "no", "auto"),
    help="""\
Use static link library of Python if available. Defaults to auto, i.e. enabled for where
we know it's working.""",
)

parser.add_option_group(c_compiler_group)

tracing_group = OptionGroup(parser, "Tracing features")

tracing_group.add_option(
    "--quiet",
    action="store_true",
    dest="quiet",
    default=False,
    help="""\
Disable all information outputs, but show warnings.
Defaults to off.""",
)

tracing_group.add_option(
    "--show-scons",
    action="store_true",
    dest="show_scons",
    default=False,
    help="""\
Operate Scons in non-quiet mode, showing the executed commands.
Defaults to off.""",
)

tracing_group.add_option(
    "--show-progress",
    action="store_true",
    dest="show_progress",
    default=False,
    help="""Provide progress information and statistics.
Defaults to off.""",
)

tracing_group.add_option(
    "--no-progress",
    action="store_false",
    dest="progress_bar",
    default=True,
    help="""Disable progress bar outputs (if tqdm is installed).
Defaults to off.""",
)


tracing_group.add_option(
    "--show-memory",
    action="store_true",
    dest="show_memory",
    default=False,
    help="""Provide memory information and statistics.
Defaults to off.""",
)


tracing_group.add_option(
    "--show-modules",
    action="store_true",
    dest="show_inclusion",
    default=False,
    help="""\
Provide information for included modules and DLLs
Defaults to off.""",
)

tracing_group.add_option(
    "--show-modules-output",
    action="store",
    dest="show_inclusion_output",
    default=None,
    help="""\
Where to output --show-modules, should be a filename. Default is standard output.""",
)

tracing_group.add_option(
    "--verbose",
    action="store_true",
    dest="verbose",
    default=False,
    help="""\
Output details of actions taken, esp. in optimizations. Can become a lot.
Defaults to off.""",
)

tracing_group.add_option(
    "--verbose-output",
    action="store",
    dest="verbose_output",
    default=None,
    help="""\
Where to output --verbose, should be a filename. Default is standard output.""",
)

parser.add_option_group(tracing_group)

windows_group = OptionGroup(parser, "Windows specific controls")

windows_group.add_option(
    "--windows-dependency-tool",
    action="store",
    dest="dependency_tool",
    default=None,
    help=SUPPRESS_HELP,
)

windows_group.add_option(
    "--windows-disable-console",
    action="store_true",
    dest="win_disable_console",
    default=False,
    help="""\
When compiling for Windows, disable the console window. Defaults to off.""",
)

windows_group.add_option(
    "--windows-icon-from-ico",
    action="append",
    dest="icon_path",
    metavar="ICON_PATH",
    default=[],
    help="""\
Add executable icon. Can be given multiple times for different resolutions
or files with multiple icons inside. In the later case, you may also suffix
with #<n> where n is an integer index starting from 1, specifying a specific
icon to be included, and all others to be ignored.""",
)

windows_group.add_option(
    "--windows-icon-from-exe",
    action="store",
    dest="icon_exe_path",
    metavar="ICON_EXE_PATH",
    default=None,
    help="Copy executable icons from this existing executable (Windows only).",
)

windows_group.add_option(
    "--windows-uac-admin",
    action="store_true",
    dest="windows_uac_admin",
    metavar="WINDOWS_UAC_ADMIN",
    default=False,
    help="Request Windows User Control, to grant admin rights on execution. (Windows only). Defaults to off.",
)

windows_group.add_option(
    "--windows-uac-uiaccess",
    action="store_true",
    dest="windows_uac_uiaccess",
    metavar="WINDOWS_UAC_UIACCESS",
    default=False,
    help="""\
Request Windows User Control, to enforce running from a few folders only, remote
desktop access. (Windows only). Defaults to off.""",
)

windows_group.add_option(
    "--windows-company-name",
    action="store",
    dest="windows_company_name",
    metavar="WINDOWS_COMPANY_NAME",
    default=None,
    help="""\
Name of the company to use in Windows Version information.

One of file or product version is required, when a version resource needs to be
added, e.g. to specify product name, or company name. Defaults to unused.""",
)

windows_group.add_option(
    "--windows-product-name",
    action="store",
    dest="windows_product_name",
    metavar="WINDOWS_PRODUCT_NAME",
    default=None,
    help="""\
Name of the product to use in Windows Version information. Defaults to base
filename of the binary.""",
)


windows_group.add_option(
    "--windows-file-version",
    action="store",
    dest="windows_file_version",
    metavar="WINDOWS_FILE_VERSION",
    default=None,
    help="""\
File version to use in Windows Version information. Must be a sequence of
up to 4 numbers, nothing else allowed.
One of file or product version is required, when a version resource needs to be
added, e.g. to specify product name, or company name. Defaults to unused.""",
)

windows_group.add_option(
    "--windows-product-version",
    action="store",
    dest="windows_product_version",
    metavar="WINDOWS_PRODUCT_VERSION",
    default=None,
    help="""\
Product version to use in Windows Version information. Must be a sequence of
up to 4 numbers, nothing else allowed.
One of file or product version is required, when a version resource needs to be
added, e.g. to specify product name, or company name. Defaults to unused.""",
)

windows_group.add_option(
    "--windows-file-description",
    action="store",
    dest="windows_file_description",
    metavar="WINDOWS_FILE_DESCRIPTION",
    default=None,
    help="""\
Description of the file use in Windows Version information.

One of file or product version is required, when a version resource needs to be
added, e.g. to specify product name, or company name. Defaults to nonsense.""",
)

windows_group.add_option(
    "--windows-onefile-tempdir",
    "--onefile-tempdir",
    action="store_true",
    dest="is_onefile_tempdir",
    metavar="ONEFILE_TEMPDIR",
    default=False,
    help=SUPPRESS_HELP,
)

windows_group.add_option(
    "--windows-onefile-tempdir-spec",
    action="store",
    dest="onefile_tempdir_spec",
    metavar="ONEFILE_TEMPDIR_SPEC",
    default=None,
    help="""\
Use this as a temporary folder. Defaults to '%TEMP%\\onefile_%PID%_%TIME%', i.e. system temporary directory.""",
)

windows_group.add_option(
    "--windows-force-stdout-spec",
    action="store",
    dest="force_stdout_spec",
    metavar="WINDOWS_FORCE_STDOUT_SPEC",
    default=None,
    help="""\
Force standard output of the program to go to this location. Useful for programs with
disabled console and programs using the Windows Services Plugin of Nuitka. Defaults
to not active, use e.g. '%PROGRAM%.out.txt', i.e. file near your program.""",
)

windows_group.add_option(
    "--windows-force-stderr-spec",
    action="store",
    dest="force_stderr_spec",
    metavar="WINDOWS_FORCE_STDERR_SPEC",
    default=None,
    help="""\
Force standard error of the program to go to this location. Useful for programs with
disabled console and programs using the Windows Services Plugin of Nuitka. Defaults
to not active, use e.g. '%PROGRAM%.err.txt', i.e. file near your program.""",
)


parser.add_option_group(windows_group)

linux_group = OptionGroup(parser, "Linux specific controls")

linux_group.add_option(
    "--linux-onefile-icon",
    action="append",
    dest="icon_path",
    metavar="ICON_PATH",
    default=[],
    help="Add executable icon for onefile binary to use. Can be given only one time. Defaults to ",
)

parser.add_option_group(linux_group)

plugin_group = OptionGroup(parser, "Plugin control")

plugin_group.add_option(
    "--plugin-enable",
    "--enable-plugin",
    action="append",
    dest="plugins_enabled",
    default=[],
    help="""\
Enabled plugins. Must be plug-in names. Use --plugin-list to query the
full list and exit. Default empty.""",
)

plugin_group.add_option(
    "--plugin-disable",
    "--disable-plugin",
    action="append",
    dest="plugins_disabled",
    default=[],
    help="""\
Disabled plugins. Must be plug-in names. Use --plugin-list to query the
full list and exit. Default empty.""",
)

plugin_group.add_option(
    "--plugin-no-detection",
    action="store_false",
    dest="detect_missing_plugins",
    default=True,
    help="""\
Plugins can detect if they might be used, and the you can disable the warning
via --plugin-disable=plugin-that-warned, or you can use this option to disable
the mechanism entirely, which also speeds up compilation slightly of course as
this detection code is run in vain once you are certain of which plug-ins to
use. Defaults to off.""",
)

plugin_group.add_option(
    "--plugin-list",
    action="store_true",
    dest="list_plugins",
    default=False,
    help="""\
Show list of all available plugins and exit. Defaults to off.""",
)


parser.add_option_group(plugin_group)

plugin_group.add_option(
    "--user-plugin",
    action="append",
    dest="user_plugins",
    default=[],
    help="The file name of user plugin. Can be given multiple times. Default empty.",
)


def _considerPluginOptions(logger):
    # Recursive dependency on plugins during parsing of command line.
    from nuitka.plugins.Plugins import (
        addPluginCommandLineOptions,
        addUserPluginCommandLineOptions,
    )

    for arg in sys.argv[1:]:
        if arg.startswith(("--enable-plugin=", "--plugin-enable=")):
            plugin_names = arg[16:]
            if "=" in plugin_names:
                logger.sysexit(
                    "Error, plugin options format changed. Use '--plugin-enable=%s --help' to know new options."
<<<<<<< HEAD
                    % plugin_name.split('=', 1)[0]
=======
                    % plugin_names.split("=", 1)[0]
>>>>>>> 7bd07a44
                )

            addPluginCommandLineOptions(
                parser=parser, plugin_names=plugin_names.split(",")
            )

        if arg.startswith("--user-plugin="):
            plugin_name = arg[14:]
            if "=" in plugin_name:
                logger.sysexit(
                    "Error, plugin options format changed. Use '--user-plugin=%s --help' to know new options."
                    % plugin_name
                )

            addUserPluginCommandLineOptions(parser=parser, filename=plugin_name)


def _expandProjectArg(arg, filename_arg, for_eval):
    def wrap(value):
        if for_eval:
            return repr(value)
        else:
            return value

    values = {
        "OS": wrap(Utils.getOS()),
        "Arch": wrap(Utils.getArchitecture()),
        "Version": getNuitkaVersion(),
        "MAIN_DIRECTORY": wrap(os.path.dirname(filename_arg) or "."),
    }
    arg = arg.format(**values)

    return arg


def _getProjectOptions(logger, filename_arg, module_mode):
    # Complex stuff, pylint: disable=too-many-branches,too-many-locals
    # Do it only once.
    if os.environ.get("NUITKA_REEXECUTION", "0") == "1":
        return

    if os.path.isdir(filename_arg):
        if module_mode:
            filename_arg = os.path.join(filename_arg, "__init__.py")
        else:
            filename_arg = os.path.join(filename_arg, "__main__.py")

    # The file specified may not exist, let the later parts of Nuitka handle this.
    try:
        contents_by_line = getFileContentByLine(filename_arg, "rb")
    except (OSError, IOError):
        return

    def sysexit(count, message):
        logger.sysexit("%s:%d %s" % (filename_arg, count + 1, message))

    execute_block = True
    expect_block = False

    cond_level = -1

    for count, line in enumerate(contents_by_line):
        match = re.match(b"^\\s*#(\\s+)nuitka-project(.*?):(.*)", line)

        if match:
            level, command, arg = match.groups()
            level = len(level)

            # Check for empty conditional blocks.
            if expect_block and level <= cond_level:
                sysexit(
                    count,
                    "Error, 'nuitka-project-if' is expected to be followed by block start.",
                )

            expect_block = False

            if level <= cond_level:
                execute_block = True

            if level > cond_level and not execute_block:
                continue

            if str is not bytes:
                command = command.decode("utf8")
                arg = arg.decode("utf8")

            if command == "-if":
                if not arg.endswith(":"):
                    sysexit(
                        count,
                        "Error, 'nuitka-project-if' needs to start a block with a colon.",
                    )

                arg = arg[:-1]

                expanded = _expandProjectArg(arg, filename_arg, for_eval=True)
                r = eval(  # We allow the user to run any code, pylint: disable=eval-used
                    expanded
                )

                # Likely mistakes, e.g. with "in" tests.
                if r is not True and r is not False:
                    sys.exit(
                        "Error, 'nuitka-project-if' condition %r (%r) does not yield boolean result %r"
                        % (arg, expanded, r)
                    )

                execute_block = r
                expect_block = True
                cond_level = level
            elif command == "":
                arg = re.sub(r"""^([\w-]*=)(['"])(.*)\2$""", r"\1\3", arg.lstrip())

                yield _expandProjectArg(arg, filename_arg, for_eval=False)
            else:
                assert False, (command, line)


def parseOptions(logger):
    # Pretty complex code, having a small options parser and many details as
    # well as integrating with plugins and run modes, pylint: disable=too-many-branches

    # First, isolate the first non-option arguments.
    extra_args = []

    if is_nuitka_run:
        count = 0

        for count, arg in enumerate(sys.argv):
            if count == 0:
                continue

            if arg[0] != "-":
                filename_arg = arg[0]
                break

            # Treat "--" as a terminator.
            if arg == "--":
                count += 1
                break

        if count > 0:
            extra_args = sys.argv[count + 1 :]
            sys.argv = sys.argv[0 : count + 1]

    filename_arg = None

    for count, arg in enumerate(sys.argv):
        if count == 0:
            continue

        if arg[0] != "-":
            filename_arg = arg
            break

    if filename_arg is not None:
        sys.argv = (
            [sys.argv[0]]
            + list(_getProjectOptions(logger, filename_arg, "--module" in sys.argv[1:]))
            + sys.argv[1:]
        )

    # Next, lets activate plugins early, so they can inject more options to the parser.
    _considerPluginOptions(logger)

    options, positional_args = parser.parse_args()

    if options.list_plugins:
        from nuitka.plugins.Plugins import listPlugins

        listPlugins()
        sys.exit(0)

    if not positional_args:
        parser.print_help()

        logger.sysexit(
            """
Error, need positional argument with python module or main program."""
        )

    if not options.immediate_execution and len(positional_args) > 1:
        parser.print_help()

        logger.sysexit(
            """
Error, specify only one positional argument unless "--run" is specified to
pass them to the compiled program execution."""
        )

    return is_nuitka_run, options, positional_args, extra_args<|MERGE_RESOLUTION|>--- conflicted
+++ resolved
@@ -1047,11 +1047,7 @@
             if "=" in plugin_names:
                 logger.sysexit(
                     "Error, plugin options format changed. Use '--plugin-enable=%s --help' to know new options."
-<<<<<<< HEAD
-                    % plugin_name.split('=', 1)[0]
-=======
                     % plugin_names.split("=", 1)[0]
->>>>>>> 7bd07a44
                 )
 
             addPluginCommandLineOptions(
