--- conflicted
+++ resolved
@@ -372,11 +372,7 @@
     default=False,
     help="""\
 When --nofollow-imports is used, do not descend into any imported modules at all,
-<<<<<<< HEAD
-overrides all other recursion options. Defaults to off.""",
-=======
 overrides all other inclusion options. Defaults to off.""",
->>>>>>> bf22fb7c
 )
 
 follow_group.add_option(
