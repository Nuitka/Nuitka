#     Copyright 2018, Kay Hayen, mailto:kay.hayen@gmail.com
#
#     Part of "Nuitka", an optimizing Python compiler that is compatible and
#     integrates with CPython, but also works on its own.
#
#     Licensed under the Apache License, Version 2.0 (the "License");
#     you may not use this file except in compliance with the License.
#     You may obtain a copy of the License at
#
#        http://www.apache.org/licenses/LICENSE-2.0
#
#     Unless required by applicable law or agreed to in writing, software
#     distributed under the License is distributed on an "AS IS" BASIS,
#     WITHOUT WARRANTIES OR CONDITIONS OF ANY KIND, either express or implied.
#     See the License for the specific language governing permissions and
#     limitations under the License.
#
""" Code generation for implicit and explicit exception raises.

Exceptions from other operations are consider ErrorCodes domain.

"""

<<<<<<< HEAD
from .CodeHelpers import generateChildExpressionsCode, generateExpressionCode
=======
from nuitka.Options import isDebug

from .CodeHelpers import (
    generateChildExpressionsCode,
    generateExpressionCode,
    withObjectCodeTemporaryAssignment
)
>>>>>>> bd5a3219
from .ErrorCodes import getFrameVariableTypeDescriptionCode
from .LabelCodes import getGotoCode
from .LineNumberCodes import (
    emitErrorLineNumberUpdateCode,
    getErrorLineNumberUpdateCode
)
from .PythonAPICodes import getReferenceExportCode


def generateReraiseCode(statement, emit, context):
    old_source_ref = context.setCurrentSourceCodeReference(
        value = statement.getCompatibleSourceReference()
    )

    getReRaiseExceptionCode(
        emit    = emit,
        context = context
    )

    context.setCurrentSourceCodeReference(old_source_ref)


def generateRaiseCode(statement, emit, context):
    exception_type  = statement.getExceptionType()
    exception_value = statement.getExceptionValue()
    exception_tb    = statement.getExceptionTrace()
    exception_cause = statement.getExceptionCause()

    # Exception cause is only possible with simple raise form.
    if exception_cause is not None:
        assert exception_type is not None
        assert exception_value is None
        assert exception_tb is None

        raise_type_name  = context.allocateTempName("raise_type")

        generateExpressionCode(
            to_name    = raise_type_name,
            expression = exception_type,
            emit       = emit,
            context    = context
        )

        raise_cause_name  = context.allocateTempName("raise_cause")

        generateExpressionCode(
            to_name    = raise_cause_name,
            expression = exception_cause,
            emit       = emit,
            context    = context
        )

        old_source_ref = context.setCurrentSourceCodeReference(exception_cause.getSourceReference())

        _getRaiseExceptionWithCauseCode(
            raise_type_name  = raise_type_name,
            raise_cause_name = raise_cause_name,
            emit             = emit,
            context          = context
        )

        context.setCurrentSourceCodeReference(old_source_ref)
    elif exception_type is None:
        assert False, statement
    elif exception_value is None and exception_tb is None:
        raise_type_name  = context.allocateTempName("raise_type")

        generateExpressionCode(
            to_name    = raise_type_name,
            expression = exception_type,
            emit       = emit,
            context    = context
        )

        old_source_ref = context.setCurrentSourceCodeReference(
            value = exception_type.getCompatibleSourceReference()
        )

        _getRaiseExceptionWithTypeCode(
            raise_type_name = raise_type_name,
            emit            = emit,
            context         = context
        )

        context.setCurrentSourceCodeReference(old_source_ref)
    elif exception_tb is None:
        raise_type_name  = context.allocateTempName("raise_type")

        generateExpressionCode(
            to_name    = raise_type_name,
            expression = exception_type,
            emit       = emit,
            context    = context
        )

        raise_value_name  = context.allocateTempName("raise_value")

        generateExpressionCode(
            to_name    = raise_value_name,
            expression = exception_value,
            emit       = emit,
            context    = context
        )

        old_source_ref = context.setCurrentSourceCodeReference(exception_value.getSourceReference())

        context.setCurrentSourceCodeReference(
            statement.getCompatibleSourceReference()
        )

        _getRaiseExceptionWithValueCode(
            raise_type_name  = raise_type_name,
            raise_value_name = raise_value_name,
            implicit         = statement.isStatementRaiseExceptionImplicit(),
            emit             = emit,
            context          = context
        )

        context.setCurrentSourceCodeReference(old_source_ref)
    else:
        raise_type_name  = context.allocateTempName("raise_type")

        generateExpressionCode(
            to_name    = raise_type_name,
            expression = exception_type,
            emit       = emit,
            context    = context
        )

        raise_value_name  = context.allocateTempName("raise_value")

        generateExpressionCode(
            to_name    = raise_value_name,
            expression = exception_value,
            emit       = emit,
            context    = context
        )

        raise_tb_name = context.allocateTempName("raise_tb")

        generateExpressionCode(
            to_name    = raise_tb_name,
            expression = exception_tb,
            emit       = emit,
            context    = context
        )

        old_source_ref = context.setCurrentSourceCodeReference(exception_tb.getSourceReference())

        _getRaiseExceptionWithTracebackCode(
            raise_type_name  = raise_type_name,
            raise_value_name = raise_value_name,
            raise_tb_name    = raise_tb_name,
            emit             = emit,
            context          = context
        )

        context.setCurrentSourceCodeReference(old_source_ref)


def generateRaiseExpressionCode(to_name, expression, emit, context):
    from nuitka import Options

    arg_names = generateChildExpressionsCode(
        expression = expression,
        emit       = emit,
        context    = context
    )

    # Missed optimization opportunity, please report it, this should not
    # normally happen. We are supposed to propagate this upwards.
    if Options.isDebug():
        # TODO: Need to optimize ExpressionLocalsVariableRefORFallback once we know
        # it handles cases where the value is not in locals dict properly.

        parent = expression.parent
        assert parent.isExpressionSideEffects() or \
               parent.isExpressionConditional() or \
               parent.isExpressionLocalsVariableRefORFallback(), \
               (expression, expression.parent, expression.asXmlText())

    with withObjectCodeTemporaryAssignment(to_name, "raise_exception_result", expression, emit, context) \
      as value_name:

        # That's how we indicate exception to the surrounding world.
        emit("%s = NULL;" % value_name)

        _getRaiseExceptionWithValueCode(
            raise_type_name  = arg_names[0],
            raise_value_name = arg_names[1],
            implicit         = True,
            emit             = emit,
            context          = context
        )


def getReRaiseExceptionCode(emit, context):
    exception_type, exception_value, exception_tb, exception_lineno = \
      context.variable_storage.getExceptionVariableDescriptions()

    keeper_variables = context.getExceptionKeeperVariables()

    if keeper_variables[0] is None:
        emit(
            """\
%(bool_res_name)s = RERAISE_EXCEPTION( &%(exception_type)s, &%(exception_value)s, &%(exception_tb)s );
if (unlikely( %(bool_res_name)s == false ))
{
    %(update_code)s
}
""" % {
                "exception_type"  : exception_type,
                "exception_value" : exception_value,
                "exception_tb"    : exception_tb,
                "bool_res_name"   : context.getBoolResName(),
                "update_code"     : getErrorLineNumberUpdateCode(context)

            }
        )

        frame_handle = context.getFrameHandle()

        if frame_handle:
            emit(
                """\
if (%(exception_tb)s && %(exception_tb)s->tb_frame == &%(frame_identifier)s->m_frame) \
%(frame_identifier)s->m_frame.f_lineno = %(exception_tb)s->tb_lineno;""" % {
                    "exception_tb"     : exception_tb,
                    "frame_identifier" : context.getFrameHandle()
                }
            )

            emit(
                getFrameVariableTypeDescriptionCode(context)
            )
    else:
        keeper_type, keeper_value, keeper_tb, keeper_lineno = context.getExceptionKeeperVariables()

        emit(
            """\
// Re-raise.
%(exception_type)s = %(keeper_type)s;
%(exception_value)s = %(keeper_value)s;
%(exception_tb)s = %(keeper_tb)s;
%(exception_lineno)s = %(keeper_lineno)s;
""" %  {
            "exception_type"   : exception_type,
            "exception_value"  : exception_value,
            "exception_tb"     : exception_tb,
            "exception_lineno" : exception_lineno,
            "keeper_type"      : keeper_type,
            "keeper_value"     : keeper_value,
            "keeper_tb"        : keeper_tb,
            "keeper_lineno"    : keeper_lineno
            }
        )

    getGotoCode(context.getExceptionEscape(), emit)


def _getRaiseExceptionWithCauseCode(raise_type_name, raise_cause_name, emit,
                                   context):
    exception_type, exception_value, exception_tb, _exception_lineno = \
      context.variable_storage.getExceptionVariableDescriptions()

    emit(
        "%s = %s;" % (
            exception_type,
            raise_type_name
        )
    )
    getReferenceExportCode(raise_type_name, emit, context)

    emit(
        "%s = NULL;" % exception_value
    )

    getReferenceExportCode(raise_cause_name, emit, context)

    emitErrorLineNumberUpdateCode(emit, context)
    emit(
        "RAISE_EXCEPTION_WITH_CAUSE( &%s, &%s, &%s, %s );" % (
            exception_type,
            exception_value,
            exception_tb,
            raise_cause_name
        )
    )

    emit(
        getFrameVariableTypeDescriptionCode(context)
    )

    getGotoCode(context.getExceptionEscape(), emit)

    if context.needsCleanup(raise_type_name):
        context.removeCleanupTempName(raise_type_name)
    if context.needsCleanup(raise_cause_name):
        context.removeCleanupTempName(raise_cause_name)


def _getRaiseExceptionWithTypeCode(raise_type_name, emit, context):
    exception_type, exception_value, exception_tb, _exception_lineno = \
      context.variable_storage.getExceptionVariableDescriptions()

    emit(
        "%s = %s;" % (
            exception_type,
            raise_type_name
        )
    )
    getReferenceExportCode(raise_type_name, emit, context)

    emitErrorLineNumberUpdateCode(emit, context)
    emit(
        "RAISE_EXCEPTION_WITH_TYPE( &%s, &%s, &%s );" % (
            exception_type,
            exception_value,
            exception_tb
        )
    )

    emit(
        getFrameVariableTypeDescriptionCode(context)
    )

    getGotoCode(context.getExceptionEscape(), emit)

    if context.needsCleanup(raise_type_name):
        context.removeCleanupTempName(raise_type_name)


def _getRaiseExceptionWithValueCode(raise_type_name, raise_value_name, implicit,
                                   emit, context):
    exception_type, exception_value, exception_tb, _exception_lineno = \
      context.variable_storage.getExceptionVariableDescriptions()

    emit(
        "%s = %s;" % (
            exception_type,
            raise_type_name
        )
    )
    getReferenceExportCode(raise_type_name, emit, context)
    emit(
        "%s = %s;" % (
            exception_value,
            raise_value_name
        )
    )
    getReferenceExportCode(raise_value_name, emit, context)

    emitErrorLineNumberUpdateCode(emit, context)
    emit(
        "RAISE_EXCEPTION_%s( &%s, &%s, &%s );" % (
            ("IMPLICIT" if implicit else "WITH_VALUE"),
            exception_type,
            exception_value,
            exception_tb
        )
    )

    emit(
        getFrameVariableTypeDescriptionCode(context)
    )

    getGotoCode(context.getExceptionEscape(), emit)

    if context.needsCleanup(raise_type_name):
        context.removeCleanupTempName(raise_type_name)
    if context.needsCleanup(raise_value_name):
        context.removeCleanupTempName(raise_value_name)


def _getRaiseExceptionWithTracebackCode(raise_type_name, raise_value_name,
                                       raise_tb_name, emit, context):
    exception_type, exception_value, exception_tb, _exception_lineno = \
      context.variable_storage.getExceptionVariableDescriptions()

    emit(
        "%s = %s;" % (
            exception_type,
            raise_type_name
        )
    )
    getReferenceExportCode(raise_type_name, emit, context)
    emit(
        "%s = %s;" % (
            exception_value,
            raise_value_name
        )
    )
    getReferenceExportCode(raise_value_name, emit, context)

    emit(
        "%s = (PyTracebackObject *)%s;" % (
            exception_tb,
            raise_tb_name
        )
    )
    getReferenceExportCode(raise_tb_name, emit, context)

    emit(
        "RAISE_EXCEPTION_WITH_TRACEBACK( &%s, &%s, &%s);" % (
            exception_type,
            exception_value,
            exception_tb
        )
    )

    # If anything is wrong, that will be used.
    emitErrorLineNumberUpdateCode(emit, context)

    emit(
        getFrameVariableTypeDescriptionCode(context)
    )

    getGotoCode(context.getExceptionEscape(), emit)

    if context.needsCleanup(raise_type_name):
        context.removeCleanupTempName(raise_type_name)
    if context.needsCleanup(raise_value_name):
        context.removeCleanupTempName(raise_value_name)
    if context.needsCleanup(raise_tb_name):
        context.removeCleanupTempName(raise_tb_name)<|MERGE_RESOLUTION|>--- conflicted
+++ resolved
@@ -21,9 +21,6 @@
 
 """
 
-<<<<<<< HEAD
-from .CodeHelpers import generateChildExpressionsCode, generateExpressionCode
-=======
 from nuitka.Options import isDebug
 
 from .CodeHelpers import (
@@ -31,7 +28,6 @@
     generateExpressionCode,
     withObjectCodeTemporaryAssignment
 )
->>>>>>> bd5a3219
 from .ErrorCodes import getFrameVariableTypeDescriptionCode
 from .LabelCodes import getGotoCode
 from .LineNumberCodes import (
@@ -193,8 +189,6 @@
 
 
 def generateRaiseExpressionCode(to_name, expression, emit, context):
-    from nuitka import Options
-
     arg_names = generateChildExpressionsCode(
         expression = expression,
         emit       = emit,
@@ -203,7 +197,7 @@
 
     # Missed optimization opportunity, please report it, this should not
     # normally happen. We are supposed to propagate this upwards.
-    if Options.isDebug():
+    if isDebug():
         # TODO: Need to optimize ExpressionLocalsVariableRefORFallback once we know
         # it handles cases where the value is not in locals dict properly.
 
