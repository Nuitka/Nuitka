--- conflicted
+++ resolved
@@ -20,65 +20,14 @@
 Branches, conditions, truth checks.
 """
 
-<<<<<<< HEAD
-from .AttributeCodes import getAttributeCheckBoolCode
-from .CodeHelpers import generateExpressionCode
-from .ComparisonCodes import (
-    getBuiltinIsinstanceBoolCode,
-    getComparisonExpressionBoolCode
-)
-=======
 from .CodeHelpers import decideConversionCheckNeeded, generateExpressionCode
->>>>>>> bd5a3219
 from .Emission import SourceCodeCollector
 from .ErrorCodes import getReleaseCode
 from .LabelCodes import getBranchingCode, getGotoCode, getLabelCode
 
 
 def generateConditionCode(condition, emit, context):
-<<<<<<< HEAD
-    from nuitka import Options
-
-    # The complexity is needed to avoid unnecessary complex generated C
-    # pylint: disable=too-many-locals,too-many-statements
-
-    if condition.isExpressionComparison():
-        left_name = context.allocateTempName("compare_left")
-
-        generateExpressionCode(
-            to_name    = left_name,
-            expression = condition.getLeft(),
-            emit       = emit,
-            context    = context
-        )
-
-        right_name = context.allocateTempName("compare_right")
-
-        generateExpressionCode(
-            to_name    = right_name,
-            expression = condition.getRight(),
-            emit       = emit,
-            context    = context
-        )
-
-        old_source_ref = context.setCurrentSourceCodeReference(condition.getSourceReference())
-        getComparisonExpressionBoolCode(
-            comparator  = condition.getComparator(),
-            left_name   = left_name,
-            right_name  = right_name,
-            needs_check = condition.mayRaiseExceptionBool(BaseException),
-            emit        = emit,
-            context     = context
-        )
-        context.setCurrentSourceCodeReference(old_source_ref)
-    elif condition.isExpressionOperationNOT():
-        # Lets just switch the targets temporarily to get at "NOT" without
-        # any effort really.
-        true_target = context.getTrueBranchTarget()
-        false_target = context.getFalseBranchTarget()
-=======
     compare_name = context.allocateTempName("condition_result", "nuitka_bool")
->>>>>>> bd5a3219
 
     generateExpressionCode(
         to_name    = compare_name,
