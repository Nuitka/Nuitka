--- conflicted
+++ resolved
@@ -21,6 +21,7 @@
 much faster than general subscript lookups.
 """
 
+from nuitka import Options
 from nuitka.Constants import isIndexConstant
 
 from .CodeHelpers import (
@@ -32,18 +33,7 @@
 from .ErrorCodes import getErrorExitBoolCode, getErrorExitCode
 
 
-<<<<<<< HEAD
-def generateAssignmentSubscriptCode(statement, emit, context):
-    from nuitka import Options
-
-    subscribed      = statement.getSubscribed()
-    subscript       = statement.getSubscript()
-    value           = statement.getAssignSource()
-
-    integer_subscript = False
-=======
 def _decideIntegerSubscript(subscript):
->>>>>>> bd5a3219
     if subscript.isExpressionConstantRef():
         constant = subscript.getConstant()
 
@@ -116,8 +106,6 @@
 
 
 def generateDelSubscriptCode(statement, emit, context):
-    from nuitka import Options
-
     subscribed = statement.getSubscribed()
     subscript  = statement.getSubscript()
 
