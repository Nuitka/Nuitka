#     Copyright 2018, Kay Hayen, mailto:kay.hayen@gmail.com
#
#     Part of "Nuitka", an optimizing Python compiler that is compatible and
#     integrates with CPython, but also works on its own.
#
#     Licensed under the Apache License, Version 2.0 (the "License");
#     you may not use this file except in compliance with the License.
#     You may obtain a copy of the License at
#
#        http://www.apache.org/licenses/LICENSE-2.0
#
#     Unless required by applicable law or agreed to in writing, software
#     distributed under the License is distributed on an "AS IS" BASIS,
#     WITHOUT WARRANTIES OR CONDITIONS OF ANY KIND, either express or implied.
#     See the License for the specific language governing permissions and
#     limitations under the License.
#
""" Helpers for code generation.

This dispatch building of expressions and statements, as well as providing
typical support functions to building parts.

"""

<<<<<<< HEAD
=======
from contextlib import contextmanager

from nuitka.Options import shallTraceExecution
>>>>>>> bd5a3219
from nuitka.PythonVersions import python_version
from nuitka.Tracing import printError

from .Emission import SourceCodeCollector
from .LabelCodes import getStatementTrace

expression_dispatch_dict = {}

def setExpressionDispatchDict(dispatch_dict):
    # Using global here, as this is really a singleton, in the form of a module,
    # and this is to break the cyclic dependency it has, pylint: disable=global-statement

    # Please call us only once.
    global expression_dispatch_dict

    assert not expression_dispatch_dict
    expression_dispatch_dict = dispatch_dict


def generateExpressionCode(to_name, expression, emit, context,
                           allow_none = False):
    try:
        _generateExpressionCode(
            to_name    = to_name,
            expression = expression,
            emit       = emit,
            context    = context,
            allow_none = allow_none
        )
    except Exception:
        printError(
            "Problem with %r at %s" % (
                expression,
                ""
                  if expression is None else
                expression.getSourceReference().getAsString()
            )
        )
        raise


def _generateExpressionCode(to_name, expression, emit, context, allow_none = False):
    # This is a dispatching function for every expression.

    if expression is None and allow_none:
        return None

    # Make sure we don't generate code twice for any node, this uncovers bugs
    # where nodes are shared in the tree, which is not allowed.
    assert not hasattr(expression, "code_generated"), expression
    expression.code_generated = True

    old_source_ref = context.setCurrentSourceCodeReference(expression.getSourceReference())

    if not expression.isExpression():
        printError("No expression %r" % expression)

        expression.dump()
        assert False, expression

    expression_dispatch_dict[expression.kind](
        to_name    = to_name,
        expression = expression,
        emit       = emit,
        context    = context
    )

    context.setCurrentSourceCodeReference(old_source_ref)


def generateExpressionsCode(names, expressions, emit, context):
    assert len(names) == len(expressions)

    result = []
    for name, expression in zip(names, expressions):
        if expression is not None:
            to_name = context.allocateTempName(name)

            generateExpressionCode(
                to_name    = to_name,
                expression = expression,
                emit       = emit,
                context    = context
            )
        else:
            to_name = None

        result.append(to_name)

    return result


def generateChildExpressionsCode(expression, emit, context):
    value_names = []

    for child_name, child_value in expression.getVisitableNodesNamed():
        if child_value is not None:
            # Allocate anyway, so names are aligned.
            value_name = context.allocateTempName(child_name + "_name")

            generateExpressionCode(
                to_name    = value_name,
                expression = child_value,
                emit       = emit,
                context    = context
            )

            value_names.append(value_name)
        else:
            context.skipTempName(child_name + "_value")

            value_names.append(None)

    return value_names


def generateChildExpressionCode(expression, emit, context, child_name = None):
    assert expression is not None

    if child_name is None:
        child_name = expression.getChildName()

    # Allocate anyway, so names are aligned.
    value_name = context.allocateTempName(child_name + "_name")

    generateExpressionCode(
        to_name    = value_name,
        expression = expression,
        emit       = emit,
        context    = context
    )

    return value_name


statement_dispatch_dict = {}

def setStatementDispatchDict(dispatch_dict):
    # Using global here, as this is really a singleton, in the form of a module,
    # and this is to break the cyclic dependency it has, pylint: disable=global-statement

    # Please call us only once.
    global statement_dispatch_dict

    assert not statement_dispatch_dict
    statement_dispatch_dict = dispatch_dict


def generateStatementCode(statement, emit, context):
    try:
        statement_dispatch_dict[statement.kind](
            statement = statement,
            emit      = emit,
            context   = context
        )

        # Complain if any temporary was not dealt with yet.
        assert not context.getCleanupTempnames(), \
          context.getCleanupTempnames()
    except Exception:
        printError(
            "Problem with %r at %s" % (
                statement,
                statement.getSourceReference().getAsString()
            )
        )
        raise


def _generateStatementSequenceCode(statement_sequence, emit, context):
    from nuitka import Options

    if statement_sequence is None:
        return

    for statement in statement_sequence.getStatements():
        if Options.shallTraceExecution():
            source_ref = statement.getSourceReference()

            statement_repr = repr(statement)
            source_repr = source_ref.getAsString()

            if python_version >= 300:
                statement_repr = statement_repr.encode("utf8")
                source_repr = source_repr.encode("utf8")

            emit(
                getStatementTrace(
                    source_repr,
                    statement_repr
                )
            )

        # Might contain frame statement sequences as children.
        if statement.isStatementsFrame():
            from .FrameCodes import generateStatementsFrameCode

            generateStatementsFrameCode(
                statement_sequence = statement,
                emit               = emit,
                context            = context
            )
        else:
            context.pushCleanupScope()

            with context.variable_storage.withLocalStorage():
                statement_codes = SourceCodeCollector()

                generateStatementCode(
                    statement = statement,
                    emit      = statement_codes,
                    context   = context
                )

                emit('{')
                for s in context.variable_storage.makeCLocalDeclarations():
                    emit(s)

                statement_codes.emitTo(emit)
                emit('}')

            context.popCleanupScope()


def generateStatementSequenceCode(statement_sequence, emit, context,
                                  allow_none = False):

    if allow_none and statement_sequence is None:
        return None

    assert statement_sequence.kind == "STATEMENTS_SEQUENCE", statement_sequence

    _generateStatementSequenceCode(
        statement_sequence = statement_sequence,
        emit               = emit,
        context            = context
    )


def decideConversionCheckNeeded(to_name, expression):
    if to_name.c_type == "nuitka_bool":
        conversion_check = expression.mayRaiseExceptionBool(BaseException)
    else:
        conversion_check = False

    return conversion_check


@contextmanager
def withObjectCodeTemporaryAssignment(to_name, value_name, expression, emit, context):
    if to_name.c_type == "PyObject *":
        value_name = to_name
    else:
        value_name = context.allocateTempName(value_name)

    yield value_name

    if to_name is not value_name:
        to_name.getCType().emitAssignConversionCode(
            to_name     = to_name,
            value_name  = value_name,
            needs_check = decideConversionCheckNeeded(to_name, expression),
            emit        = emit,
            context     = context
        )

        from .ErrorCodes import getReleaseCode
        getReleaseCode(value_name, emit, context)<|MERGE_RESOLUTION|>--- conflicted
+++ resolved
@@ -22,12 +22,9 @@
 
 """
 
-<<<<<<< HEAD
-=======
 from contextlib import contextmanager
 
 from nuitka.Options import shallTraceExecution
->>>>>>> bd5a3219
 from nuitka.PythonVersions import python_version
 from nuitka.Tracing import printError
 
@@ -198,13 +195,11 @@
 
 
 def _generateStatementSequenceCode(statement_sequence, emit, context):
-    from nuitka import Options
-
     if statement_sequence is None:
         return
 
     for statement in statement_sequence.getStatements():
-        if Options.shallTraceExecution():
+        if shallTraceExecution():
             source_ref = statement.getSourceReference()
 
             statement_repr = repr(statement)
