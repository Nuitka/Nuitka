--- conflicted
+++ resolved
@@ -19,10 +19,7 @@
 
 """
 
-<<<<<<< HEAD
-=======
 from nuitka.nodes.shapes.BuiltinTypeShapes import ShapeTypeBool
->>>>>>> bd5a3219
 
 from .c_types.CTypePyObjectPtrs import (
     CTypeCellObject,
@@ -182,7 +179,6 @@
 
 def getPickedCType(variable, variable_trace, context):
     """ Return type to use for specific context. """
-    from nuitka import Options
 
     user = context.getEntryPoint()
     owner = variable.getEntryPoint()
@@ -191,12 +187,7 @@
         if variable.isSharedTechnically():
             result = CTypeCellObject
         else:
-<<<<<<< HEAD
-            if Options.isExperimental("enable_bool_ctype"):
-                shapes = variable.getTypeShapes()
-=======
             shapes = variable.getTypeShapes()
->>>>>>> bd5a3219
 
             if len(shapes) > 1:
                 return CTypePyObjectPtr
