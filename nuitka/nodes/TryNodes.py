#     Copyright 2013, Kay Hayen, mailto:kay.hayen@gmail.com
#
#     Part of "Nuitka", an optimizing Python compiler that is compatible and
#     integrates with CPython, but also works on its own.
#
#     Licensed under the Apache License, Version 2.0 (the "License");
#     you may not use this file except in compliance with the License.
#     You may obtain a copy of the License at
#
#        http://www.apache.org/licenses/LICENSE-2.0
#
#     Unless required by applicable law or agreed to in writing, software
#     distributed under the License is distributed on an "AS IS" BASIS,
#     WITHOUT WARRANTIES OR CONDITIONS OF ANY KIND, either express or implied.
#     See the License for the specific language governing permissions and
#     limitations under the License.
#
""" Nodes for try/except and try/finally

The try/except needs handlers, and these blocks are complex control flow.

"""

from .NodeBases import CPythonChildrenHaving, CPythonNodeBase


class CPythonStatementTryFinally( CPythonChildrenHaving, CPythonNodeBase ):
    kind = "STATEMENT_TRY_FINALLY"

    named_children = ( "tried", "final" )

    def __init__( self, tried, final, source_ref ):
        CPythonChildrenHaving.__init__(
            self,
            values = {
                "tried" : tried,
                "final" : final
            }
        )

        CPythonNodeBase.__init__( self, source_ref = source_ref )

        self.break_exception = False
        self.continue_exception = False
<<<<<<< HEAD
        self.generator_return_exception = False
        self.return_value_exception = True
=======
        self.return_value_exception_catch = False
        self.return_value_exception_reraise = False
>>>>>>> 75b65d65

    getBlockTry = CPythonChildrenHaving.childGetter( "tried" )
    setBlockTry = CPythonChildrenHaving.childSetter( "tried" )
    getBlockFinal = CPythonChildrenHaving.childGetter( "final" )
    setBlockFinal = CPythonChildrenHaving.childSetter( "final" )

    def isStatementAborting( self ):
        # In try/finally there are two chances to raise or return a value, so we need to
        # "or" the both branches. One of them will do.

        tried_block = self.getBlockTry()

        if tried_block is not None and tried_block.isStatementAborting():
            return True

        final_block = self.getBlockFinal()

        if final_block is not None and final_block.isStatementAborting():
            return True

        return False

    def markAsExceptionContinue( self ):
        self.continue_exception = True

    def markAsExceptionBreak( self ):
        self.break_exception = True

    def markAsExceptionReturnValueCatch( self ):
        self.return_value_exception_catch = True

    def markAsExceptionReturnValueReraise( self ):
        self.return_value_exception_reraise = True

    def needsExceptionContinue( self ):
        return self.continue_exception

    def needsExceptionBreak( self ):
        return self.break_exception

    def needsExceptionReturnValueCatcher( self ):
        return self.return_value_exception_catch

    def needsExceptionReturnValueReraiser( self ):
        return self.return_value_exception_reraise

    def markAsExceptionContinue( self ):
        self.continue_exception = True

    def markAsExceptionBreak( self ):
        self.break_exception = True

    def markAsExceptionGeneratorReturn( self ):
        self.generator_return_exception = True

    def markAsExceptionReturnValue( self ):
        self.return_value_exception = True

    def needsExceptionContinue( self ):
        return self.continue_exception

    def needsExceptionBreak( self ):
        return self.break_exception

    def needsExceptionGeneratorReturn( self ):
        return self.generator_return_exception

    def needsExceptionReturnValue( self ):
        return self.return_value_exception


class CPythonStatementExceptHandler( CPythonChildrenHaving, CPythonNodeBase ):
    kind = "STATEMENT_EXCEPT_HANDLER"

    named_children = ( "exception_types", "body" )

    def __init__( self, exception_types, body, source_ref ):
        CPythonNodeBase.__init__( self, source_ref = source_ref )

        CPythonChildrenHaving.__init__(
            self,
            values = {
                "exception_types" : tuple( exception_types ),
                "body"            : body,
            }
        )

    getExceptionTypes  = CPythonChildrenHaving.childGetter( "exception_types" )
    getExceptionBranch = CPythonChildrenHaving.childGetter( "body" )
    setExceptionBranch = CPythonChildrenHaving.childSetter( "body" )


class CPythonStatementTryExcept( CPythonChildrenHaving, CPythonNodeBase ):
    kind = "STATEMENT_TRY_EXCEPT"

    named_children = ( "tried", "handlers" )

    def __init__( self, tried, handlers, source_ref ):
        CPythonNodeBase.__init__( self, source_ref = source_ref )

        CPythonChildrenHaving.__init__(
            self,
            values = {
                "tried"    : tried,
                "handlers" : tuple( handlers )
            }
        )

    getBlockTry = CPythonChildrenHaving.childGetter( "tried" )
    setBlockTry = CPythonChildrenHaving.childSetter( "tried" )

    getExceptionHandlers = CPythonChildrenHaving.childGetter( "handlers" )

    def isStatementAborting( self ):
        tried_block = self.getBlockTry()

        # Happens during tree building only.
        if tried_block is None:
            return False

        if not tried_block.isStatementAborting():
            return False

        for handler in self.getExceptionHandlers():
            if not handler.isStatementAborting():
                return False

        return True

    def isStatementTryFinallyOptimized( self ):
        tried_block = self.getBlockTry()

        tried_statements = tried_block.getStatements()

        if len( tried_statements ) == 1:
            tried_statement = tried_statements[0]

            if tried_statement.isStatementAssignmentVariable():
                source = tried_statement.getAssignSource()

                if source.isExpressionBuiltinNext1():
                    if not source.getValue().mayRaiseException( BaseException ):
                        # Note: Now we know the source lookup is the only thing that may
                        # raise.

                        handlers = self.getExceptionHandlers()

                        if len( handlers ) == 1:
                            catched_types = handlers[0].getExceptionTypes()

                            if len( catched_types ) == 1:
                                catched_type = catched_types[0]

                                if catched_type.isExpressionBuiltinExceptionRef():
                                    if catched_type.getExceptionName() == "StopIteration":
                                        if handlers[0].getExceptionBranch().isStatementAborting():
                                            return True

        return False<|MERGE_RESOLUTION|>--- conflicted
+++ resolved
@@ -42,13 +42,8 @@
 
         self.break_exception = False
         self.continue_exception = False
-<<<<<<< HEAD
-        self.generator_return_exception = False
-        self.return_value_exception = True
-=======
         self.return_value_exception_catch = False
         self.return_value_exception_reraise = False
->>>>>>> 75b65d65
 
     getBlockTry = CPythonChildrenHaving.childGetter( "tried" )
     setBlockTry = CPythonChildrenHaving.childSetter( "tried" )
@@ -94,30 +89,6 @@
 
     def needsExceptionReturnValueReraiser( self ):
         return self.return_value_exception_reraise
-
-    def markAsExceptionContinue( self ):
-        self.continue_exception = True
-
-    def markAsExceptionBreak( self ):
-        self.break_exception = True
-
-    def markAsExceptionGeneratorReturn( self ):
-        self.generator_return_exception = True
-
-    def markAsExceptionReturnValue( self ):
-        self.return_value_exception = True
-
-    def needsExceptionContinue( self ):
-        return self.continue_exception
-
-    def needsExceptionBreak( self ):
-        return self.break_exception
-
-    def needsExceptionGeneratorReturn( self ):
-        return self.generator_return_exception
-
-    def needsExceptionReturnValue( self ):
-        return self.return_value_exception
 
 
 class CPythonStatementExceptHandler( CPythonChildrenHaving, CPythonNodeBase ):
