--- conflicted
+++ resolved
@@ -1185,12 +1185,9 @@
         def hasShapeSlotLen():
             return False
 
-<<<<<<< HEAD
         @staticmethod
         def hasShapeSlotAny():
             return False
-=======
->>>>>>> bc22aa83
 
 else:
     ShapeTypeUnicode = ShapeTypeStr
@@ -1329,12 +1326,10 @@
         def hasShapeSlotLen():
             return False
 
-<<<<<<< HEAD
         @staticmethod
         def hasShapeSlotAny():
             return False
-=======
->>>>>>> bc22aa83
+
 
 else:
     ShapeTypeBytes = ShapeTypeStr
