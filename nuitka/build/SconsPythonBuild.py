--- conflicted
+++ resolved
@@ -142,10 +142,7 @@
 def addPythonHaclLib(env, link_module_libs):
     if env.static_libpython and not isMacOS():
         if env.python_version >= (3, 14):
-<<<<<<< HEAD
-=======
             # Not practical anymore, to build it ourselves.
->>>>>>> 0cf9b559
             hacl_version = None
         elif env.python_version >= (3, 12):
             hacl_version = "hacl_312"
