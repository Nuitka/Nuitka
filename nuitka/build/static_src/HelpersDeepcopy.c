--- conflicted
+++ resolved
@@ -594,10 +594,7 @@
     Py_ssize_t size = PyTuple_GET_SIZE(value);
 
     // We cannot have size 0, so this is safe.
-<<<<<<< HEAD
-=======
     assert(size > 0);
->>>>>>> a5c1688d
     PyObject *result = MAKE_TUPLE_EMPTY(tstate, size);
 
     for (Py_ssize_t i = 0; i < size; i++) {
