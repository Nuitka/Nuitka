//     Copyright 2024, Kay Hayen, mailto:kay.hayen@gmail.com find license text at end of file

/* These helpers are used to work with tuples.

*/

// This file is included from another C file, help IDEs to still parse it on
// its own.
#ifdef __IDE_ONLY__
#include "nuitka/prelude.h"
#endif

#if NUITKA_TUPLE_HAS_FREELIST

PyObject *MAKE_TUPLE_EMPTY(PyThreadState *tstate, Py_ssize_t size) {
    PyTupleObject *result_tuple;

    // Lets not get called other than this
    assert(size > 0);

    // This is the CPython name, spell-checker: ignore numfree
#if PYTHON_VERSION < 0x3d0
    PyTupleObject **items = tstate->interp->tuple.free_list;
    int *numfree = tstate->interp->tuple.numfree;
#else
    struct _Py_object_freelists *freelists = _Nuitka_object_freelists_GET(tstate);
    struct _Py_tuple_freelist *state = &freelists->tuples;
    PyTupleObject **items = state->items;
    int *numfree = state->numfree;
#endif

#if PYTHON_VERSION < 0x3b0
    Py_ssize_t index = size;
#else
    Py_ssize_t index = size - 1;
#endif

    if ((size < PyTuple_MAXSAVESIZE) && (result_tuple = items[index]) != NULL) {
        items[index] = (PyTupleObject *)result_tuple->ob_item[0];
        numfree[index] -= 1;

        assert(Py_SIZE(result_tuple) == size);
        assert(Py_TYPE(result_tuple) == &PyTuple_Type);

        Nuitka_Py_NewReference((PyObject *)result_tuple);
    } else {
        // Check for overflow
        if ((size_t)size >
            ((size_t)PY_SSIZE_T_MAX - (sizeof(PyTupleObject) - sizeof(PyObject *))) / sizeof(PyObject *)) {
            return PyErr_NoMemory();
        }

        result_tuple = (PyTupleObject *)Nuitka_GC_NewVar(&PyTuple_Type, size);
    }

    // TODO: Why not use memset here, and can we rely on memory being cleared
    // by allocator?

    // TODO: When first initializing the tuple, we might skip this and use
    // assignments that ignore this.
    for (Py_ssize_t i = 0; i < size; i++) {
        result_tuple->ob_item[i] = NULL;
    }

    Nuitka_GC_Track(result_tuple);

    assert(PyTuple_CheckExact(result_tuple));
    assert(PyTuple_GET_SIZE(result_tuple) == size);

    return (PyObject *)result_tuple;
}

PyObject *MAKE_TUPLE_EMPTY_VAR(PyThreadState *tstate, Py_ssize_t size) {
    if (size == 0) {
        PyObject *result = const_tuple_empty;
        Py_INCREF(result);
        return result;
    } else {
        return MAKE_TUPLE_EMPTY(tstate, size);
    }
}

#endif

PyObject *TUPLE_CONCAT(PyThreadState *tstate, PyObject *tuple1, PyObject *tuple2) {
    Py_ssize_t size = Py_SIZE(tuple1) + Py_SIZE(tuple2);

    // Do not ignore MemoryError, may actually happen.
    PyTupleObject *result = (PyTupleObject *)MAKE_TUPLE_EMPTY_VAR(tstate, size);
    if (unlikely(result == NULL)) {
        return NULL;
    }

    PyObject **src = ((PyTupleObject *)tuple1)->ob_item;
    PyObject **dest = result->ob_item;

    for (Py_ssize_t i = 0; i < Py_SIZE(tuple1); i++) {
        PyObject *v = src[i];
        Py_INCREF(v);
        dest[i] = v;
    }

    src = ((PyTupleObject *)tuple2)->ob_item;
    dest = result->ob_item + Py_SIZE(tuple1);

    for (Py_ssize_t i = 0; i < Py_SIZE(tuple2); i++) {
        PyObject *v = src[i];
        Py_INCREF(v);
        dest[i] = v;
    }

    return (PyObject *)result;
}

PyObject *TUPLE_COPY(PyThreadState *tstate, PyObject *tuple) {
    CHECK_OBJECT(tuple);
    assert(PyTuple_CheckExact(tuple));

    Py_ssize_t size = PyTuple_GET_SIZE(tuple);
<<<<<<< HEAD
    PyObject *result = MAKE_TUPLE_EMPTY(tstate, size);
=======
    PyObject *result = MAKE_TUPLE_EMPTY_VAR(tstate, size);
>>>>>>> a5c1688d

    if (unlikely(result == NULL)) {
        return NULL;
    }

    for (Py_ssize_t i = 0; i < size; i++) {
        PyObject *item = PyTuple_GET_ITEM(tuple, i);
        Py_INCREF(item);
        PyList_SET_ITEM(result, i, item);
    }

    return result;
}

//     Part of "Nuitka", an optimizing Python compiler that is compatible and
//     integrates with CPython, but also works on its own.
//
//     Licensed under the Apache License, Version 2.0 (the "License");
//     you may not use this file except in compliance with the License.
//     You may obtain a copy of the License at
//
//        http://www.apache.org/licenses/LICENSE-2.0
//
//     Unless required by applicable law or agreed to in writing, software
//     distributed under the License is distributed on an "AS IS" BASIS,
//     WITHOUT WARRANTIES OR CONDITIONS OF ANY KIND, either express or implied.
//     See the License for the specific language governing permissions and
//     limitations under the License.<|MERGE_RESOLUTION|>--- conflicted
+++ resolved
@@ -117,11 +117,7 @@
     assert(PyTuple_CheckExact(tuple));
 
     Py_ssize_t size = PyTuple_GET_SIZE(tuple);
-<<<<<<< HEAD
-    PyObject *result = MAKE_TUPLE_EMPTY(tstate, size);
-=======
     PyObject *result = MAKE_TUPLE_EMPTY_VAR(tstate, size);
->>>>>>> a5c1688d
 
     if (unlikely(result == NULL)) {
         return NULL;
