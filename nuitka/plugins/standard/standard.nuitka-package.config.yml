--- conflicted
+++ resolved
@@ -388,7 +388,6 @@
         - 'av.video.plane'
 
 - module-name: 'azure.cognitiveservices.speech' # checksum: e9989c05
-<<<<<<< HEAD
   data-files:
     - patterns:
         - 'libMicrosoft.CognitiveServices.Speech.extension.lu.a'
@@ -402,21 +401,6 @@
 
 - module-name: 'babel' # checksum: 29ed1c5b
   data-files:
-=======
-  data-files:
-    - patterns:
-        - 'libMicrosoft.CognitiveServices.Speech.extension.lu.a'
-      when: 'macos'
-
-  dlls:
-    - from_filenames:
-        prefixes:
-          - 'Microsoft.CognitiveServices.Speech'
-          - 'libMicrosoft.CognitiveServices.Speech'
-
-- module-name: 'babel' # checksum: 29ed1c5b
-  data-files:
->>>>>>> a5c1688d
     - dirs:
         - 'locale-data'
     - patterns:
@@ -563,7 +547,6 @@
         - 'boto3.s3.transfer'
 
 - module-name: 'botocore' # checksum: 506f8064
-<<<<<<< HEAD
   data-files:
     - dirs:
         - 'data'
@@ -586,30 +569,6 @@
 - module-name: 'branca' # checksum: c4e34d71
   data-files:
     - dirs:
-=======
-  data-files:
-    - dirs:
-        - 'data'
-    - patterns:
-        - 'cacert.pem'
-
-- module-name: 'bpy' # checksum: e3ed6145
-  data-files:
-    - dirs:
-        - '.'
-        - 'materialx'
-        - 'usd'
-    - raw_dirs:
-        - '4.1'
-  dlls:
-    - from_filenames:
-        prefixes:
-          - ''
-
-- module-name: 'branca' # checksum: c4e34d71
-  data-files:
-    - dirs:
->>>>>>> a5c1688d
         - 'templates'
     - patterns:
         - '*.json'
@@ -2309,7 +2268,6 @@
           - 'libusb'
 
 - module-name: 'license_expression' # checksum: 6aaa99cc
-<<<<<<< HEAD
   data-files:
     - dirs:
         - 'data'
@@ -2317,15 +2275,6 @@
 - module-name: 'lightgbm' # checksum: 5f44354a
   data-files:
     - dirs:
-=======
-  data-files:
-    - dirs:
-        - 'data'
-
-- module-name: 'lightgbm' # checksum: 5f44354a
-  data-files:
-    - dirs:
->>>>>>> a5c1688d
         - 'locales'
     - patterns:
         - '*.bin'
@@ -2364,7 +2313,6 @@
         'lightning.app.testing.helpers': 'ignore'
 
 - module-name: 'lightning_fabric' # checksum: ffc61f79
-<<<<<<< HEAD
   data-files:
     - patterns:
         - 'version.info'
@@ -2372,15 +2320,6 @@
 - module-name: 'litellm' # checksum: fa10c772
   data-files:
     - patterns:
-=======
-  data-files:
-    - patterns:
-        - 'version.info'
-
-- module-name: 'litellm' # checksum: fa10c772
-  data-files:
-    - patterns:
->>>>>>> a5c1688d
         - '*.json'
     - dirs:
         - 'llms/tokenizers'
@@ -3835,14 +3774,11 @@
         '"IPython" in sys.modules': 'False'
       when: 'not use_ipython'
 
-<<<<<<< HEAD
-=======
 - module-name: 'pdfminer' # checksum: a3629ef7
   data-files:
     - dirs:
         - 'cmap'
 
->>>>>>> a5c1688d
 - module-name: 'pendulum' # checksum: 71704ba2
   data-files:
     - empty_dir_structures:
@@ -4492,11 +4428,7 @@
     - patterns:
         - 'version.json'
 
-<<<<<<< HEAD
-- module-name: 'pypdfium2_raw' # checksum: 2bdc1095
-=======
 - module-name: 'pypdfium2_raw' # checksum: 2df23eb6
->>>>>>> a5c1688d
   data-files:
     - patterns:
         - 'version.json'
