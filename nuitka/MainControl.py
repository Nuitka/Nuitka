--- conflicted
+++ resolved
@@ -32,6 +32,7 @@
 
 from nuitka.finalizations.FinalizeMarkups import getImportedNames
 from nuitka.importing import Importing, Recursion
+from nuitka.Options import getPythonFlags
 from nuitka.plugins.Plugins import Plugins
 from nuitka.PythonVersions import (
     getPythonABI,
@@ -51,7 +52,7 @@
     removeDirectory
 )
 
-from . import ModuleRegistry, TreeXML
+from . import ModuleRegistry, Options, TreeXML
 from .build import SconsInterface
 from .codegen import CodeGeneration, ConstantCodes
 from .finalizations import Finalization
@@ -69,7 +70,6 @@
     optimization, or immediately through recursed directory paths.
 
     """
-    from nuitka import Options
 
     # First, build the raw node tree from the source code.
     main_module = Building.buildModuleTree(
@@ -180,8 +180,6 @@
 
 
 def getSourceDirectoryPath(main_module):
-    from nuitka import Options
-
     assert main_module.isCompiledPythonModule()
 
     return Options.getOutputPath(
@@ -192,8 +190,6 @@
 
 
 def getStandaloneDirectoryPath(main_module):
-    from nuitka import Options
-
     return Options.getOutputPath(
         path = os.path.basename(
             getTreeFilenameWithSuffix(main_module, ".dist")
@@ -202,8 +198,6 @@
 
 
 def getResultBasepath(main_module):
-    from nuitka import Options
-
     assert main_module.isCompiledPythonModule()
 
     if Options.isStandaloneMode():
@@ -222,13 +216,9 @@
 
 
 def getResultFullpath(main_module):
-<<<<<<< HEAD
-    from nuitka import Options
-=======
     """ Get the final output binary result full path.
 
     """
->>>>>>> bd5a3219
 
     result = getResultBasepath(main_module)
 
@@ -327,7 +317,6 @@
     """
     # We deal with a lot of details here, but rather one by one, and split makes
     # no sense, pylint: disable=too-many-branches,too-many-locals,too-many-statements
-    from nuitka import Options
 
     assert main_module.isCompiledPythonModule()
 
@@ -496,13 +485,8 @@
 
 def runScons(main_module, quiet):
     # Scons gets transported many details, that we express as variables, and
-<<<<<<< HEAD
-    # have checks for them, leading to many branches, pylint: disable=too-many-branches
-    from nuitka import Options
-=======
     # have checks for them, leading to many branches and statements,
     # pylint: disable=too-many-branches,too-many-statements
->>>>>>> bd5a3219
 
     options = {
         "name"            : os.path.basename(
@@ -580,7 +564,7 @@
     if Options.isProfile():
         options["profile_mode"] = "true"
 
-    if "no_warnings" in Options.getPythonFlags():
+    if "no_warnings" in getPythonFlags():
         options["no_python_warnings"] = "true"
 
     if python_version < 300 and sys.flags.py3k_warning:
@@ -636,8 +620,6 @@
 
 
 def callExecPython(args, clean_path, add_path):
-    from nuitka import Options
-
     old_python_path = os.environ.get("PYTHONPATH", None)
 
     if clean_path and old_python_path is not None:
@@ -660,8 +642,6 @@
 
 
 def executeMain(binary_filename, clean_path):
-    from nuitka import Options
-
     args = (binary_filename, binary_filename)
 
     if Options.shallRunInDebugger():
@@ -697,8 +677,6 @@
 
 
 def compileTree(main_module):
-    from nuitka import Options
-
     source_dir = getSourceDirectoryPath(main_module)
 
     if not Options.shallOnlyExecCCompilerCall():
@@ -754,8 +732,6 @@
 
 
 def handleSyntaxError(e):
-    from nuitka import Options
-
     # Syntax or indentation errors, output them to the user and abort. If
     # we are not in full compat, and user has not specified the Python
     # versions he wants, tell him about the potential version problem.
@@ -791,7 +767,6 @@
         We might be asked to only re-compile generated C, dump only an XML
         representation of the internal node tree after optimization, etc.
     """
-    from nuitka import Options
 
     # Main has to fulfill many options, leading to many branches and statements
     # to deal with them.  pylint: disable=too-many-branches
