--- conflicted
+++ resolved
@@ -26,12 +26,5 @@
 
 try:
     root = tkinter.Tk()  # this will fail in absence of TCL
-<<<<<<< HEAD
-except:
-    root = None
-
-assert root
-=======
 except tkinter.TclError as e:
-    assert "connect to display" in str(e) or "no display" in str(e), str(e)
->>>>>>> 4307c748
+    assert "connect to display" in str(e) or "no display" in str(e), str(e)