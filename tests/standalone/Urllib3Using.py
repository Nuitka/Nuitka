--- conflicted
+++ resolved
@@ -27,13 +27,6 @@
 # test ssl
 import socket
 import ssl
-<<<<<<< HEAD
-=======
-
-# TODO: This is not Python2 compatible.
-
-from http.server import BaseHTTPRequestHandler, HTTPServer
->>>>>>> fd824fd7
 from threading import Thread
 
 import urllib3  # @UnresolvedImport
