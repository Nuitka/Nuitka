--- conflicted
+++ resolved
@@ -102,9 +102,6 @@
 print("Server shutdown")
 
 
-<<<<<<< HEAD
-print('Reached end of file')
-=======
 # TODO: Testing via network is not allowed, but SSL on localhost
 # is not easy.
 if False:
@@ -114,5 +111,4 @@
         with context.wrap_socket(sock, server_hostname=hostname) as ssock:
             print(ssock.version())
 
-print("OK.")
->>>>>>> 412188e3
+print("OK.")