--- conflicted
+++ resolved
@@ -1332,12 +1332,7 @@
     return copy_func(to_copy)
 
 
-<<<<<<< HEAD
-# This leaks a reference to "None" for unknown reasons.
-def nosimpleFunction135():
-=======
 def simpleFunction135():
->>>>>>> 9c4742cb
     def sync_gen():
         raise ZeroDivisionError
         yield 100
