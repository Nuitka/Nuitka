--- conflicted
+++ resolved
@@ -1,16 +1,14 @@
-<<<<<<< HEAD
 nuitka (2.8~rc13+ds-1) unstable; urgency=medium
 
   * New upstream pre-release.
 
  -- Kay Hayen <kay.hayen@gmail.com>  Mon, 08 Sep 2025 09:20:37 +0200
-=======
+
 nuitka (2.7.15+ds-1) unstable; urgency=medium
 
   * New upstream hotfix release.
 
  -- Kay Hayen <kay.hayen@gmail.com>  Fri, 12 Sep 2025 08:08:09 +0200
->>>>>>> a4eb2fd9
 
 nuitka (2.7.14+ds-1) unstable; urgency=medium
 
