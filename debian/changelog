<<<<<<< HEAD
nuitka (2.6~rc7+ds-1) unstable; urgency=medium

  * New upstream pre-release.

 -- Kay Hayen <kay.hayen@gmail.com>  Thu, 05 Dec 2024 22:58:52 +0100
=======
nuitka (2.5.7+ds-1) unstable; urgency=medium

  * New upstream hotfix release.

 -- Kay Hayen <kay.hayen@gmail.com>  Mon, 16 Dec 2024 12:37:08 +0100
>>>>>>> 9c4742cb

nuitka (2.5.6+ds-1) unstable; urgency=medium

  * New upstream hotfix release.

 -- Kay Hayen <kay.hayen@gmail.com>  Thu, 05 Dec 2024 20:45:28 +0100

nuitka (2.5.5+ds-1) unstable; urgency=medium

  * New upstream hotfix release.

 -- Kay Hayen <kay.hayen@gmail.com>  Sun, 01 Dec 2024 13:24:18 +0100

nuitka (2.5.4+ds-1) unstable; urgency=medium

  * New upstream hotfix release.

 -- Kay Hayen <kay.hayen@gmail.com>  Mon, 25 Nov 2024 19:20:52 +0100

nuitka (2.5.3+ds-1) unstable; urgency=medium

  * New upstream hotfix release.

 -- Kay Hayen <kay.hayen@gmail.com>  Sun, 24 Nov 2024 15:33:43 +0100

nuitka (2.5.2+ds-1) unstable; urgency=medium

  * New upstream hotfix release.

 -- Kay Hayen <kay.hayen@gmail.com>  Sun, 24 Nov 2024 09:32:17 +0100

nuitka (2.5.1+ds-1) unstable; urgency=medium

  * New upstream hotfix release.

 -- Kay Hayen <kay.hayen@gmail.com>  Sat, 16 Nov 2024 20:34:37 +0100

nuitka (2.5+ds-1) unstable; urgency=medium

  * New upstream release.

 -- Kay Hayen <kay.hayen@gmail.com>  Sat, 16 Nov 2024 10:46:15 +0100

nuitka (2.4.11+ds-1) unstable; urgency=medium

  * New upstream hotfix release.

 -- Kay Hayen <kay.hayen@gmail.com>  Tue, 22 Oct 2024 18:34:54 +0200

nuitka (2.4.10+ds-1) unstable; urgency=medium

  * New upstream hotfix release.

 -- Kay Hayen <kay.hayen@gmail.com>  Tue, 15 Oct 2024 10:17:37 +0200

nuitka (2.4.9+ds-1) unstable; urgency=medium

  * New upstream hotfix release.

 -- Kay Hayen <kay.hayen@gmail.com>  Fri, 11 Oct 2024 12:45:19 +0200

nuitka (2.4.8+ds-1) unstable; urgency=medium

  * New upstream hotfix release.

 -- Kay Hayen <kay.hayen@gmail.com>  Thu, 22 Aug 2024 16:48:54 +0200

nuitka (2.4.7+ds-1) unstable; urgency=medium

  * New upstream hotfix release.

 -- Kay Hayen <kay.hayen@gmail.com>  Sat, 10 Aug 2024 16:50:52 +0200

nuitka (2.4.6+ds-1) unstable; urgency=medium

  * New upstream hotfix release.

 -- Kay Hayen <kay.hayen@gmail.com>  Tue, 06 Aug 2024 10:39:11 +0200

nuitka (2.4.5+ds-1) unstable; urgency=medium

  * New upstream hotfix release.

 -- Kay Hayen <kay.hayen@gmail.com>  Wed, 31 Jul 2024 10:07:59 +0200

nuitka (2.4.4+ds-1) unstable; urgency=medium

  * New upstream hotfix release.

 -- Kay Hayen <kay.hayen@gmail.com>  Mon, 29 Jul 2024 11:08:23 +0200

nuitka (2.4.3+ds-1) unstable; urgency=medium

  * New upstream hotfix release.

 -- Kay Hayen <kay.hayen@gmail.com>  Sun, 28 Jul 2024 12:22:32 +0200

nuitka (2.4.2+ds-1) unstable; urgency=medium

  * New upstream hotfix release.

 -- Kay Hayen <kay.hayen@gmail.com>  Wed, 24 Jul 2024 08:42:23 +0200

nuitka (2.4.1+ds-1) unstable; urgency=medium

  * New upstream hotfix release.

 -- Kay Hayen <kay.hayen@gmail.com>  Sun, 21 Jul 2024 09:53:01 +0200

nuitka (2.4+ds-1) unstable; urgency=medium

  * New upstream release.

 -- Kay Hayen <kay.hayen@gmail.com>  Sat, 20 Jul 2024 14:42:18 +0200

nuitka (2.3.11+ds-1) unstable; urgency=medium

  * New upstream hotfix release.

 -- Kay Hayen <kay.hayen@gmail.com>  Mon, 01 Jul 2024 08:02:34 +0200

nuitka (2.3.10+ds-1) unstable; urgency=medium

  * New upstream hotfix release.

 -- Kay Hayen <kay.hayen@gmail.com>  Wed, 26 Jun 2024 13:54:04 +0200

nuitka (2.3.9+ds-1) unstable; urgency=medium

  * New upstream hotfix release.

 -- Kay Hayen <kay.hayen@gmail.com>  Fri, 21 Jun 2024 01:05:38 +0200

nuitka (2.3.8+ds-1) unstable; urgency=medium

  * New upstream hotfix release.

 -- Kay Hayen <kay.hayen@gmail.com>  Thu, 20 Jun 2024 20:00:14 +0200

nuitka (2.3.7+ds-1) unstable; urgency=medium

  * New upstream hotfix release.

 -- Kay Hayen <kay.hayen@gmail.com>  Wed, 19 Jun 2024 09:10:30 +0200

nuitka (2.3.6+ds-1) unstable; urgency=medium

  * New upstream hotfix release.

 -- Kay Hayen <kay.hayen@gmail.com>  Tue, 18 Jun 2024 12:07:39 +0200

nuitka (2.3.5+ds-1) unstable; urgency=medium

  * New upstream hotfix release.

 -- Kay Hayen <kay.hayen@gmail.com>  Sun, 16 Jun 2024 18:29:06 +0200

nuitka (2.3.4+ds-1) unstable; urgency=medium

  * New upstream hotfix release.

 -- Kay Hayen <kay.hayen@gmail.com>  Sat, 15 Jun 2024 15:01:32 +0200

nuitka (2.3.3+ds-1) unstable; urgency=medium

  * New upstream hotfix release.

 -- Kay Hayen <kay.hayen@gmail.com>  Tue, 11 Jun 2024 11:25:46 +0200

nuitka (2.3.2+ds-1) unstable; urgency=medium

  * New upstream hotfix release.

 -- Kay Hayen <kay.hayen@gmail.com>  Sun, 09 Jun 2024 22:55:03 +0200

nuitka (2.3.1+ds-1) unstable; urgency=medium

  * New upstream hotfix release.

 -- Kay Hayen <kay.hayen@gmail.com>  Thu, 06 Jun 2024 08:54:24 +0200

nuitka (2.3+ds-1) unstable; urgency=medium

  * New upstream release.

 -- Kay Hayen <kay.hayen@gmail.com>  Fri, 31 May 2024 09:36:10 +0200

nuitka (2.2.3+ds-1) unstable; urgency=medium

  * New upstream hotfix release.

 -- Kay Hayen <kay.hayen@gmail.com>  Thu, 16 May 2024 19:30:30 +0200

nuitka (2.2.2+ds-1) unstable; urgency=medium

  * New upstream hotfix release.

 -- Kay Hayen <kay.hayen@gmail.com>  Tue, 14 May 2024 09:09:04 +0200

nuitka (2.2.1+ds-1) unstable; urgency=medium

  * New upstream hotfix release.

 -- Kay Hayen <kay.hayen@gmail.com>  Sun, 05 May 2024 12:00:40 +0200

nuitka (2.2+ds-1) unstable; urgency=medium

  * New upstream release.

 -- Kay Hayen <kay.hayen@gmail.com>  Tue, 30 Apr 2024 09:05:13 +0200

nuitka (2.1.6+ds-1) unstable; urgency=medium

  * New upstream hotfix release.

 -- Kay Hayen <kay.hayen@gmail.com>  Fri, 19 Apr 2024 11:27:23 +0200

nuitka (2.1.5+ds-1) unstable; urgency=medium

  * New upstream hotfix release.

 -- Kay Hayen <kay.hayen@gmail.com>  Sat, 06 Apr 2024 13:02:40 +0200

nuitka (2.1.4+ds-1) unstable; urgency=medium

  * New upstream hotfix release.

 -- Kay Hayen <kay.hayen@gmail.com>  Wed, 27 Mar 2024 01:02:54 +0100

nuitka (2.1.3+ds-1) unstable; urgency=medium

  * New upstream hotfix release.

 -- Kay Hayen <kay.hayen@gmail.com>  Thu, 21 Mar 2024 11:07:28 +0100

nuitka (2.1.2+ds-1) unstable; urgency=medium

  * New upstream hotfix release.

 -- Kay Hayen <kay.hayen@gmail.com>  Thu, 14 Mar 2024 10:05:02 +0100

nuitka (2.1.1+ds-1) unstable; urgency=medium

  * New upstream hotfix release.

 -- Kay Hayen <kay.hayen@gmail.com>  Mon, 11 Mar 2024 18:02:57 +0100

nuitka (2.1+ds-1) unstable; urgency=medium

  * New upstream release.

 -- Kay Hayen <kay.hayen@gmail.com>  Mon, 04 Mar 2024 10:14:00 +0100

nuitka (2.0.6+ds-1) unstable; urgency=medium

  * New upstream hotfix release.

 -- Kay Hayen <kay.hayen@gmail.com>  Fri, 01 Mar 2024 13:27:15 +0100

nuitka (2.0.5+ds-1) unstable; urgency=medium

  * New upstream hotfix release.

 -- Kay Hayen <kay.hayen@gmail.com>  Mon, 26 Feb 2024 16:39:28 +0100

nuitka (2.0.4+ds-1) unstable; urgency=medium

  * New upstream hotfix release.

 -- Kay Hayen <kay.hayen@gmail.com>  Sun, 25 Feb 2024 11:23:55 +0100

nuitka (2.0.3+ds-1) unstable; urgency=medium

  * New upstream hotfix release.

 -- Kay Hayen <kay.hayen@gmail.com>  Sun, 18 Feb 2024 10:37:35 +0100

nuitka (2.0.2+ds-1) unstable; urgency=medium

  * New upstream hotfix release.

 -- Kay Hayen <kay.hayen@gmail.com>  Fri, 09 Feb 2024 12:18:45 +0100

nuitka (2.0.1+ds-1) unstable; urgency=medium

  * New upstream hotfix release.

 -- Kay Hayen <kay.hayen@gmail.com>  Fri, 02 Feb 2024 16:21:39 +0100

nuitka (2.0+ds-1) unstable; urgency=medium

  * New upstream release.

 -- Kay Hayen <kay.hayen@gmail.com>  Fri, 26 Jan 2024 12:44:50 +0100

nuitka (1.9.7+ds-1) unstable; urgency=medium

  * New upstream hotfix release.

 -- Kay Hayen <kay.hayen@gmail.com>  Sun, 07 Jan 2024 06:26:44 +0100

nuitka (1.9.6+ds-1) unstable; urgency=medium

  * New upstream hotfix release.

 -- Kay Hayen <kay.hayen@gmail.com>  Fri, 29 Dec 2023 14:52:54 +0100

nuitka (1.9.5+ds-1) unstable; urgency=medium

  * New upstream hotfix release.

 -- Kay Hayen <kay.hayen@gmail.com>  Thu, 14 Dec 2023 13:50:11 +0100

nuitka (1.9.4+ds-1) unstable; urgency=medium

  * New upstream hotfix release.

 -- Kay Hayen <kay.hayen@gmail.com>  Wed, 06 Dec 2023 21:58:31 +0100

nuitka (1.9.3+ds-1) unstable; urgency=medium

  * New upstream hotfix release.

 -- Kay Hayen <kay.hayen@gmail.com>  Fri, 01 Dec 2023 14:35:43 +0100

nuitka (1.9.2+ds-1) unstable; urgency=medium

  * New upstream hotfix release.

 -- Kay Hayen <kay.hayen@gmail.com>  Mon, 27 Nov 2023 04:42:21 +0100

nuitka (1.9.1+ds-1) unstable; urgency=medium

  * New upstream hotfix release.

 -- Kay Hayen <kay.hayen@gmail.com>  Fri, 24 Nov 2023 12:45:23 +0100

nuitka (1.9+ds-1) unstable; urgency=medium

  * New upstream release.

 -- Kay Hayen <kay.hayen@gmail.com>  Tue, 21 Nov 2023 07:05:50 +0100

nuitka (1.8.6+ds-1) unstable; urgency=medium

  * New upstream hotfix release.

 -- Kay Hayen <kay.hayen@gmail.com>  Sat, 11 Nov 2023 12:02:30 +0100

nuitka (1.8.5+ds-1) unstable; urgency=medium

  * New upstream hotfix release.

 -- Kay Hayen <kay.hayen@gmail.com>  Fri, 27 Oct 2023 12:46:19 +0200

nuitka (1.8.4+ds-1) unstable; urgency=medium

  * New upstream hotfix release.

 -- Kay Hayen <kay.hayen@gmail.com>  Sun, 08 Oct 2023 12:01:03 +0200

nuitka (1.8.3+ds-1) unstable; urgency=medium

  * New upstream hotfix release.

 -- Kay Hayen <kay.hayen@gmail.com>  Thu, 28 Sep 2023 15:30:04 +0200

nuitka (1.8.2+ds-1) unstable; urgency=medium

  * New upstream hotfix release.

 -- Kay Hayen <kay.hayen@gmail.com>  Tue, 19 Sep 2023 05:39:14 +0200

nuitka (1.8.1+ds-1) unstable; urgency=medium

  * New upstream hotfix release.

 -- Kay Hayen <kay.hayen@gmail.com>  Sun, 10 Sep 2023 11:03:41 +0200

nuitka (1.8+ds-1) unstable; urgency=medium

  * New upstream release.

 -- Kay Hayen <kay.hayen@gmail.com>  Thu, 31 Aug 2023 01:32:29 +0200

nuitka (1.7.10+ds-1) unstable; urgency=medium

  * New upstream hotfix release.

 -- Kay Hayen <kay.hayen@gmail.com>  Fri, 11 Aug 2023 12:06:42 +0200

nuitka (1.7.9+ds-1) unstable; urgency=medium

  * New upstream hotfix release.

 -- Kay Hayen <kay.hayen@gmail.com>  Thu, 03 Aug 2023 19:53:32 +0200

nuitka (1.7.8+ds-1) unstable; urgency=medium

  * New upstream hotfix release.

 -- Kay Hayen <kay.hayen@gmail.com>  Tue, 01 Aug 2023 13:48:24 +0200

nuitka (1.7.7+ds-1) unstable; urgency=medium

  * New upstream hotfix release.

 -- Kay Hayen <kay.hayen@gmail.com>  Thu, 27 Jul 2023 11:57:01 +0200

nuitka (1.7.6+ds-1) unstable; urgency=medium

  * New upstream hotfix release.

 -- Kay Hayen <kay.hayen@gmail.com>  Sat, 22 Jul 2023 11:47:47 +0200

nuitka (1.7.5+ds-1) unstable; urgency=medium

  * New upstream hotfix release.

 -- Kay Hayen <kay.hayen@gmail.com>  Fri, 14 Jul 2023 04:09:33 +0200

nuitka (1.7.4+ds-1) unstable; urgency=medium

  * New upstream hotfix release.

 -- Kay Hayen <kay.hayen@gmail.com>  Tue, 11 Jul 2023 14:54:05 +0200

nuitka (1.7.3+ds-1) unstable; urgency=medium

  * New upstream hotfix release.

 -- Kay Hayen <kay.hayen@gmail.com>  Sun, 09 Jul 2023 18:53:35 +0200

nuitka (1.7.2+ds-1) unstable; urgency=medium

  * New upstream hotfix release.

 -- Kay Hayen <kay.hayen@gmail.com>  Fri, 07 Jul 2023 09:40:11 +0200

nuitka (1.7.1+ds-1) unstable; urgency=medium

  * New upstream hotfix release.

 -- Kay Hayen <kay.hayen@gmail.com>  Wed, 05 Jul 2023 16:29:43 +0200

nuitka (1.7+ds-1) unstable; urgency=medium

  * New upstream release.

 -- Kay Hayen <kay.hayen@gmail.com>  Mon, 03 Jul 2023 10:57:55 +0200

nuitka (1.6.5+ds-1) unstable; urgency=medium

  * New upstream hotfix release.

 -- Kay Hayen <kay.hayen@gmail.com>  Thu, 22 Jun 2023 04:01:33 +0200

nuitka (1.6.4+ds-1) unstable; urgency=medium

  * New upstream hotfix release.

 -- Kay Hayen <kay.hayen@gmail.com>  Mon, 19 Jun 2023 15:31:28 +0200

nuitka (1.6.3+ds-1) unstable; urgency=medium

  * New upstream hotfix release.

 -- Kay Hayen <kay.hayen@gmail.com>  Sat, 10 Jun 2023 09:34:49 +0200

nuitka (1.6.2+ds-1) unstable; urgency=medium

  * New upstream hotfix release.

 -- Kay Hayen <kay.hayen@gmail.com>  Fri, 09 Jun 2023 12:00:01 +0200

nuitka (1.6.1+ds-1) unstable; urgency=medium

  * New upstream hotfix release.

 -- Kay Hayen <kay.hayen@gmail.com>  Mon, 05 Jun 2023 11:35:18 +0200

nuitka (1.6+ds-1) unstable; urgency=medium

  * New upstream release.

 -- Kay Hayen <kay.hayen@gmail.com>  Sun, 28 May 2023 21:05:53 +0200

nuitka (1.5.8+ds-1) unstable; urgency=medium

  * New upstream hotfix release.

 -- Kay Hayen <kay.hayen@gmail.com>  Mon, 15 May 2023 10:19:45 +0200

nuitka (1.5.7+ds-1) unstable; urgency=medium

  * New upstream hotfix release.

 -- Kay Hayen <kay.hayen@gmail.com>  Mon, 24 Apr 2023 16:45:23 +0200

nuitka (1.5.8+ds-1) unstable; urgency=medium

  * New upstream hotfix release.

 -- Kay Hayen <kay.hayen@gmail.com>  Mon, 15 May 2023 10:19:45 +0200

nuitka (1.5.7+ds-1) unstable; urgency=medium

  * New upstream hotfix release.

 -- Kay Hayen <kay.hayen@gmail.com>  Mon, 24 Apr 2023 16:45:23 +0200

nuitka (1.5.6+ds-1) unstable; urgency=medium

  * New upstream hotfix release.

 -- Kay Hayen <kay.hayen@gmail.com>  Tue, 11 Apr 2023 10:09:53 +0200

nuitka (1.5.5+ds-1) unstable; urgency=medium

  * New upstream hotfix release.

 -- Kay Hayen <kay.hayen@gmail.com>  Tue, 04 Apr 2023 08:43:30 +0200

nuitka (1.5.4+ds-1) unstable; urgency=medium

  * New upstream hotfix release.

 -- Kay Hayen <kay.hayen@gmail.com>  Sun, 26 Mar 2023 10:24:29 +0200

nuitka (1.5.3+ds-1) unstable; urgency=medium

  * New upstream hotfix release.

 -- Kay Hayen <kay.hayen@gmail.com>  Thu, 16 Mar 2023 20:51:55 +0100

nuitka (1.5.2+ds-1) unstable; urgency=medium

  * New upstream hotfix release.

 -- Kay Hayen <kay.hayen@gmail.com>  Thu, 16 Mar 2023 13:44:56 +0100

nuitka (1.5.1+ds-1) unstable; urgency=medium

  * New upstream hotfix release.

 -- Kay Hayen <kay.hayen@gmail.com>  Mon, 13 Mar 2023 15:52:36 +0100

nuitka (1.5+ds-1) unstable; urgency=medium

  * New upstream release.

 -- Kay Hayen <kay.hayen@gmail.com>  Sat, 11 Mar 2023 15:55:37 +0100

nuitka (1.4.8+ds-1) unstable; urgency=medium

  * New upstream hotfix release.

 -- Kay Hayen <kay.hayen@gmail.com>  Tue, 21 Feb 2023 09:18:59 +0100

nuitka (1.4.7+ds-1) unstable; urgency=medium

  * New upstream hotfix release.

 -- Kay Hayen <kay.hayen@gmail.com>  Mon, 13 Feb 2023 14:38:57 +0100

nuitka (1.4.6+ds-1) unstable; urgency=medium

  * New upstream hotfix release.

 -- Kay Hayen <kay.hayen@gmail.com>  Sun, 12 Feb 2023 19:11:46 +0100

nuitka (1.4.5+ds-1) unstable; urgency=medium

  * New upstream hotfix release.

 -- Kay Hayen <kay.hayen@gmail.com>  Fri, 10 Feb 2023 07:36:27 +0100

nuitka (1.4.4+ds-1) unstable; urgency=medium

  * New upstream hotfix release.

 -- Kay Hayen <kay.hayen@gmail.com>  Tue, 07 Feb 2023 19:03:45 +0100

nuitka (1.4.3+ds-1) unstable; urgency=medium

  * New upstream hotfix release.

 -- Kay Hayen <kay.hayen@gmail.com>  Sat, 04 Feb 2023 07:24:47 +0100

nuitka (1.4.2+ds-1) unstable; urgency=medium

  * New upstream hotfix release.

 -- Kay Hayen <kay.hayen@gmail.com>  Tue, 31 Jan 2023 07:17:15 +0100

nuitka (1.4.1+ds-1) unstable; urgency=medium

  * New upstream hotfix release.

 -- Kay Hayen <kay.hayen@gmail.com>  Sun, 29 Jan 2023 23:21:23 +0100

nuitka (1.4+ds-1) unstable; urgency=medium

  * New upstream release.

 -- Kay Hayen <kay.hayen@gmail.com>  Thu, 26 Jan 2023 14:56:48 +0100

nuitka (1.3.8+ds-1) unstable; urgency=medium

  * New upstream hotfix release.

 -- Kay Hayen <kay.hayen@gmail.com>  Mon, 16 Jan 2023 11:05:41 +0100

nuitka (1.3.7+ds-1) unstable; urgency=medium

  * New upstream hotfix release.

 -- Kay Hayen <kay.hayen@gmail.com>  Mon, 09 Jan 2023 16:51:14 +0100

nuitka (1.3.6+ds-1) unstable; urgency=medium

  * New upstream hotfix release.

 -- Kay Hayen <kay.hayen@gmail.com>  Fri, 06 Jan 2023 09:10:31 +0100

nuitka (1.3.5+ds-1) unstable; urgency=medium

  * New upstream hotfix release.

 -- Kay Hayen <kay.hayen@gmail.com>  Sun, 01 Jan 2023 09:39:39 +0100

nuitka (1.3.4+ds-1) unstable; urgency=medium

  * New upstream hotfix release.

 -- Kay Hayen <kay.hayen@gmail.com>  Wed, 28 Dec 2022 21:20:25 +0100

nuitka (1.3.3+ds-1) unstable; urgency=medium

  * New upstream hotfix release.

 -- Kay Hayen <kay.hayen@gmail.com>  Mon, 26 Dec 2022 10:39:49 +0100

nuitka (1.3.2+ds-1) unstable; urgency=medium

  * New upstream hotfix release.

 -- Kay Hayen <kay.hayen@gmail.com>  Fri, 23 Dec 2022 08:19:05 +0100

nuitka (1.3.1+ds-1) unstable; urgency=medium

  * New upstream hotfix release.

 -- Kay Hayen <kay.hayen@gmail.com>  Wed, 21 Dec 2022 19:14:46 +0100

nuitka (1.3+ds-1) unstable; urgency=medium

  * New upstream release.

 -- Kay Hayen <kay.hayen@gmail.com>  Wed, 21 Dec 2022 13:14:49 +0100

nuitka (1.2.7+ds-1) unstable; urgency=medium

  * New upstream hotfix release.

 -- Kay Hayen <kay.hayen@gmail.com>  Tue, 13 Dec 2022 11:16:23 +0100

nuitka (1.2.6+ds-1) unstable; urgency=medium

  * New upstream hotfix release.

 -- Kay Hayen <kay.hayen@gmail.com>  Thu, 08 Dec 2022 07:18:44 +0100

nuitka (1.2.5+ds-1) unstable; urgency=medium

  * New upstream hotfix release.

 -- Kay Hayen <kay.hayen@gmail.com>  Wed, 07 Dec 2022 15:57:44 +0100

nuitka (1.2.4+ds-1) unstable; urgency=medium

  * New upstream hotfix release.

 -- Kay Hayen <kay.hayen@gmail.com>  Sat, 03 Dec 2022 13:45:31 +0100

nuitka (1.2.3+ds-1) unstable; urgency=medium

  * New upstream hotfix release.

 -- Kay Hayen <kay.hayen@gmail.com>  Sat, 26 Nov 2022 11:07:57 +0100

nuitka (1.2.2+ds-1) unstable; urgency=medium

  * New upstream hotfix release.

 -- Kay Hayen <kay.hayen@gmail.com>  Sat, 19 Nov 2022 17:05:08 +0100

nuitka (1.2.1+ds-1) unstable; urgency=medium

  * New upstream hotfix release.

 -- Kay Hayen <kay.hayen@gmail.com>  Wed, 16 Nov 2022 17:15:00 +0100

nuitka (1.2+ds-1) unstable; urgency=medium

  * New upstream release.

 -- Kay Hayen <kay.hayen@gmail.com>  Tue, 08 Nov 2022 09:42:28 +0100

nuitka (1.1.7+ds-1) unstable; urgency=medium

  * New upstream hotfix release.

  * Handle Debian sid change in release number (Closes: #1022400)

 -- Kay Hayen <kay.hayen@gmail.com>  Wed, 26 Oct 2022 14:46:14 +0200

nuitka (1.1.6+ds-1) unstable; urgency=medium

  * New upstream hotfix release.

 -- Kay Hayen <kay.hayen@gmail.com>  Wed, 19 Oct 2022 18:36:12 +0200

nuitka (1.1.5+ds-1) unstable; urgency=medium

  * New upstream hotfix release.

 -- Kay Hayen <kay.hayen@gmail.com>  Fri, 14 Oct 2022 08:19:39 +0200

nuitka (1.1.4+ds-1) unstable; urgency=medium

  * New upstream hotfix release.

 -- Kay Hayen <kay.hayen@gmail.com>  Fri, 14 Oct 2022 08:19:33 +0200

nuitka (1.1.3+ds-1) unstable; urgency=medium

  * New upstream hotfix release.

 -- Kay Hayen <kay.hayen@gmail.com>  Sat, 08 Oct 2022 17:40:59 +0200

nuitka (1.1.2+ds-1) unstable; urgency=medium

  * New upstream hotfix release.

 -- Kay Hayen <kay.hayen@gmail.com>  Tue, 04 Oct 2022 14:39:39 +0200

nuitka (1.1.1+ds-1) unstable; urgency=medium

  * New upstream hotfix release.

 -- Kay Hayen <kay.hayen@gmail.com>  Sun, 02 Oct 2022 11:10:07 +0200

nuitka (1.1+ds-1) unstable; urgency=medium

  * New upstream release.

 -- Kay Hayen <kay.hayen@gmail.com>  Sun, 25 Sep 2022 18:58:01 +0200

nuitka (1.0.8+ds-1) unstable; urgency=medium

  * New upstream hotfix release.

 -- Kay Hayen <kay.hayen@gmail.com>  Mon, 19 Sep 2022 08:18:45 +0200

nuitka (1.0.7+ds-1) unstable; urgency=medium

  * New upstream hotfix release.

 -- Kay Hayen <kay.hayen@gmail.com>  Sun, 11 Sep 2022 10:34:06 +0200

nuitka (1.0.6+ds-1) unstable; urgency=medium

  * New upstream hotfix release.

 -- Kay Hayen <kay.hayen@gmail.com>  Tue, 23 Aug 2022 20:07:27 +0200

nuitka (1.0.5+ds-1) unstable; urgency=medium

  * New upstream hotfix release.

 -- Kay Hayen <kay.hayen@gmail.com>  Sun, 21 Aug 2022 08:24:28 +0200

nuitka (1.0.4+ds-1) unstable; urgency=medium

  * New upstream hotfix release.

 -- Kay Hayen <kay.hayen@gmail.com>  Sat, 13 Aug 2022 16:13:29 +0200

nuitka (1.0.3+ds-1) unstable; urgency=medium

  * New upstream hotfix release.

 -- Kay Hayen <kay.hayen@gmail.com>  Wed, 10 Aug 2022 13:16:19 +0200

nuitka (1.0.2+ds-1) unstable; urgency=medium

  * New upstream hotfix release.

 -- Kay Hayen <kay.hayen@gmail.com>  Mon, 08 Aug 2022 08:13:46 +0200

nuitka (1.0.1+ds-1) unstable; urgency=medium

  * New upstream hotfix release.

 -- Kay Hayen <kay.hayen@gmail.com>  Thu, 04 Aug 2022 16:55:17 +0200

nuitka (1.0+ds-1) unstable; urgency=medium

  * New upstream release.

 -- Kay Hayen <kay.hayen@gmail.com>  Sat, 30 Jul 2022 16:16:40 +0200

nuitka (0.9.6+ds-1) unstable; urgency=medium

  * New upstream hotfix release.

 -- Kay Hayen <kay.hayen@gmail.com>  Sun, 17 Jul 2022 18:40:22 +0200

nuitka (0.9.5+ds-1) unstable; urgency=medium

  * New upstream hotfix release.

 -- Kay Hayen <kay.hayen@gmail.com>  Fri, 15 Jul 2022 13:59:28 +0200

nuitka (0.9.4+ds-1) unstable; urgency=medium

  * New upstream hotfix release.

 -- Kay Hayen <kay.hayen@gmail.com>  Thu, 07 Jul 2022 09:24:53 +0200

nuitka (0.9.3+ds-1) unstable; urgency=medium

  * New upstream hotfix release.

 -- Kay Hayen <kay.hayen@gmail.com>  Sat, 02 Jul 2022 18:49:29 +0200

nuitka (0.9.2+ds-1) unstable; urgency=medium

  * New upstream hotfix release.

 -- Kay Hayen <kay.hayen@gmail.com>  Thu, 30 Jun 2022 08:40:14 +0200

nuitka (0.9.1+ds-1) unstable; urgency=medium

  * New upstream hotfix release.

 -- Kay Hayen <kay.hayen@gmail.com>  Sun, 26 Jun 2022 10:41:06 +0200

nuitka (0.9+ds-1) unstable; urgency=medium

  * New upstream release.

  * Python 3.10 is now compatible again. (Closes: #1006051)

  * Solved CVE-2022-2054 (Closes: #1012762)

 -- Kay Hayen <kay.hayen@gmail.com>  Thu, 23 Jun 2022 08:36:25 +0200

nuitka (0.8.4+ds-1) unstable; urgency=medium

  * New upstream hotfix release.

 -- Kay Hayen <kay.hayen@gmail.com>  Tue, 07 Jun 2022 17:21:39 +0200

nuitka (0.8.3+ds-1) unstable; urgency=medium

  * New upstream hotfix release.

 -- Kay Hayen <kay.hayen@gmail.com>  Sat, 28 May 2022 14:59:01 +0200

nuitka (0.8.2+ds-1) unstable; urgency=medium

  * New upstream hotfix release.

 -- Kay Hayen <kay.hayen@gmail.com>  Thu, 26 May 2022 08:23:28 +0200

nuitka (0.8.1+ds-1) unstable; urgency=medium

  * New upstream hotfix release.

 -- Kay Hayen <kay.hayen@gmail.com>  Mon, 23 May 2022 08:31:51 +0200

nuitka (0.8+ds-1) unstable; urgency=medium

  * New upstream release.

 -- Kay Hayen <kay.hayen@gmail.com>  Thu, 19 May 2022 14:24:06 +0200

nuitka (0.7.7+ds-1) unstable; urgency=medium

  * New upstream hotfix release.

 -- Kay Hayen <kay.hayen@gmail.com>  Fri, 01 Apr 2022 12:01:36 +0200

nuitka (0.7.6+ds-1) unstable; urgency=medium

  * New upstream hotfix release.

 -- Kay Hayen <kay.hayen@gmail.com>  Sat, 19 Mar 2022 13:44:59 +0100

nuitka (0.7.5+ds-1) unstable; urgency=medium

  * New upstream hotfix release.

 -- Kay Hayen <kay.hayen@gmail.com>  Mon, 14 Mar 2022 18:55:11 +0100

nuitka (0.7.4+ds-1) unstable; urgency=medium

  * New upstream hotfix release.

 -- Kay Hayen <kay.hayen@gmail.com>  Sat, 12 Mar 2022 13:50:50 +0100

nuitka (0.7.3+ds-1) unstable; urgency=medium

  * New upstream hotfix release.

 -- Kay Hayen <kay.hayen@gmail.com>  Sun, 27 Feb 2022 13:58:34 +0100

nuitka (0.7.2+ds-1) unstable; urgency=medium

  * New upstream hotfix release.

 -- Kay Hayen <kay.hayen@gmail.com>  Sat, 26 Feb 2022 16:54:03 +0100

nuitka (0.7.1+ds-1) unstable; urgency=medium

  * New upstream hotfix release.

 -- Kay Hayen <kay.hayen@gmail.com>  Thu, 24 Feb 2022 13:22:40 +0100

nuitka (0.7+ds-1) unstable; urgency=medium

  * New upstream release.

 -- Kay Hayen <kay.hayen@gmail.com>  Sun, 20 Feb 2022 09:09:50 +0100

nuitka (0.6.19.7+ds-1) unstable; urgency=medium

  * New upstream hotfix release.

 -- Kay Hayen <kay.hayen@gmail.com>  Fri, 11 Feb 2022 14:37:34 +0100

nuitka (0.6.19.6+ds-1) unstable; urgency=medium

  * New upstream hotfix release.

 -- Kay Hayen <kay.hayen@gmail.com>  Thu, 03 Feb 2022 10:30:39 +0100

nuitka (0.6.19.5+ds-1) unstable; urgency=medium

  * New upstream hotfix release.

 -- Kay Hayen <kay.hayen@gmail.com>  Tue, 01 Feb 2022 18:53:20 +0100

nuitka (0.6.19.4+ds-1) unstable; urgency=medium

  * New upstream hotfix release.

 -- Kay Hayen <kay.hayen@gmail.com>  Wed, 19 Jan 2022 10:02:04 +0100

nuitka (0.6.19.3+ds-1) unstable; urgency=medium

  * New upstream hotfix release.

 -- Kay Hayen <kay.hayen@gmail.com>  Sun, 16 Jan 2022 11:32:51 +0100

nuitka (0.6.19.2+ds-1) unstable; urgency=medium

  * New upstream hotfix release.

 -- Kay Hayen <kay.hayen@gmail.com>  Fri, 14 Jan 2022 11:03:16 +0100

nuitka (0.6.19.1+ds-1) unstable; urgency=medium

  * New upstream hotfix release.

 -- Kay Hayen <kay.hayen@gmail.com>  Tue, 11 Jan 2022 07:59:24 +0100

nuitka (0.6.19+ds-1) unstable; urgency=medium

  * New upstream release.

 -- Kay Hayen <kay.hayen@gmail.com>  Sun, 09 Jan 2022 13:14:29 +0100

nuitka (0.6.18.6+ds-1) unstable; urgency=medium

  * New upstream hotfix release.

 -- Kay Hayen <kay.hayen@gmail.com>  Wed, 29 Dec 2021 19:42:43 +0100

nuitka (0.6.18.5+ds-1) unstable; urgency=medium

  * New upstream hotfix release.

 -- Kay Hayen <kay.hayen@gmail.com>  Mon, 20 Dec 2021 13:41:00 +0100

nuitka (0.6.18.4+ds-1) unstable; urgency=medium

  * New upstream hotfix release.

 -- Kay Hayen <kay.hayen@gmail.com>  Thu, 16 Dec 2021 08:31:41 +0100

nuitka (0.6.18.3+ds-1) unstable; urgency=medium

  * New upstream hotfix release.

 -- Kay Hayen <kay.hayen@gmail.com>  Fri, 10 Dec 2021 17:49:19 +0100

nuitka (0.6.18.2+ds-1) unstable; urgency=medium

  * New upstream hotfix release.

 -- Kay Hayen <kay.hayen@gmail.com>  Thu, 09 Dec 2021 14:52:56 +0100

nuitka (0.6.18.1+ds-1) unstable; urgency=medium

  * New upstream hotfix release.

 -- Kay Hayen <kay.hayen@gmail.com>  Sat, 04 Dec 2021 18:39:19 +0100

nuitka (0.6.18+ds-1) unstable; urgency=medium

  * New upstream release.

 -- Kay Hayen <kay.hayen@gmail.com>  Thu, 02 Dec 2021 17:33:56 +0100

nuitka (0.6.17.7+ds-1) unstable; urgency=medium

  * New upstream hotfix release.

 -- Kay Hayen <kay.hayen@gmail.com>  Mon, 15 Nov 2021 14:33:27 +0100

nuitka (0.6.17.6+ds-1) unstable; urgency=medium

  * New upstream hotfix release.

 -- Kay Hayen <kay.hayen@gmail.com>  Mon, 08 Nov 2021 14:07:11 +0100

nuitka (0.6.17.5+ds-1) unstable; urgency=medium

  * New upstream hotfix release.

 -- Kay Hayen <kay.hayen@gmail.com>  Thu, 28 Oct 2021 11:52:02 +0200

nuitka (0.6.17.4+ds-1) unstable; urgency=medium

  * New upstream hotfix release.

 -- Kay Hayen <kay.hayen@gmail.com>  Thu, 21 Oct 2021 13:03:34 +0200

nuitka (0.6.17.3+ds-1) unstable; urgency=medium

  * New upstream hotfix release.

 -- Kay Hayen <kay.hayen@gmail.com>  Thu, 14 Oct 2021 10:32:17 +0200

nuitka (0.6.17.2+ds-1) unstable; urgency=medium

  * New upstream hotfix release.

 -- Kay Hayen <kay.hayen@gmail.com>  Tue, 05 Oct 2021 17:21:29 +0200

nuitka (0.6.17.1+ds-1) unstable; urgency=medium

  * New upstream hotfix release.

 -- Kay Hayen <kay.hayen@gmail.com>  Wed, 29 Sep 2021 12:28:39 +0200

nuitka (0.6.17+ds-1) unstable; urgency=medium

  * New upstream release.

 -- Kay Hayen <kay.hayen@gmail.com>  Mon, 27 Sep 2021 13:38:42 +0200

nuitka (0.6.16.5+ds-1) experimental; urgency=medium

  * New upstream hotfix release.

 -- Kay Hayen <kay.hayen@gmail.com>  Mon, 06 Sep 2021 10:46:40 +0200

nuitka (0.6.16.4+ds-1) experimental; urgency=medium

  * New upstream hotfix release.

 -- Kay Hayen <kay.hayen@gmail.com>  Wed, 25 Aug 2021 11:51:44 +0200

nuitka (0.6.16.3+ds-1) experimental; urgency=medium

  * New upstream hotfix release.

 -- Kay Hayen <kay.hayen@gmail.com>  Sat, 07 Aug 2021 18:14:58 +0200

nuitka (0.6.16.2+ds-1) experimental; urgency=medium

  * New upstream hotfix release.

 -- Kay Hayen <kay.hayen@gmail.com>  Fri, 02 Jul 2021 10:40:08 +0200

nuitka (0.6.16.1+ds-1) experimental; urgency=medium

  * New upstream hotfix release.

 -- Kay Hayen <kay.hayen@gmail.com>  Fri, 25 Jun 2021 16:45:43 +0200

nuitka (0.6.16+ds-1) experimental; urgency=medium

  * New upstream release.

 -- Kay Hayen <kay.hayen@gmail.com>  Thu, 24 Jun 2021 11:52:37 +0200

nuitka (0.6.15.3+ds-1) experimental; urgency=medium

  * New upstream hotfix release.

 -- Kay Hayen <kay.hayen@gmail.com>  Sun, 06 Jun 2021 12:18:06 +0200

nuitka (0.6.15.2+ds-1) experimental; urgency=medium

  * New upstream hotfix release.

 -- Kay Hayen <kay.hayen@gmail.com>  Thu, 03 Jun 2021 11:41:07 +0200

nuitka (0.6.15.1+ds-1) experimental; urgency=medium

  * New upstream hotfix release.

 -- Kay Hayen <kay.hayen@gmail.com>  Mon, 31 May 2021 17:12:04 +0200

nuitka (0.6.15+ds-1) experimental; urgency=medium

  * New upstream release.

 -- Kay Hayen <kay.hayen@gmail.com>  Mon, 24 May 2021 12:26:59 +0200

nuitka (0.6.14.7+ds-1) unstable; urgency=medium

  * New upstream hotfix release.

 -- Kay Hayen <kay.hayen@gmail.com>  Mon, 10 May 2021 16:25:14 +0200

nuitka (0.6.14.6+ds-1) unstable; urgency=medium

  * New upstream hotfix release.

 -- Kay Hayen <kay.hayen@gmail.com>  Mon, 03 May 2021 07:57:04 +0200

nuitka (0.6.14.5+ds-1) experimental; urgency=medium

  * New upstream hotfix release.

 -- Kay Hayen <kay.hayen@gmail.com>  Thu, 22 Apr 2021 08:51:05 +0200

nuitka (0.6.14.4+ds-1) unstable; urgency=medium

  * New upstream hotfix release.

 -- Kay Hayen <kay.hayen@gmail.com>  Sun, 18 Apr 2021 16:13:42 +0200

nuitka (0.6.14.3+ds-1) unstable; urgency=medium

  * New upstream hotfix release.

 -- Kay Hayen <kay.hayen@gmail.com>  Sun, 18 Apr 2021 10:29:07 +0200

nuitka (0.6.14.2+ds-1) unstable; urgency=medium

  * New upstream hotfix release.

 -- Kay Hayen <kay.hayen@gmail.com>  Sat, 17 Apr 2021 11:03:23 +0200

nuitka (0.6.14.1+ds-1) unstable; urgency=medium

  * New upstream hotfix release.

 -- Kay Hayen <kay.hayen@gmail.com>  Fri, 16 Apr 2021 07:49:30 +0200

nuitka (0.6.14+ds-1) unstable; urgency=medium

  * New upstream release.

 -- Kay Hayen <kay.hayen@gmail.com>  Thu, 15 Apr 2021 11:09:55 +0200

nuitka (0.6.13.3+ds-1) unstable; urgency=medium

  * New upstream hotfix release.

 -- Kay Hayen <kay.hayen@gmail.com>  Sun, 04 Apr 2021 11:11:56 +0200

nuitka (0.6.13.2+ds-1) unstable; urgency=medium

  * New upstream hotfix release.

 -- Kay Hayen <kay.hayen@gmail.com>  Sat, 27 Mar 2021 19:44:51 +0100

nuitka (0.6.13.1+ds-1) unstable; urgency=medium

  * New upstream hotfix release.

 -- Kay Hayen <kay.hayen@gmail.com>  Fri, 26 Mar 2021 14:28:02 +0100

nuitka (0.6.13+ds-1) unstable; urgency=medium

  * New upstream release.

 -- Kay Hayen <kay.hayen@gmail.com>  Wed, 17 Mar 2021 08:58:23 +0100

nuitka (0.6.12.4+ds-1) unstable; urgency=medium

  * New upstream hotfix release.

 -- Kay Hayen <kay.hayen@gmail.com>  Thu, 11 Mar 2021 12:16:01 +0100

nuitka (0.6.12.3+ds-1) unstable; urgency=medium

  * New upstream hotfix release.

 -- Kay Hayen <kay.hayen@gmail.com>  Sun, 21 Feb 2021 06:04:51 +0100

nuitka (0.6.12.2+ds-1) unstable; urgency=medium

  * New upstream hotfix release.

 -- Kay Hayen <kay.hayen@gmail.com>  Sun, 14 Feb 2021 14:25:06 +0100

nuitka (0.6.12.1+ds-1) unstable; urgency=medium

  * New upstream hotfix release.

 -- Kay Hayen <kay.hayen@gmail.com>  Wed, 10 Feb 2021 00:23:11 +0100

nuitka (0.6.12+ds-1) unstable; urgency=medium

  * New upstream release.

 -- Kay Hayen <kay.hayen@gmail.com>  Tue, 09 Feb 2021 11:08:35 +0100

nuitka (0.6.11.6+ds-1) unstable; urgency=medium

  * New upstream hotfix release.

 -- Kay Hayen <kay.hayen@gmail.com>  Sun, 07 Feb 2021 19:59:48 +0100

nuitka (0.6.11.5+ds-1) unstable; urgency=medium

  * New upstream hotfix release.

 -- Kay Hayen <kay.hayen@gmail.com>  Mon, 01 Feb 2021 12:17:21 +0100

nuitka (0.6.11.4+ds-1) unstable; urgency=medium

  * New upstream hotfix release.

 -- Kay Hayen <kay.hayen@gmail.com>  Wed, 27 Jan 2021 17:09:48 +0100

nuitka (0.6.11.3+ds-1) unstable; urgency=medium

  * New upstream hotfix release.

 -- Kay Hayen <kay.hayen@gmail.com>  Tue, 26 Jan 2021 11:16:07 +0100

nuitka (0.6.11.2+ds-1) unstable; urgency=medium

  * New upstream hotfix release.

 -- Kay Hayen <kay.hayen@gmail.com>  Mon, 25 Jan 2021 20:14:39 +0100

nuitka (0.6.11.1+ds-1) unstable; urgency=medium

  * New upstream hotfix release.

 -- Kay Hayen <kay.hayen@gmail.com>  Sun, 24 Jan 2021 17:55:22 +0100

nuitka (0.6.11+ds-1) unstable; urgency=medium

  * New upstream release.

 -- Kay Hayen <kay.hayen@gmail.com>  Sat, 23 Jan 2021 10:01:54 +0100

nuitka (0.6.10.5+ds-1) unstable; urgency=medium

  * New upstream hotfix release.

 -- Kay Hayen <kay.hayen@gmail.com>  Thu, 07 Jan 2021 11:04:59 +0100

nuitka (0.6.10.4+ds-1) unstable; urgency=medium

  * New upstream hotfix release.

 -- Kay Hayen <kay.hayen@gmail.com>  Tue, 29 Dec 2020 16:17:44 +0100

nuitka (0.6.10.3+ds-1) unstable; urgency=medium

  * New upstream hotfix release.

 -- Kay Hayen <kay.hayen@gmail.com>  Thu, 24 Dec 2020 16:30:17 +0100

nuitka (0.6.10.2+ds-1) unstable; urgency=medium

  * New upstream hotfix release.

 -- Kay Hayen <kay.hayen@gmail.com>  Sun, 20 Dec 2020 10:56:00 +0100

nuitka (0.6.10.1+ds-1) unstable; urgency=medium

  * New upstream hotfix release.

 -- Kay Hayen <kay.hayen@gmail.com>  Sun, 13 Dec 2020 19:47:53 +0100

nuitka (0.6.10+ds-1) unstable; urgency=medium

  * New upstream release.

 -- Kay Hayen <kay.hayen@gmail.com>  Mon, 07 Dec 2020 12:44:03 +0100

nuitka (0.6.9.7+ds-1) unstable; urgency=medium

  * New upstream hotfix release.

 -- Kay Hayen <kay.hayen@gmail.com>  Mon, 16 Nov 2020 11:20:22 +0100

nuitka (0.6.9.6+ds-1) unstable; urgency=medium

  * New upstream hotfix release.

 -- Kay Hayen <kay.hayen@gmail.com>  Wed, 04 Nov 2020 08:32:22 +0100

nuitka (0.6.9.5+ds-1) unstable; urgency=medium

  * New upstream hotfix release.

 -- Kay Hayen <kay.hayen@gmail.com>  Fri, 30 Oct 2020 13:49:19 +0100

nuitka (0.6.9.4+ds-1) unstable; urgency=medium

  * New upstream hotfix release.

 -- Kay Hayen <kay.hayen@gmail.com>  Mon, 19 Oct 2020 10:55:17 +0200

nuitka (0.6.9.3+ds-1) unstable; urgency=medium

  * New upstream hotfix release.

 -- Kay Hayen <kay.hayen@gmail.com>  Mon, 12 Oct 2020 17:17:10 +0200

nuitka (0.6.9.2+ds-1) unstable; urgency=medium

  * New upstream hotfix release.

 -- Kay Hayen <kay.hayen@gmail.com>  Sun, 04 Oct 2020 12:47:36 +0200

nuitka (0.6.9.1+ds-1) unstable; urgency=medium

  * New upstream hotfix release.

 -- Kay Hayen <kay.hayen@gmail.com>  Sat, 19 Sep 2020 14:38:08 +0200

nuitka (0.6.9+ds-1) unstable; urgency=medium

  * New upstream release.

 -- Kay Hayen <kay.hayen@gmail.com>  Mon, 14 Sep 2020 15:40:36 +0200

nuitka (0.6.8.4+ds-1) unstable; urgency=medium

  * New upstream hotfix release.

  * Source only upload. (Closes: #961896)

  * Updated VCS URLs. (Closes: #961895)

 -- Kay Hayen <kay.hayen@gmail.com>  Sat, 06 Jun 2020 09:58:32 +0200

nuitka (0.6.8.3+ds-1) unstable; urgency=medium

  * New upstream hotfix release.

 -- Kay Hayen <kay.hayen@gmail.com>  Sat, 23 May 2020 13:56:13 +0200

nuitka (0.6.8.2+ds-1) unstable; urgency=medium

  * New upstream hotfix release.

 -- Kay Hayen <kay.hayen@gmail.com>  Thu, 21 May 2020 15:04:13 +0200

nuitka (0.6.8.1+ds-1) unstable; urgency=medium

  * New upstream hotfix release.

  * Corrected copyright file format to not have emails.

 -- Kay Hayen <kay.hayen@gmail.com>  Fri, 15 May 2020 08:32:39 +0200

nuitka (0.6.8+ds-1) unstable; urgency=medium

  * New upstream release.

  * Changed dependencies to prefer Debian 11 packages.
    (Closes: #937166).

 -- Kay Hayen <kay.hayen@gmail.com>  Mon, 11 May 2020 16:41:34 +0200

nuitka (0.6.7+ds-1) unstable; urgency=medium

  * New upstream release.

  * The rst2pdf dependency is finally fixed
    (Closes: #943645) (Closes: #947573).

  * Enabled package build without Python2 (Closes: #937166)

 -- Kay Hayen <kay.hayen@gmail.com>  Thu, 23 Jan 2020 12:34:10 +0100

nuitka (0.6.6+ds-1) unstable; urgency=medium

  * New upstream release.

 -- Kay Hayen <kay.hayen@gmail.com>  Fri, 27 Dec 2019 08:47:38 +0100

nuitka (0.6.6~rc7+ds-1) unstable; urgency=medium

  * New upstream pre-release.

 -- Kay Hayen <kay.hayen@gmail.com>  Tue, 24 Sep 2019 08:49:41 +0200

nuitka (0.6.5+ds-1) unstable; urgency=medium

  * New upstream release.

 -- Kay Hayen <kay.hayen@gmail.com>  Sat, 27 Jul 2019 12:07:20 +0200

nuitka (0.6.4+ds-1) experimental; urgency=medium

  * New upstream release.

 -- Kay Hayen <kay.hayen@gmail.com>  Fri, 07 Jun 2019 23:30:22 +0200

nuitka (0.6.3.1+ds-1) experimental; urgency=medium

  * New upstream hotfix release.

 -- Kay Hayen <kay.hayen@gmail.com>  Thu, 25 Apr 2019 22:08:36 +0200

nuitka (0.6.3+ds-1) unstable; urgency=medium

  * New upstream release.

 -- Kay Hayen <kay.hayen@gmail.com>  Thu, 04 Apr 2019 06:12:30 +0200

nuitka (0.6.2+ds-1) unstable; urgency=medium

  * New upstream release.

 -- Kay Hayen <kay.hayen@gmail.com>  Sat, 16 Feb 2019 08:48:51 +0100

nuitka (0.6.1.1+ds-1) unstable; urgency=medium

  * New upstream hotfix release.

 -- Kay Hayen <kay.hayen@gmail.com>  Thu, 24 Jan 2019 09:13:53 +0100

nuitka (0.6.1+ds-1) unstable; urgency=medium

  * New upstream release.

  * Depend on python-pil over python-imaging (Closes: #917694).

 -- Kay Hayen <kay.hayen@gmail.com>  Sat, 05 Jan 2019 12:41:57 +0100

nuitka (0.6.0.6+ds-1) unstable; urgency=medium

  * New upstream hotfix release.

 -- Kay Hayen <kay.hayen@gmail.com>  Wed, 31 Oct 2018 09:03:57 +0100

nuitka (0.6.0.5+ds-1) unstable; urgency=medium

  * New upstream hotfix release.

 -- Kay Hayen <kay.hayen@gmail.com>  Thu, 18 Oct 2018 23:11:34 +0200

nuitka (0.6.0.4+ds-1) unstable; urgency=medium

  * New upstream hotfix release.

 -- Kay Hayen <kay.hayen@gmail.com>  Sun, 14 Oct 2018 08:26:48 +0200

nuitka (0.6.0.3+ds-1) unstable; urgency=medium

  * New upstream hotfix release.

 -- Kay Hayen <kay.hayen@gmail.com>  Sat, 06 Oct 2018 10:43:33 +0200

nuitka (0.6.0.2+ds-1) unstable; urgency=medium

  * New upstream hotfix release.

 -- Kay Hayen <kay.hayen@gmail.com>  Wed, 03 Oct 2018 10:41:52 +0200

nuitka (0.6.0.1+ds-1) unstable; urgency=medium

  * New upstream hotfix release.

 -- Kay Hayen <kay.hayen@gmail.com>  Thu, 27 Sep 2018 09:57:05 +0200

nuitka (0.6.0+ds-1) unstable; urgency=medium

  * New upstream release.

 -- Kay Hayen <kay.hayen@gmail.com>  Wed, 26 Sep 2018 07:00:04 +0200

nuitka (0.5.33+ds-1) unstable; urgency=medium

  * New upstream release.

 -- Kay Hayen <kay.hayen@gmail.com>  Thu, 13 Sep 2018 19:01:48 +0200

nuitka (0.5.32.8+ds-1) unstable; urgency=medium

  * New upstream hotfix release.

 -- Kay Hayen <kay.hayen@gmail.com>  Tue, 04 Sep 2018 14:58:47 +0200

nuitka (0.5.32.7+ds-1) unstable; urgency=medium

  * New upstream hotfix release.

 -- Kay Hayen <kay.hayen@gmail.com>  Thu, 23 Aug 2018 22:06:00 +0200

nuitka (0.5.32.6+ds-1) unstable; urgency=medium

  * New upstream hotfix release.

 -- Kay Hayen <kay.hayen@gmail.com>  Thu, 23 Aug 2018 20:05:18 +0200

nuitka (0.5.32.5+ds-1) unstable; urgency=medium

  * New upstream hotfix release.

 -- Kay Hayen <kay.hayen@gmail.com>  Wed, 15 Aug 2018 19:06:01 +0200

nuitka (0.5.32.4+ds-1) unstable; urgency=medium

  * New upstream hotfix release.

 -- Kay Hayen <kay.hayen@gmail.com>  Fri, 10 Aug 2018 12:06:44 +0200

nuitka (0.5.32.3+ds-1) unstable; urgency=medium

  * New upstream hotfix release.

 -- Kay Hayen <kay.hayen@gmail.com>  Sat, 04 Aug 2018 10:40:31 +0200

nuitka (0.5.32.2+ds-1) unstable; urgency=medium

  * New upstream hotfix release.

 -- Kay Hayen <kay.hayen@gmail.com>  Wed, 01 Aug 2018 17:38:43 +0200

nuitka (0.5.32.1+ds-1) unstable; urgency=medium

  * New upstream hotfix release.

 -- Kay Hayen <kay.hayen@gmail.com>  Sat, 28 Jul 2018 20:16:29 +0200

nuitka (0.5.32+ds-1) unstable; urgency=medium

  * New upstream release.

 -- Kay Hayen <kay.hayen@gmail.com>  Sat, 28 Jul 2018 15:07:21 +0200

nuitka (0.5.31+ds-1) unstable; urgency=medium

  * New upstream release.

 -- Kay Hayen <kay.hayen@gmail.com>  Mon, 09 Jul 2018 08:23:02 +0200

nuitka (0.5.30+ds-1) unstable; urgency=medium

  * New upstream release.

 -- Kay Hayen <kay.hayen@gmail.com>  Mon, 30 Apr 2018 09:50:54 +0200

nuitka (0.5.29.5+ds-1) unstable; urgency=medium

  * New upstream hotfix release.

 -- Kay Hayen <kay.hayen@gmail.com>  Wed, 25 Apr 2018 09:33:55 +0200

nuitka (0.5.29.4+ds-1) unstable; urgency=medium

  * New upstream hotfix release.

 -- Kay Hayen <kay.hayen@gmail.com>  Mon, 09 Apr 2018 20:22:37 +0200

nuitka (0.5.29.3+ds-1) unstable; urgency=medium

  * New upstream hotfix release.

 -- Kay Hayen <kay.hayen@gmail.com>  Sat, 31 Mar 2018 16:12:25 +0200

nuitka (0.5.29.2+ds-1) unstable; urgency=medium

  * New upstream hotfix release.

 -- Kay Hayen <kay.hayen@gmail.com>  Thu, 29 Mar 2018 10:19:24 +0200

nuitka (0.5.29.1+ds-1) unstable; urgency=medium

  * New upstream hotfix release.

 -- Kay Hayen <kay.hayen@gmail.com>  Tue, 27 Mar 2018 18:22:54 +0200

nuitka (0.5.29+ds-1) unstable; urgency=medium

  * New upstream release.

 -- Kay Hayen <kay.hayen@gmail.com>  Mon, 26 Mar 2018 20:13:44 +0200

nuitka (0.5.28.2+ds-1) unstable; urgency=medium

  * New upstream hotfix release.

 -- Kay Hayen <kay.hayen@gmail.com>  Wed, 29 Nov 2017 15:09:28 +0100

nuitka (0.5.28.1+ds-1) unstable; urgency=medium

  * New upstream hotfix release.
  * Also ignore sbuild non-existent directory (Closes: #871125).

 -- Kay Hayen <kay.hayen@gmail.com>  Sun, 22 Oct 2017 10:44:31 +0200

nuitka (0.5.28+ds-1) unstable; urgency=medium

  * New upstream release.

 -- Kay Hayen <kay.hayen@gmail.com>  Tue, 17 Oct 2017 10:03:56 +0200

nuitka (0.5.27+ds-1) unstable; urgency=medium

  * New upstream release.

 -- Kay Hayen <kay.hayen@gmail.com>  Sat, 22 Jul 2017 16:21:37 +0200

nuitka (0.5.26.4+ds-1) unstable; urgency=medium

  * New upstream hotfix release.
  * Recommend actual PyQT package (Closes: #866540).

 -- Kay Hayen <kay.hayen@gmail.com>  Mon, 03 Jul 2017 08:59:37 +0200

nuitka (0.5.26.3+ds-1) unstable; urgency=medium

  * New upstream hotfix release.

 -- Kay Hayen <kay.hayen@gmail.com>  Thu, 22 Jun 2017 08:08:53 +0200

nuitka (0.5.26.2+ds-1) unstable; urgency=medium

  * New upstream hotfix release.

 -- Kay Hayen <kay.hayen@gmail.com>  Sat, 17 Jun 2017 11:37:12 +0200

nuitka (0.5.26.1+ds-1) unstable; urgency=medium

  * New upstream hotfix release.

 -- Kay Hayen <kay.hayen@gmail.com>  Sat, 10 Jun 2017 13:09:51 +0200

nuitka (0.5.26+ds-1) unstable; urgency=medium

  * New upstream release.

 -- Kay Hayen <kay.hayen@gmail.com>  Wed, 07 Jun 2017 08:15:19 +0200

nuitka (0.5.25+ds-1) unstable; urgency=medium

  * New upstream release.

 -- Kay Hayen <kay.hayen@gmail.com>  Tue, 24 Jan 2017 06:13:46 +0100

nuitka (0.5.24.4+ds-1) unstable; urgency=medium

  * New upstream hotfix release.
  * Better detection of acceptable shared library loads from
    system paths for standalone tests (Closes: #844902).

 -- Kay Hayen <kay.hayen@gmail.com>  Sat, 10 Dec 2016 12:25:35 +0100

nuitka (0.5.24.3+ds-1) unstable; urgency=medium

  * New upstream hotfix release.

 -- Kay Hayen <kay.hayen@gmail.com>  Fri, 09 Dec 2016 06:50:55 +0100

nuitka (0.5.24.2+ds-1) unstable; urgency=medium

  * New upstream hotfix release.

 -- Kay Hayen <kay.hayen@gmail.com>  Wed, 30 Nov 2016 09:32:03 +0100

nuitka (0.5.24.1+ds-1) unstable; urgency=medium

  * New upstream hotfix release.

 -- Kay Hayen <kay.hayen@gmail.com>  Wed, 16 Nov 2016 08:16:53 +0100

nuitka (0.5.24+ds-1) unstable; urgency=medium

  * New upstream release.

 -- Kay Hayen <kay.hayen@gmail.com>  Mon, 14 Nov 2016 09:41:31 +0100

nuitka (0.5.23.2+ds-1) unstable; urgency=medium

  * New upstream hotfix release.

 -- Kay Hayen <kay.hayen@gmail.com>  Mon, 07 Nov 2016 07:55:11 +0100

nuitka (0.5.23.1+ds-1) unstable; urgency=medium

  * New upstream hotfix release.
  * Use of C11 compiler instead of C++ compiler, so we drop the
    versioned dependencies. (Closes: #835954)

 -- Kay Hayen <kay.hayen@gmail.com>  Sun, 16 Oct 2016 10:40:59 +0200

nuitka (0.5.23+ds-1) unstable; urgency=medium

  * New upstream release.

 -- Kay Hayen <kay.hayen@gmail.com>  Sun, 02 Oct 2016 18:14:41 +0200

nuitka (0.5.22+ds-1) unstable; urgency=medium

  * New upstream release.

 -- Kay Hayen <kay.hayen@gmail.com>  Tue, 16 Aug 2016 11:22:16 +0200

nuitka (0.5.21.3+ds-1) unstable; urgency=medium

  * New upstream hotfix release.

 -- Kay Hayen <kay.hayen@gmail.com>  Thu, 26 May 2016 14:51:39 +0200

nuitka (0.5.21.2+ds-1) unstable; urgency=medium

  * New upstream hotfix release.

 -- Kay Hayen <kay.hayen@gmail.com>  Sat, 14 May 2016 14:43:28 +0200

nuitka (0.5.21.1+ds-1) unstable; urgency=medium

  * New upstream hotfix release.

  * Depends on g++-5 now.

 -- Kay Hayen <kay.hayen@gmail.com>  Sat, 30 Apr 2016 07:59:57 +0200

nuitka (0.5.21+ds-1) unstable; urgency=medium

  * New upstream release.

 -- Kay Hayen <kay.hayen@gmail.com>  Sun, 24 Apr 2016 14:06:29 +0200

nuitka (0.5.20+ds-1) unstable; urgency=medium

  * New upstream release.

 -- Kay Hayen <kay.hayen@gmail.com>  Sun, 20 Mar 2016 08:11:16 +0100

nuitka (0.5.19.1+ds-1) unstable; urgency=medium

  * New upstream hotfix release.

 -- Kay Hayen <kay.hayen@gmail.com>  Tue, 15 Mar 2016 09:11:57 +0100

nuitka (0.5.19+ds-1) unstable; urgency=medium

  * New upstream release.

 -- Kay Hayen <kay.hayen@gmail.com>  Mon, 01 Feb 2016 07:53:08 +0100

nuitka (0.5.18.1+ds-1) unstable; urgency=medium

  * New upstream hotfix release.

 -- Kay Hayen <kay.hayen@gmail.com>  Sun, 24 Jan 2016 07:52:03 +0100

nuitka (0.5.18+ds-1) unstable; urgency=medium

  * New upstream release.

 -- Kay Hayen <kay.hayen@gmail.com>  Fri, 15 Jan 2016 07:48:41 +0100

nuitka (0.5.17.1+ds-1) unstable; urgency=medium

  * New upstream hotfix release.

 -- Kay Hayen <kay.hayen@gmail.com>  Thu, 14 Jan 2016 23:21:51 +0100

nuitka (0.5.17+ds-1) unstable; urgency=medium

  * New upstream release.

 -- Kay Hayen <kay.hayen@gmail.com>  Sun, 27 Dec 2015 15:18:39 +0100

nuitka (0.5.16.1+ds-1) unstable; urgency=medium

  * New upstream hotfix release.

 -- Kay Hayen <kay.hayen@gmail.com>  Thu, 03 Dec 2015 07:04:12 +0100

nuitka (0.5.16+ds-1) unstable; urgency=medium

  * New upstream release.

 -- Kay Hayen <kay.hayen@gmail.com>  Mon, 09 Nov 2015 18:30:07 +0100

nuitka (0.5.15+ds-1) unstable; urgency=medium

  * New upstream release.

 -- Kay Hayen <kay.hayen@gmail.com>  Mon, 12 Oct 2015 08:57:03 +0200

nuitka (0.5.14.3+ds-1) unstable; urgency=medium

  * New upstream hotfix release.

 -- Kay Hayen <kay.hayen@gmail.com>  Sun, 13 Sep 2015 12:26:59 +0200

nuitka (0.5.14.2+ds-1) unstable; urgency=medium

  * New upstream hotfix release.

 -- Kay Hayen <kay.hayen@gmail.com>  Mon, 07 Sep 2015 00:30:11 +0200

nuitka (0.5.14.1+ds-1) UNRELEASED; urgency=medium

  * New upstream hotfix release.

 -- Kay Hayen <kay.hayen@gmail.com>  Sun, 06 Sep 2015 22:37:22 +0200

nuitka (0.5.14+ds-1) unstable; urgency=medium

  * New upstream release.

 -- Kay Hayen <kay.hayen@gmail.com>  Thu, 27 Aug 2015 06:24:11 +0200

nuitka (0.5.13.8+ds-1) UNRELEASED; urgency=medium

  * New upstream hotfix release.

 -- Kay Hayen <kay.hayen@gmail.com>  Thu, 20 Aug 2015 11:55:53 +0200

nuitka (0.5.13.7+ds-1) UNRELEASED; urgency=medium

  * New upstream hotfix release.

 -- Kay Hayen <kay.hayen@gmail.com>  Tue, 18 Aug 2015 21:55:08 +0200

nuitka (0.5.13.6+ds-1) UNRELEASED; urgency=medium

  * New upstream hotfix release.

 -- Kay Hayen <kay.hayen@gmail.com>  Sun, 16 Aug 2015 14:38:46 +0200

nuitka (0.5.13.5+ds-1) UNRELEASED; urgency=medium

  * New upstream hotfix release.

 -- Kay Hayen <kay.hayen@gmail.com>  Sun, 16 Aug 2015 13:42:02 +0200

nuitka (0.5.13.4+ds-1) UNRELEASED; urgency=medium

  * New upstream hotfix release.

 -- Kay Hayen <kay.hayen@gmail.com>  Fri, 31 Jul 2015 17:24:40 +0200

nuitka (0.5.13.3+ds-1) UNRELEASED; urgency=medium

  * New upstream hotfix release.

 -- Kay Hayen <kay.hayen@gmail.com>  Wed, 29 Jul 2015 10:54:05 +0200

nuitka (0.5.13.2+ds-1) UNRELEASED; urgency=medium

  * New upstream hotfix release.

 -- Kay Hayen <kay.hayen@gmail.com>  Tue, 16 Jun 2015 10:29:12 +0200

nuitka (0.5.13.1+ds-1) UNRELEASED; urgency=medium

  * New upstream hotfix release.

 -- Kay Hayen <kay.hayen@gmail.com>  Mon, 04 May 2015 09:27:19 +0200

nuitka (0.5.13+ds-1) unstable; urgency=medium

  * New upstream release.

 -- Kay Hayen <kay.hayen@gmail.com>  Fri, 01 May 2015 10:44:27 +0200

nuitka (0.5.12.2+ds-1) UNRELEASED; urgency=medium

  * New upstream hotfix release.

 -- Kay Hayen <kay.hayen@gmail.com>  Sun, 26 Apr 2015 08:51:37 +0200

nuitka (0.5.12.1+ds-1) UNRELEASED; urgency=medium

  * New upstream hotfix release.

 -- Kay Hayen <kay.hayen@gmail.com>  Sat, 18 Apr 2015 09:35:06 +0200

nuitka (0.5.12+ds-1) experimental; urgency=medium

  * New upstream release.

 -- Kay Hayen <kay.hayen@gmail.com>  Mon, 06 Apr 2015 17:20:44 +0200

nuitka (0.5.11.2+ds-1) experimental; urgency=medium

  * New upstream hotfix release.

 -- Kay Hayen <kay.hayen@gmail.com>  Thu, 26 Mar 2015 20:09:06 +0100

nuitka (0.5.11.1+ds-1) experimental; urgency=medium

  * New upstream hotfix release.

 -- Kay Hayen <kay.hayen@gmail.com>  Mon, 23 Mar 2015 10:34:17 +0100

nuitka (0.5.11+ds-1) experimental; urgency=medium

  * New upstream release.

 -- Kay Hayen <kay.hayen@gmail.com>  Wed, 18 Mar 2015 08:38:39 +0100

nuitka (0.5.10.2+ds-1) experimental; urgency=medium

  * New upstream hotfix release.

 -- Kay Hayen <kay.hayen@gmail.com>  Tue, 10 Mar 2015 07:46:24 +0100

nuitka (0.5.10.1+ds-1) experimental; urgency=medium

  * New upstream hotfix release.

 -- Kay Hayen <kay.hayen@gmail.com>  Sun, 08 Mar 2015 11:56:55 +0100

nuitka (0.5.10+ds-1) experimental; urgency=medium

  * New upstream release.

 -- Kay Hayen <kay.hayen@gmail.com>  Thu, 05 Mar 2015 07:43:43 +0100

nuitka (0.5.9+ds-1) experimental; urgency=medium

  * New upstream release.

 -- Kay Hayen <kay.hayen@gmail.com>  Thu, 29 Jan 2015 08:18:06 +0100

nuitka (0.5.8+ds-1) experimental; urgency=medium

  * New upstream release.

 -- Kay Hayen <kay.hayen@gmail.com>  Thu, 15 Jan 2015 04:11:03 +0100

nuitka (0.5.7.1+ds-1) experimental; urgency=medium

  * New upstream hotfix release.

 -- Kay Hayen <kay.hayen@gmail.com>  Fri, 09 Jan 2015 13:52:15 +0100

nuitka (0.5.7+ds-1) UNRELEASED; urgency=medium

  * New upstream release.

 -- Kay Hayen <kay.hayen@gmail.com>  Thu, 01 Jan 2015 10:52:03 +0100

nuitka (0.5.6.1+ds-1) UNRELEASED; urgency=medium

  * New upstream hotfix release.

 -- Kay Hayen <kay.hayen@gmail.com>  Sun, 21 Dec 2014 08:32:58 +0100

nuitka (0.5.6+ds-1) UNRELEASED; urgency=medium

  * New upstream release.
  * Added support for hardening-wrapper to be installed.

 -- Kay Hayen <kay.hayen@gmail.com>  Fri, 19 Dec 2014 08:39:17 +0100

nuitka (0.5.5.3+ds-1) unstable; urgency=medium

  * New upstream hotfix release.
  * Added support for armhf architecture.

 -- Kay Hayen <kay.hayen@gmail.com>  Fri, 24 Oct 2014 17:33:59 +0200

nuitka (0.5.5.2+ds-1) unstable; urgency=medium

  * New upstream hotfix release.
  * Bump to Standards Version 3.9.6, no changes needed.

 -- Kay Hayen <kay.hayen@gmail.com>  Fri, 17 Oct 2014 07:56:05 +0200

nuitka (0.5.5+ds-1) unstable; urgency=medium

  * New upstream release.

 -- Kay Hayen <kay.hayen@gmail.com>  Sun, 05 Oct 2014 19:28:20 +0200

nuitka (0.5.4.3+ds-1) unstable; urgency=medium

  * New upstream hotfix release.

 -- Kay Hayen <kay.hayen@gmail.com>  Thu, 21 Aug 2014 09:41:37 +0200

nuitka (0.5.3.5+ds-1) unstable; urgency=medium

  * New upstream hotfix release.

 -- Kay Hayen <kay.hayen@gmail.com>  Fri, 18 Jul 2014 07:28:17 +0200

nuitka (0.5.3.3+ds-1) unstable; urgency=medium

  * New upstream release.
  * Original version didn't build for all versions due to error message
    changes, this release adapts to.

 -- Kay Hayen <kay.hayen@gmail.com>  Sat, 12 Jul 2014 20:50:01 +0200

nuitka (0.5.2+ds-1) unstable; urgency=medium

  * New upstream release.
  * Permit building using cowbuilder, eatmydata (Closes: #749518)
  * Do not require gcc in build-depends
    (Closes: #747984) (Closes: #748005) (Closes: #751325)

 -- Kay Hayen <kay.hayen@gmail.com>  Mon, 23 Jun 2014 08:17:57 +0200

nuitka (0.5.1.1+ds-1) unstable; urgency=medium

  * New upstream hotfix release.

 -- Kay Hayen <kay.hayen@gmail.com>  Thu, 06 Mar 2014 10:44:28 +0100

nuitka (0.5.1+ds-1) unstable; urgency=medium

  * New upstream release.

 -- Kay Hayen <kay.hayen@gmail.com>  Thu, 06 Mar 2014 09:33:51 +0100

nuitka (0.5.0.1+ds-1) unstable; urgency=medium

  * New upstream hotfix release.

 -- Kay Hayen <kay.hayen@gmail.com>  Mon, 13 Jan 2014 23:37:37 +0100

nuitka (0.5.0+ds-1) unstable; urgency=medium

  * New upstream release.
  * Added missing build dependency to process PNG images.

 -- Kay Hayen <kay.hayen@gmail.com>  Fri, 03 Jan 2014 19:18:18 +0100

nuitka (0.4.7.1+ds-1) unstable; urgency=low

  * New upstream hotfix release.

 -- Kay Hayen <kay.hayen@gmail.com>  Tue, 03 Dec 2013 08:44:31 +0100

nuitka (0.4.7+ds-1) UNRELEASED; urgency=low

  * New upstream release.
  * Handle unknown encoding error message change of CPython 2.7.6
    that was backported to CPython 2.7.5+ as well.
    (Closes: #730956)

 -- Kay Hayen <kay.hayen@gmail.com>  Mon, 02 Dec 2013 09:15:12 +0100

nuitka (0.4.6.2+ds-1) unstable; urgency=low

  * New upstream hotfix release.

 -- Kay Hayen <kayhayen@gmx.de>  Fri, 01 Nov 2013 19:07:42 +0100

nuitka (0.4.6+ds-1) unstable; urgency=low

  * New upstream release.

 -- Kay Hayen <kayhayen@gmx.de>  Sun, 27 Oct 2013 21:29:26 +0100

nuitka (0.4.5.1+ds-1) unstable; urgency=low

  * New upstream hotfix release.
  * Corrects upstream Issue#106.

 -- Kay Hayen <kayhayen@gmx.de>  Wed, 25 Sep 2013 14:29:55 +0200

nuitka (0.4.5+ds-1) unstable; urgency=low

  * New upstream release.

 -- Kay Hayen <kayhayen@gmx.de>  Sun, 18 Aug 2013 09:06:29 +0200

nuitka (0.4.4.2+ds-1) unstable; urgency=low

  * New upstream hotfix release.
  * Corrects upstream Issue#98.
  * Corrects upstream Issue#100.
  * Corrects upstream Issue#101.
  * Corrects upstream Issue#102.

 -- Kay Hayen <kayhayen@gmx.de>  Sat, 20 Jul 2013 09:08:29 +0200

nuitka (0.4.4.1+ds-1) unstable; urgency=low

  * New upstream hotfix release.
  * Corrects upstream Issue#95.
  * Corrects upstream Issue#96.

 -- Kay Hayen <kayhayen@gmx.de>  Sat, 13 Jul 2013 11:56:21 +0200

nuitka (0.4.4+ds-1) unstable; urgency=low

  * New upstream release.
  * Upstream now supports Python3.3 and threads.
  * Bump to Standards Version 3.9.4, no changes needed.
  * Fix support for modules and Python3 was broken (Closes: #711459)
  * Fix encoding error changes  Python 2.7.5 (Closes: #713531)

 -- Kay Hayen <kayhayen@gmx.de>  Tue, 25 Jun 2013 10:46:40 +0200

nuitka (0.4.3+ds-1) unstable; urgency=low

  * New upstream release.

 -- Kay Hayen <kayhayen@gmx.de>  Sat, 18 May 2013 10:16:25 +0200

nuitka (0.4.2+ds-1) unstable; urgency=low

  * New upstream release.

 -- Kay Hayen <kayhayen@gmx.de>  Fri, 29 Mar 2013 11:05:08 +0100

nuitka (0.4.1+ds-1) unstable; urgency=low

  * New upstream release.

 -- Kay Hayen <kayhayen@gmx.de>  Tue, 05 Mar 2013 08:15:41 +0100

nuitka (0.4.0+ds-1) UNRELEASED; urgency=low

  * New upstream release.
  * Changes so the Debian package can be backported to Squeeze as well.

 -- Kay Hayen <kayhayen@gmx.de>  Sat, 09 Feb 2013 10:08:15 +0100

nuitka (0.3.25+ds-1) unstable; urgency=low

  * New upstream release.
  * Register the User Manual with "doc-base".

 -- Kay Hayen <kayhayen@gmx.de>  Sun, 11 Nov 2012 13:57:32 +0100

nuitka (0.3.24.1+ds-1) unstable; urgency=low

  * New upstream hotfix release.
  * Corrects upstream Issue#46.

 -- Kay Hayen <kayhayen@gmx.de>  Sat, 08 Sep 2012 22:30:11 +0000

nuitka (0.3.24+ds-1) unstable; urgency=low

  * New upstream release.
  * Detect the absence of "g++" and gracefully fallback to the
    compiler depended on. (Closes: #682146)
  * Changed usage of "temp" files in developer scripts to be
    secure. (Closes: #682145)
  * Added support for "DEB_BUILD_OPTIONS=nocheck" to skip the
    test runs. (Closes: #683090)

 -- Kay Hayen <kayhayen@gmx.de>  Sat, 18 Aug 2012 21:19:17 +0200

nuitka (0.3.23.1+ds-1) unstable; urgency=low

  * New upstream hotfix release.
  * Corrects upstream Issue#40, Issue#41, and Issue#42.

 -- Kay Hayen <kayhayen@gmx.de>  Mon, 16 Jul 2012 07:25:41 +0200

nuitka (0.3.23+ds-1) unstable; urgency=low

  * New upstream release.
  * License for Nuitka is now Apache License 2.0, no more GPLv3.
  * Corrects upstream Issue#37 and Issue#38.

 -- Kay Hayen <kayhayen@gmx.de>  Sun, 01 Jul 2012 00:00:57 +0200

nuitka (0.3.22.1+ds-1) unstable; urgency=low

  * New upstream hotfix release.
  * Corrected copyright file syntax error found by new lintian
    version.
  * Corrects upstream Issue#19.

 -- Kay Hayen <kayhayen@gmx.de>  Sat, 16 Jun 2012 08:58:30 +0200

nuitka (0.3.22+ds-1) unstable; urgency=low

  * New upstream release.

 -- Kay Hayen <kayhayen@gmx.de>  Sun, 13 May 2012 12:51:16 +0200

nuitka (0.3.21+ds-1) unstable; urgency=low

  * New upstream release.

 -- Kay Hayen <kayhayen@gmx.de>  Thu, 12 Apr 2012 20:24:01 +0200

nuitka (0.3.20.2+ds-1) unstable; urgency=low

  * New upstream hotfix release.
  * Corrects upstream Issue#35.
  * Bump to Standards Version 3.9.3, no changes needed.
  * In the alternative build dependencies, designed to make the
    Python3 build dependency optional, put option that is going
    to work on "unstable" first. (Closes: #665021)

 -- Kay Hayen <kayhayen@gmx.de>  Tue, 03 Apr 2012 22:31:36 +0200

nuitka (0.3.20.1+ds-1) unstable; urgency=low

  * New upstream hotfix release.
  * Corrects upstream Issue#34.

 -- Kay Hayen <kayhayen@gmx.de>  Sat, 03 Mar 2012 10:18:30 +0100

nuitka (0.3.20+ds-1) unstable; urgency=low

  * New upstream release.
  * Added upstream "Changelog.rst" as "changelog"

 -- Kay Hayen <kayhayen@gmx.de>  Mon, 27 Feb 2012 09:32:10 +0100

nuitka (0.3.19.2+ds-1) unstable; urgency=low

  * New upstream hotfix release.
  * Corrects upstream Issue#32.

 -- Kay Hayen <kayhayen@gmx.de>  Sun, 12 Feb 2012 20:33:30 +0100

nuitka (0.3.19.1+ds-1) unstable; urgency=low

  * New upstream hotfix release.
  * Corrects upstream Issue#30 and Issue#31.

 -- Kay Hayen <kayhayen@gmx.de>  Sat, 28 Jan 2012 07:27:38 +0100

nuitka (0.3.19+ds-1) unstable; urgency=low

  * New upstream release.
  * Improvements to option groups layout in manpages, and broken
    whitespace for "--recurse-to" option. (Closes: #655910)
  * Documented new option "--recurse-directory" in man page with
    example.
  * Made the "debian/watch" file ignore upstream pre-releases,
    these shall not be considered for this package.
  * Aligned depended version with build depended versions.
  * Depend on "python-dev" as well, needed to compile against
    "libpython".
  * Build depend on "python-dev-all" and "python-dbg-all" to
    execute tests with both all supported Python versions.
  * Build depend on "python3.2-dev-all" and "python3-dbg-all"
    to execute tests with Python3 as well. It is currently not
    supported by upstream, this is only preparatory.
  * Added suggestion of "ccache", can speed up the compilation
    process.

 -- Kay Hayen <kayhayen@gmx.de>  Tue, 17 Jan 2012 10:29:45 +0100

nuitka (0.3.18+ds-1) unstable; urgency=low

  * New upstream release.
  * Lowered dependencies so that a backport to Ubuntu Natty and
    higher is now feasible. A "scons >=2.0.0" is good enough,
    and so is "g++-4.5" as well.
  * Don't require the PDF generation to be successful on older
    Ubuntu versions as it crashes due to old "rst2pdf" bugs.

 -- Kay Hayen <kayhayen@gmx.de>  Thu, 12 Jan 2012 19:55:43 +0100

nuitka (0.3.18~pre2+ds-1) unstable; urgency=low

  * New upstream pre-release.
  * First upload to unstable, many thanks to my reviewer and
    sponsor Yaroslav Halchenko <debian@onerussian.com>
  * New maintainer (Closes: #648489)
  * Added Developer Manual to the generated PDF documentation.
  * Added python-dbg to Build-Depends to also execute reference
    count tests.
  * Changed copyright file to reference Apache license via its
    standard Debian location as well.

 -- Kay Hayen <kayhayen@gmx.de>  Tue, 10 Jan 2012 22:21:56 +0100

nuitka (0.3.17+ds-1) UNRELEASED; urgency=low

  * New upstream release.
  * Updated man page to use new "--recurse-*" options in examples
    over removed "--deep*" options.
  * Completed copyright file according to "licensecheck" findings
    and updated files accordingly. Put the included tests owned
    by upstream into public domain.
  * Use a "+ds" file as orig source with inline copy of Scons
    already removed instead of doing it as a patch.
  * Also removed the benchmark tests from "+ds" file, not useful
    to be provided with Nuitka.
  * Added syntax tests, these were omitted by mistake previously.
  * Run the test suite at package build time, it checks the basic
    tests, syntax error tests, program tests, and the compile
    itself test.
  * Added run time dependencies also as build time dependencies
    to be able to execute the tests.
  * Corrected handling of upstream pre-release names in the watch
    file.
  * Changed contributor notice to only require "Apache License 2.0"
    for the new parts.
  * Put Debian packaging and owned tests under "Apache License 2.0"
    as well.

 -- Kay Hayen <kayhayen@gmx.de>  Mon, 09 Jan 2012 09:02:19 +0100

nuitka (0.3.16-1) UNRELEASED; urgency=low

  * New upstream release.
  * Updated debian/copyright URI to match the latest one.
  * Updated debian/copyright to DEP5 changes.
  * Added Nuitka homepage to debian/control.
  * Added watch file, so uscan works.
  * Added git pointers to git repository and gitweb to the
    package control file.
  * Corrected examples section in man page to correctly escape "-".
  * Added meaningful "what is" to manpages.
  * Bump to Standards Version 3.9.2, no changes needed.
  * Added extended description to address lintian warning.

 -- Kay Hayen <kayhayen@gmx.de>  Sun, 18 Dec 2011 13:01:10 +0100

nuitka (0.3.15-1) UNRELEASED; urgency=low

  * New upstream release.
  * Renamed "/usr/bin/Python" to "/usr/bin/nuitka-python".
  * Added man pages for "nuitka" and "nuitka-python", the first
    with an examples section that shows the most important uses
    of the "nuitka" binary.
  * Removed foreign code for Windows generators, removed from
    debian/copyright.
  * Lowered dependency for Scons to what Ubuntu Oneiric has and
    what we have as an inline copy, (scons >=2.0.1) should be
    sufficient.
  * Recommend python-lxml, as it's used by Nuitka to dump XML
    representation.
  * Recommend python-qt4, as it may be used to display the node
    tree in a window.
  * Removed inline copy of Scons from the binary package.
  * Added patch to remove the setting nuitka package in sys.path,
    not needed in Debian.

 -- Kay Hayen <kayhayen@gmx.de>  Thu, 01 Dec 2011 22:43:33 +0100

nuitka (0.3.15pre2-1) UNRELEASED; urgency=low

  * Initial Debian package.

 -- Kay Hayen <kayhayen@gmx.de>  Fri, 11 Nov 2011 20:58:55 +0100<|MERGE_RESOLUTION|>--- conflicted
+++ resolved
@@ -1,16 +1,14 @@
-<<<<<<< HEAD
 nuitka (2.6~rc7+ds-1) unstable; urgency=medium
 
   * New upstream pre-release.
 
  -- Kay Hayen <kay.hayen@gmail.com>  Thu, 05 Dec 2024 22:58:52 +0100
-=======
+
 nuitka (2.5.7+ds-1) unstable; urgency=medium
 
   * New upstream hotfix release.
 
  -- Kay Hayen <kay.hayen@gmail.com>  Mon, 16 Dec 2024 12:37:08 +0100
->>>>>>> 9c4742cb
 
 nuitka (2.5.6+ds-1) unstable; urgency=medium
 
