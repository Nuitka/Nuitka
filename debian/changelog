--- conflicted
+++ resolved
@@ -1,16 +1,14 @@
-<<<<<<< HEAD
 nuitka (2.4~rc4+ds-1) unstable; urgency=medium
 
   * New upstream pre-release.
 
  -- Kay Hayen <kay.hayen@gmail.com>  Wed, 12 Jun 2024 10:24:11 +0200
-=======
+
 nuitka (2.3.4+ds-1) unstable; urgency=medium
 
   * New upstream hotfix release.
 
  -- Kay Hayen <kay.hayen@gmail.com>  Sat, 15 Jun 2024 15:01:32 +0200
->>>>>>> 03aff270
 
 nuitka (2.3.3+ds-1) unstable; urgency=medium
 
