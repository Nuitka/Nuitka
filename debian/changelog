<<<<<<< HEAD
nuitka (2.5~rc5+ds-1) unstable; urgency=medium

  * New upstream pre-release.

 -- Kay Hayen <kay.hayen@gmail.com>  Sun, 11 Aug 2024 11:50:45 +0200
=======
nuitka (2.4.8+ds-1) unstable; urgency=medium

  * New upstream hotfix release.

 -- Kay Hayen <kay.hayen@gmail.com>  Thu, 22 Aug 2024 16:48:54 +0200
>>>>>>> 1a181f63

nuitka (2.4.7+ds-1) unstable; urgency=medium

  * New upstream hotfix release.

 -- Kay Hayen <kay.hayen@gmail.com>  Sat, 10 Aug 2024 16:50:52 +0200

nuitka (2.4.6+ds-1) unstable; urgency=medium

  * New upstream hotfix release.

 -- Kay Hayen <kay.hayen@gmail.com>  Tue, 06 Aug 2024 10:39:11 +0200

nuitka (2.4.5+ds-1) unstable; urgency=medium

  * New upstream hotfix release.

 -- Kay Hayen <kay.hayen@gmail.com>  Wed, 31 Jul 2024 10:07:59 +0200

nuitka (2.4.4+ds-1) unstable; urgency=medium

  * New upstream hotfix release.

 -- Kay Hayen <kay.hayen@gmail.com>  Mon, 29 Jul 2024 11:08:23 +0200

nuitka (2.4.3+ds-1) unstable; urgency=medium

  * New upstream hotfix release.

 -- Kay Hayen <kay.hayen@gmail.com>  Sun, 28 Jul 2024 12:22:32 +0200

nuitka (2.4.2+ds-1) unstable; urgency=medium

  * New upstream hotfix release.

 -- Kay Hayen <kay.hayen@gmail.com>  Wed, 24 Jul 2024 08:42:23 +0200

nuitka (2.4.1+ds-1) unstable; urgency=medium

  * New upstream hotfix release.

 -- Kay Hayen <kay.hayen@gmail.com>  Sun, 21 Jul 2024 09:53:01 +0200

nuitka (2.4+ds-1) unstable; urgency=medium

  * New upstream release.

 -- Kay Hayen <kay.hayen@gmail.com>  Sat, 20 Jul 2024 14:42:18 +0200

nuitka (2.3.11+ds-1) unstable; urgency=medium

  * New upstream hotfix release.

 -- Kay Hayen <kay.hayen@gmail.com>  Mon, 01 Jul 2024 08:02:34 +0200

nuitka (2.3.10+ds-1) unstable; urgency=medium

  * New upstream hotfix release.

 -- Kay Hayen <kay.hayen@gmail.com>  Wed, 26 Jun 2024 13:54:04 +0200

nuitka (2.3.9+ds-1) unstable; urgency=medium

  * New upstream hotfix release.

 -- Kay Hayen <kay.hayen@gmail.com>  Fri, 21 Jun 2024 01:05:38 +0200

nuitka (2.3.8+ds-1) unstable; urgency=medium

  * New upstream hotfix release.

 -- Kay Hayen <kay.hayen@gmail.com>  Thu, 20 Jun 2024 20:00:14 +0200

nuitka (2.3.7+ds-1) unstable; urgency=medium

  * New upstream hotfix release.

 -- Kay Hayen <kay.hayen@gmail.com>  Wed, 19 Jun 2024 09:10:30 +0200

nuitka (2.3.6+ds-1) unstable; urgency=medium

  * New upstream hotfix release.

 -- Kay Hayen <kay.hayen@gmail.com>  Tue, 18 Jun 2024 12:07:39 +0200

nuitka (2.3.5+ds-1) unstable; urgency=medium

  * New upstream hotfix release.

 -- Kay Hayen <kay.hayen@gmail.com>  Sun, 16 Jun 2024 18:29:06 +0200

nuitka (2.3.4+ds-1) unstable; urgency=medium

  * New upstream hotfix release.

 -- Kay Hayen <kay.hayen@gmail.com>  Sat, 15 Jun 2024 15:01:32 +0200

nuitka (2.3.3+ds-1) unstable; urgency=medium

  * New upstream hotfix release.

 -- Kay Hayen <kay.hayen@gmail.com>  Tue, 11 Jun 2024 11:25:46 +0200

nuitka (2.3.2+ds-1) unstable; urgency=medium

  * New upstream hotfix release.

 -- Kay Hayen <kay.hayen@gmail.com>  Sun, 09 Jun 2024 22:55:03 +0200

nuitka (2.3.1+ds-1) unstable; urgency=medium

  * New upstream hotfix release.

 -- Kay Hayen <kay.hayen@gmail.com>  Thu, 06 Jun 2024 08:54:24 +0200

nuitka (2.3+ds-1) unstable; urgency=medium

  * New upstream release.

 -- Kay Hayen <kay.hayen@gmail.com>  Fri, 31 May 2024 09:36:10 +0200

nuitka (2.2.3+ds-1) unstable; urgency=medium

  * New upstream hotfix release.

 -- Kay Hayen <kay.hayen@gmail.com>  Thu, 16 May 2024 19:30:30 +0200

nuitka (2.2.2+ds-1) unstable; urgency=medium

  * New upstream hotfix release.

 -- Kay Hayen <kay.hayen@gmail.com>  Tue, 14 May 2024 09:09:04 +0200

nuitka (2.2.1+ds-1) unstable; urgency=medium

  * New upstream hotfix release.

 -- Kay Hayen <kay.hayen@gmail.com>  Sun, 05 May 2024 12:00:40 +0200

nuitka (2.2+ds-1) unstable; urgency=medium

  * New upstream release.

 -- Kay Hayen <kay.hayen@gmail.com>  Tue, 30 Apr 2024 09:05:13 +0200

nuitka (2.1.6+ds-1) unstable; urgency=medium

  * New upstream hotfix release.

 -- Kay Hayen <kay.hayen@gmail.com>  Fri, 19 Apr 2024 11:27:23 +0200

nuitka (2.1.5+ds-1) unstable; urgency=medium

  * New upstream hotfix release.

 -- Kay Hayen <kay.hayen@gmail.com>  Sat, 06 Apr 2024 13:02:40 +0200

nuitka (2.1.4+ds-1) unstable; urgency=medium

  * New upstream hotfix release.

 -- Kay Hayen <kay.hayen@gmail.com>  Wed, 27 Mar 2024 01:02:54 +0100

nuitka (2.1.3+ds-1) unstable; urgency=medium

  * New upstream hotfix release.

 -- Kay Hayen <kay.hayen@gmail.com>  Thu, 21 Mar 2024 11:07:28 +0100

nuitka (2.1.2+ds-1) unstable; urgency=medium

  * New upstream hotfix release.

 -- Kay Hayen <kay.hayen@gmail.com>  Thu, 14 Mar 2024 10:05:02 +0100

nuitka (2.1.1+ds-1) unstable; urgency=medium

  * New upstream hotfix release.

 -- Kay Hayen <kay.hayen@gmail.com>  Mon, 11 Mar 2024 18:02:57 +0100

nuitka (2.1+ds-1) unstable; urgency=medium

  * New upstream release.

 -- Kay Hayen <kay.hayen@gmail.com>  Mon, 04 Mar 2024 10:14:00 +0100

nuitka (2.0.6+ds-1) unstable; urgency=medium

  * New upstream hotfix release.

 -- Kay Hayen <kay.hayen@gmail.com>  Fri, 01 Mar 2024 13:27:15 +0100

nuitka (2.0.5+ds-1) unstable; urgency=medium

  * New upstream hotfix release.

 -- Kay Hayen <kay.hayen@gmail.com>  Mon, 26 Feb 2024 16:39:28 +0100

nuitka (2.0.4+ds-1) unstable; urgency=medium

  * New upstream hotfix release.

 -- Kay Hayen <kay.hayen@gmail.com>  Sun, 25 Feb 2024 11:23:55 +0100

nuitka (2.0.3+ds-1) unstable; urgency=medium

  * New upstream hotfix release.

 -- Kay Hayen <kay.hayen@gmail.com>  Sun, 18 Feb 2024 10:37:35 +0100

nuitka (2.0.2+ds-1) unstable; urgency=medium

  * New upstream hotfix release.

 -- Kay Hayen <kay.hayen@gmail.com>  Fri, 09 Feb 2024 12:18:45 +0100

nuitka (2.0.1+ds-1) unstable; urgency=medium

  * New upstream hotfix release.

 -- Kay Hayen <kay.hayen@gmail.com>  Fri, 02 Feb 2024 16:21:39 +0100

nuitka (2.0+ds-1) unstable; urgency=medium

  * New upstream release.

 -- Kay Hayen <kay.hayen@gmail.com>  Fri, 26 Jan 2024 12:44:50 +0100

nuitka (1.9.7+ds-1) unstable; urgency=medium

  * New upstream hotfix release.

 -- Kay Hayen <kay.hayen@gmail.com>  Sun, 07 Jan 2024 06:26:44 +0100

nuitka (1.9.6+ds-1) unstable; urgency=medium

  * New upstream hotfix release.

 -- Kay Hayen <kay.hayen@gmail.com>  Fri, 29 Dec 2023 14:52:54 +0100

nuitka (1.9.5+ds-1) unstable; urgency=medium

  * New upstream hotfix release.

 -- Kay Hayen <kay.hayen@gmail.com>  Thu, 14 Dec 2023 13:50:11 +0100

nuitka (1.9.4+ds-1) unstable; urgency=medium

  * New upstream hotfix release.

 -- Kay Hayen <kay.hayen@gmail.com>  Wed, 06 Dec 2023 21:58:31 +0100

nuitka (1.9.3+ds-1) unstable; urgency=medium

  * New upstream hotfix release.

 -- Kay Hayen <kay.hayen@gmail.com>  Fri, 01 Dec 2023 14:35:43 +0100

nuitka (1.9.2+ds-1) unstable; urgency=medium

  * New upstream hotfix release.

 -- Kay Hayen <kay.hayen@gmail.com>  Mon, 27 Nov 2023 04:42:21 +0100

nuitka (1.9.1+ds-1) unstable; urgency=medium

  * New upstream hotfix release.

 -- Kay Hayen <kay.hayen@gmail.com>  Fri, 24 Nov 2023 12:45:23 +0100

nuitka (1.9+ds-1) unstable; urgency=medium

  * New upstream release.

 -- Kay Hayen <kay.hayen@gmail.com>  Tue, 21 Nov 2023 07:05:50 +0100

nuitka (1.8.6+ds-1) unstable; urgency=medium

  * New upstream hotfix release.

 -- Kay Hayen <kay.hayen@gmail.com>  Sat, 11 Nov 2023 12:02:30 +0100

nuitka (1.8.5+ds-1) unstable; urgency=medium

  * New upstream hotfix release.

 -- Kay Hayen <kay.hayen@gmail.com>  Fri, 27 Oct 2023 12:46:19 +0200

nuitka (1.8.4+ds-1) unstable; urgency=medium

  * New upstream hotfix release.

 -- Kay Hayen <kay.hayen@gmail.com>  Sun, 08 Oct 2023 12:01:03 +0200

nuitka (1.8.3+ds-1) unstable; urgency=medium

  * New upstream hotfix release.

 -- Kay Hayen <kay.hayen@gmail.com>  Thu, 28 Sep 2023 15:30:04 +0200

nuitka (1.8.2+ds-1) unstable; urgency=medium

  * New upstream hotfix release.

 -- Kay Hayen <kay.hayen@gmail.com>  Tue, 19 Sep 2023 05:39:14 +0200

nuitka (1.8.1+ds-1) unstable; urgency=medium

  * New upstream hotfix release.

 -- Kay Hayen <kay.hayen@gmail.com>  Sun, 10 Sep 2023 11:03:41 +0200

nuitka (1.8+ds-1) unstable; urgency=medium

  * New upstream release.

 -- Kay Hayen <kay.hayen@gmail.com>  Thu, 31 Aug 2023 01:32:29 +0200

nuitka (1.7.10+ds-1) unstable; urgency=medium

  * New upstream hotfix release.

 -- Kay Hayen <kay.hayen@gmail.com>  Fri, 11 Aug 2023 12:06:42 +0200

nuitka (1.7.9+ds-1) unstable; urgency=medium

  * New upstream hotfix release.

 -- Kay Hayen <kay.hayen@gmail.com>  Thu, 03 Aug 2023 19:53:32 +0200

nuitka (1.7.8+ds-1) unstable; urgency=medium

  * New upstream hotfix release.

 -- Kay Hayen <kay.hayen@gmail.com>  Tue, 01 Aug 2023 13:48:24 +0200

nuitka (1.7.7+ds-1) unstable; urgency=medium

  * New upstream hotfix release.

 -- Kay Hayen <kay.hayen@gmail.com>  Thu, 27 Jul 2023 11:57:01 +0200

nuitka (1.7.6+ds-1) unstable; urgency=medium

  * New upstream hotfix release.

 -- Kay Hayen <kay.hayen@gmail.com>  Sat, 22 Jul 2023 11:47:47 +0200

nuitka (1.7.5+ds-1) unstable; urgency=medium

  * New upstream hotfix release.

 -- Kay Hayen <kay.hayen@gmail.com>  Fri, 14 Jul 2023 04:09:33 +0200

nuitka (1.7.4+ds-1) unstable; urgency=medium

  * New upstream hotfix release.

 -- Kay Hayen <kay.hayen@gmail.com>  Tue, 11 Jul 2023 14:54:05 +0200

nuitka (1.7.3+ds-1) unstable; urgency=medium

  * New upstream hotfix release.

 -- Kay Hayen <kay.hayen@gmail.com>  Sun, 09 Jul 2023 18:53:35 +0200

nuitka (1.7.2+ds-1) unstable; urgency=medium

  * New upstream hotfix release.

 -- Kay Hayen <kay.hayen@gmail.com>  Fri, 07 Jul 2023 09:40:11 +0200

nuitka (1.7.1+ds-1) unstable; urgency=medium

  * New upstream hotfix release.

 -- Kay Hayen <kay.hayen@gmail.com>  Wed, 05 Jul 2023 16:29:43 +0200

nuitka (1.7+ds-1) unstable; urgency=medium

  * New upstream release.

 -- Kay Hayen <kay.hayen@gmail.com>  Mon, 03 Jul 2023 10:57:55 +0200

nuitka (1.6.5+ds-1) unstable; urgency=medium

  * New upstream hotfix release.

 -- Kay Hayen <kay.hayen@gmail.com>  Thu, 22 Jun 2023 04:01:33 +0200

nuitka (1.6.4+ds-1) unstable; urgency=medium

  * New upstream hotfix release.

 -- Kay Hayen <kay.hayen@gmail.com>  Mon, 19 Jun 2023 15:31:28 +0200

nuitka (1.6.3+ds-1) unstable; urgency=medium

  * New upstream hotfix release.

 -- Kay Hayen <kay.hayen@gmail.com>  Sat, 10 Jun 2023 09:34:49 +0200

nuitka (1.6.2+ds-1) unstable; urgency=medium

  * New upstream hotfix release.

 -- Kay Hayen <kay.hayen@gmail.com>  Fri, 09 Jun 2023 12:00:01 +0200

nuitka (1.6.1+ds-1) unstable; urgency=medium

  * New upstream hotfix release.

 -- Kay Hayen <kay.hayen@gmail.com>  Mon, 05 Jun 2023 11:35:18 +0200

nuitka (1.6+ds-1) unstable; urgency=medium

  * New upstream release.

 -- Kay Hayen <kay.hayen@gmail.com>  Sun, 28 May 2023 21:05:53 +0200

nuitka (1.5.8+ds-1) unstable; urgency=medium

  * New upstream hotfix release.

 -- Kay Hayen <kay.hayen@gmail.com>  Mon, 15 May 2023 10:19:45 +0200

nuitka (1.5.7+ds-1) unstable; urgency=medium

  * New upstream hotfix release.

 -- Kay Hayen <kay.hayen@gmail.com>  Mon, 24 Apr 2023 16:45:23 +0200

nuitka (1.5.8+ds-1) unstable; urgency=medium

  * New upstream hotfix release.

 -- Kay Hayen <kay.hayen@gmail.com>  Mon, 15 May 2023 10:19:45 +0200

nuitka (1.5.7+ds-1) unstable; urgency=medium

  * New upstream hotfix release.

 -- Kay Hayen <kay.hayen@gmail.com>  Mon, 24 Apr 2023 16:45:23 +0200

nuitka (1.5.6+ds-1) unstable; urgency=medium

  * New upstream hotfix release.

 -- Kay Hayen <kay.hayen@gmail.com>  Tue, 11 Apr 2023 10:09:53 +0200

nuitka (1.5.5+ds-1) unstable; urgency=medium

  * New upstream hotfix release.

 -- Kay Hayen <kay.hayen@gmail.com>  Tue, 04 Apr 2023 08:43:30 +0200

nuitka (1.5.4+ds-1) unstable; urgency=medium

  * New upstream hotfix release.

 -- Kay Hayen <kay.hayen@gmail.com>  Sun, 26 Mar 2023 10:24:29 +0200

nuitka (1.5.3+ds-1) unstable; urgency=medium

  * New upstream hotfix release.

 -- Kay Hayen <kay.hayen@gmail.com>  Thu, 16 Mar 2023 20:51:55 +0100

nuitka (1.5.2+ds-1) unstable; urgency=medium

  * New upstream hotfix release.

 -- Kay Hayen <kay.hayen@gmail.com>  Thu, 16 Mar 2023 13:44:56 +0100

nuitka (1.5.1+ds-1) unstable; urgency=medium

  * New upstream hotfix release.

 -- Kay Hayen <kay.hayen@gmail.com>  Mon, 13 Mar 2023 15:52:36 +0100

nuitka (1.5+ds-1) unstable; urgency=medium

  * New upstream release.

 -- Kay Hayen <kay.hayen@gmail.com>  Sat, 11 Mar 2023 15:55:37 +0100

nuitka (1.4.8+ds-1) unstable; urgency=medium

  * New upstream hotfix release.

 -- Kay Hayen <kay.hayen@gmail.com>  Tue, 21 Feb 2023 09:18:59 +0100

nuitka (1.4.7+ds-1) unstable; urgency=medium

  * New upstream hotfix release.

 -- Kay Hayen <kay.hayen@gmail.com>  Mon, 13 Feb 2023 14:38:57 +0100

nuitka (1.4.6+ds-1) unstable; urgency=medium

  * New upstream hotfix release.

 -- Kay Hayen <kay.hayen@gmail.com>  Sun, 12 Feb 2023 19:11:46 +0100

nuitka (1.4.5+ds-1) unstable; urgency=medium

  * New upstream hotfix release.

 -- Kay Hayen <kay.hayen@gmail.com>  Fri, 10 Feb 2023 07:36:27 +0100

nuitka (1.4.4+ds-1) unstable; urgency=medium

  * New upstream hotfix release.

 -- Kay Hayen <kay.hayen@gmail.com>  Tue, 07 Feb 2023 19:03:45 +0100

nuitka (1.4.3+ds-1) unstable; urgency=medium

  * New upstream hotfix release.

 -- Kay Hayen <kay.hayen@gmail.com>  Sat, 04 Feb 2023 07:24:47 +0100

nuitka (1.4.2+ds-1) unstable; urgency=medium

  * New upstream hotfix release.

 -- Kay Hayen <kay.hayen@gmail.com>  Tue, 31 Jan 2023 07:17:15 +0100

nuitka (1.4.1+ds-1) unstable; urgency=medium

  * New upstream hotfix release.

 -- Kay Hayen <kay.hayen@gmail.com>  Sun, 29 Jan 2023 23:21:23 +0100

nuitka (1.4+ds-1) unstable; urgency=medium

  * New upstream release.

 -- Kay Hayen <kay.hayen@gmail.com>  Thu, 26 Jan 2023 14:56:48 +0100

nuitka (1.3.8+ds-1) unstable; urgency=medium

  * New upstream hotfix release.

 -- Kay Hayen <kay.hayen@gmail.com>  Mon, 16 Jan 2023 11:05:41 +0100

nuitka (1.3.7+ds-1) unstable; urgency=medium

  * New upstream hotfix release.

 -- Kay Hayen <kay.hayen@gmail.com>  Mon, 09 Jan 2023 16:51:14 +0100

nuitka (1.3.6+ds-1) unstable; urgency=medium

  * New upstream hotfix release.

 -- Kay Hayen <kay.hayen@gmail.com>  Fri, 06 Jan 2023 09:10:31 +0100

nuitka (1.3.5+ds-1) unstable; urgency=medium

  * New upstream hotfix release.

 -- Kay Hayen <kay.hayen@gmail.com>  Sun, 01 Jan 2023 09:39:39 +0100

nuitka (1.3.4+ds-1) unstable; urgency=medium

  * New upstream hotfix release.

 -- Kay Hayen <kay.hayen@gmail.com>  Wed, 28 Dec 2022 21:20:25 +0100

nuitka (1.3.3+ds-1) unstable; urgency=medium

  * New upstream hotfix release.

 -- Kay Hayen <kay.hayen@gmail.com>  Mon, 26 Dec 2022 10:39:49 +0100

nuitka (1.3.2+ds-1) unstable; urgency=medium

  * New upstream hotfix release.

 -- Kay Hayen <kay.hayen@gmail.com>  Fri, 23 Dec 2022 08:19:05 +0100

nuitka (1.3.1+ds-1) unstable; urgency=medium

  * New upstream hotfix release.

 -- Kay Hayen <kay.hayen@gmail.com>  Wed, 21 Dec 2022 19:14:46 +0100

nuitka (1.3+ds-1) unstable; urgency=medium

  * New upstream release.

 -- Kay Hayen <kay.hayen@gmail.com>  Wed, 21 Dec 2022 13:14:49 +0100

nuitka (1.2.7+ds-1) unstable; urgency=medium

  * New upstream hotfix release.

 -- Kay Hayen <kay.hayen@gmail.com>  Tue, 13 Dec 2022 11:16:23 +0100

nuitka (1.2.6+ds-1) unstable; urgency=medium

  * New upstream hotfix release.

 -- Kay Hayen <kay.hayen@gmail.com>  Thu, 08 Dec 2022 07:18:44 +0100

nuitka (1.2.5+ds-1) unstable; urgency=medium

  * New upstream hotfix release.

 -- Kay Hayen <kay.hayen@gmail.com>  Wed, 07 Dec 2022 15:57:44 +0100

nuitka (1.2.4+ds-1) unstable; urgency=medium

  * New upstream hotfix release.

 -- Kay Hayen <kay.hayen@gmail.com>  Sat, 03 Dec 2022 13:45:31 +0100

nuitka (1.2.3+ds-1) unstable; urgency=medium

  * New upstream hotfix release.

 -- Kay Hayen <kay.hayen@gmail.com>  Sat, 26 Nov 2022 11:07:57 +0100

nuitka (1.2.2+ds-1) unstable; urgency=medium

  * New upstream hotfix release.

 -- Kay Hayen <kay.hayen@gmail.com>  Sat, 19 Nov 2022 17:05:08 +0100

nuitka (1.2.1+ds-1) unstable; urgency=medium

  * New upstream hotfix release.

 -- Kay Hayen <kay.hayen@gmail.com>  Wed, 16 Nov 2022 17:15:00 +0100

nuitka (1.2+ds-1) unstable; urgency=medium

  * New upstream release.

 -- Kay Hayen <kay.hayen@gmail.com>  Tue, 08 Nov 2022 09:42:28 +0100

nuitka (1.1.7+ds-1) unstable; urgency=medium

  * New upstream hotfix release.

  * Handle Debian sid change in release number (Closes: #1022400)

 -- Kay Hayen <kay.hayen@gmail.com>  Wed, 26 Oct 2022 14:46:14 +0200

nuitka (1.1.6+ds-1) unstable; urgency=medium

  * New upstream hotfix release.

 -- Kay Hayen <kay.hayen@gmail.com>  Wed, 19 Oct 2022 18:36:12 +0200

nuitka (1.1.5+ds-1) unstable; urgency=medium

  * New upstream hotfix release.

 -- Kay Hayen <kay.hayen@gmail.com>  Fri, 14 Oct 2022 08:19:39 +0200

nuitka (1.1.4+ds-1) unstable; urgency=medium

  * New upstream hotfix release.

 -- Kay Hayen <kay.hayen@gmail.com>  Fri, 14 Oct 2022 08:19:33 +0200

nuitka (1.1.3+ds-1) unstable; urgency=medium

  * New upstream hotfix release.

 -- Kay Hayen <kay.hayen@gmail.com>  Sat, 08 Oct 2022 17:40:59 +0200

nuitka (1.1.2+ds-1) unstable; urgency=medium

  * New upstream hotfix release.

 -- Kay Hayen <kay.hayen@gmail.com>  Tue, 04 Oct 2022 14:39:39 +0200

nuitka (1.1.1+ds-1) unstable; urgency=medium

  * New upstream hotfix release.

 -- Kay Hayen <kay.hayen@gmail.com>  Sun, 02 Oct 2022 11:10:07 +0200

nuitka (1.1+ds-1) unstable; urgency=medium

  * New upstream release.

 -- Kay Hayen <kay.hayen@gmail.com>  Sun, 25 Sep 2022 18:58:01 +0200

nuitka (1.0.8+ds-1) unstable; urgency=medium

  * New upstream hotfix release.

 -- Kay Hayen <kay.hayen@gmail.com>  Mon, 19 Sep 2022 08:18:45 +0200

nuitka (1.0.7+ds-1) unstable; urgency=medium

  * New upstream hotfix release.

 -- Kay Hayen <kay.hayen@gmail.com>  Sun, 11 Sep 2022 10:34:06 +0200

nuitka (1.0.6+ds-1) unstable; urgency=medium

  * New upstream hotfix release.

 -- Kay Hayen <kay.hayen@gmail.com>  Tue, 23 Aug 2022 20:07:27 +0200

nuitka (1.0.5+ds-1) unstable; urgency=medium

  * New upstream hotfix release.

 -- Kay Hayen <kay.hayen@gmail.com>  Sun, 21 Aug 2022 08:24:28 +0200

nuitka (1.0.4+ds-1) unstable; urgency=medium

  * New upstream hotfix release.

 -- Kay Hayen <kay.hayen@gmail.com>  Sat, 13 Aug 2022 16:13:29 +0200

nuitka (1.0.3+ds-1) unstable; urgency=medium

  * New upstream hotfix release.

 -- Kay Hayen <kay.hayen@gmail.com>  Wed, 10 Aug 2022 13:16:19 +0200

nuitka (1.0.2+ds-1) unstable; urgency=medium

  * New upstream hotfix release.

 -- Kay Hayen <kay.hayen@gmail.com>  Mon, 08 Aug 2022 08:13:46 +0200

nuitka (1.0.1+ds-1) unstable; urgency=medium

  * New upstream hotfix release.

 -- Kay Hayen <kay.hayen@gmail.com>  Thu, 04 Aug 2022 16:55:17 +0200

nuitka (1.0+ds-1) unstable; urgency=medium

  * New upstream release.

 -- Kay Hayen <kay.hayen@gmail.com>  Sat, 30 Jul 2022 16:16:40 +0200

nuitka (0.9.6+ds-1) unstable; urgency=medium

  * New upstream hotfix release.

 -- Kay Hayen <kay.hayen@gmail.com>  Sun, 17 Jul 2022 18:40:22 +0200

nuitka (0.9.5+ds-1) unstable; urgency=medium

  * New upstream hotfix release.

 -- Kay Hayen <kay.hayen@gmail.com>  Fri, 15 Jul 2022 13:59:28 +0200

nuitka (0.9.4+ds-1) unstable; urgency=medium

  * New upstream hotfix release.

 -- Kay Hayen <kay.hayen@gmail.com>  Thu, 07 Jul 2022 09:24:53 +0200

nuitka (0.9.3+ds-1) unstable; urgency=medium

  * New upstream hotfix release.

 -- Kay Hayen <kay.hayen@gmail.com>  Sat, 02 Jul 2022 18:49:29 +0200

nuitka (0.9.2+ds-1) unstable; urgency=medium

  * New upstream hotfix release.

 -- Kay Hayen <kay.hayen@gmail.com>  Thu, 30 Jun 2022 08:40:14 +0200

nuitka (0.9.1+ds-1) unstable; urgency=medium

  * New upstream hotfix release.

 -- Kay Hayen <kay.hayen@gmail.com>  Sun, 26 Jun 2022 10:41:06 +0200

nuitka (0.9+ds-1) unstable; urgency=medium

  * New upstream release.

  * Python 3.10 is now compatible again. (Closes: #1006051)

  * Solved CVE-2022-2054 (Closes: #1012762)

 -- Kay Hayen <kay.hayen@gmail.com>  Thu, 23 Jun 2022 08:36:25 +0200

nuitka (0.8.4+ds-1) unstable; urgency=medium

  * New upstream hotfix release.

 -- Kay Hayen <kay.hayen@gmail.com>  Tue, 07 Jun 2022 17:21:39 +0200

nuitka (0.8.3+ds-1) unstable; urgency=medium

  * New upstream hotfix release.

 -- Kay Hayen <kay.hayen@gmail.com>  Sat, 28 May 2022 14:59:01 +0200

nuitka (0.8.2+ds-1) unstable; urgency=medium

  * New upstream hotfix release.

 -- Kay Hayen <kay.hayen@gmail.com>  Thu, 26 May 2022 08:23:28 +0200

nuitka (0.8.1+ds-1) unstable; urgency=medium

  * New upstream hotfix release.

 -- Kay Hayen <kay.hayen@gmail.com>  Mon, 23 May 2022 08:31:51 +0200

nuitka (0.8+ds-1) unstable; urgency=medium

  * New upstream release.

 -- Kay Hayen <kay.hayen@gmail.com>  Thu, 19 May 2022 14:24:06 +0200

nuitka (0.7.7+ds-1) unstable; urgency=medium

  * New upstream hotfix release.

 -- Kay Hayen <kay.hayen@gmail.com>  Fri, 01 Apr 2022 12:01:36 +0200

nuitka (0.7.6+ds-1) unstable; urgency=medium

  * New upstream hotfix release.

 -- Kay Hayen <kay.hayen@gmail.com>  Sat, 19 Mar 2022 13:44:59 +0100

nuitka (0.7.5+ds-1) unstable; urgency=medium

  * New upstream hotfix release.

 -- Kay Hayen <kay.hayen@gmail.com>  Mon, 14 Mar 2022 18:55:11 +0100

nuitka (0.7.4+ds-1) unstable; urgency=medium

  * New upstream hotfix release.

 -- Kay Hayen <kay.hayen@gmail.com>  Sat, 12 Mar 2022 13:50:50 +0100

nuitka (0.7.3+ds-1) unstable; urgency=medium

  * New upstream hotfix release.

 -- Kay Hayen <kay.hayen@gmail.com>  Sun, 27 Feb 2022 13:58:34 +0100

nuitka (0.7.2+ds-1) unstable; urgency=medium

  * New upstream hotfix release.

 -- Kay Hayen <kay.hayen@gmail.com>  Sat, 26 Feb 2022 16:54:03 +0100

nuitka (0.7.1+ds-1) unstable; urgency=medium

  * New upstream hotfix release.

 -- Kay Hayen <kay.hayen@gmail.com>  Thu, 24 Feb 2022 13:22:40 +0100

nuitka (0.7+ds-1) unstable; urgency=medium

  * New upstream release.

 -- Kay Hayen <kay.hayen@gmail.com>  Sun, 20 Feb 2022 09:09:50 +0100

nuitka (0.6.19.7+ds-1) unstable; urgency=medium

  * New upstream hotfix release.

 -- Kay Hayen <kay.hayen@gmail.com>  Fri, 11 Feb 2022 14:37:34 +0100

nuitka (0.6.19.6+ds-1) unstable; urgency=medium

  * New upstream hotfix release.

 -- Kay Hayen <kay.hayen@gmail.com>  Thu, 03 Feb 2022 10:30:39 +0100

nuitka (0.6.19.5+ds-1) unstable; urgency=medium

  * New upstream hotfix release.

 -- Kay Hayen <kay.hayen@gmail.com>  Tue, 01 Feb 2022 18:53:20 +0100

nuitka (0.6.19.4+ds-1) unstable; urgency=medium

  * New upstream hotfix release.

 -- Kay Hayen <kay.hayen@gmail.com>  Wed, 19 Jan 2022 10:02:04 +0100

nuitka (0.6.19.3+ds-1) unstable; urgency=medium

  * New upstream hotfix release.

 -- Kay Hayen <kay.hayen@gmail.com>  Sun, 16 Jan 2022 11:32:51 +0100

nuitka (0.6.19.2+ds-1) unstable; urgency=medium

  * New upstream hotfix release.

 -- Kay Hayen <kay.hayen@gmail.com>  Fri, 14 Jan 2022 11:03:16 +0100

nuitka (0.6.19.1+ds-1) unstable; urgency=medium

  * New upstream hotfix release.

 -- Kay Hayen <kay.hayen@gmail.com>  Tue, 11 Jan 2022 07:59:24 +0100

nuitka (0.6.19+ds-1) unstable; urgency=medium

  * New upstream release.

 -- Kay Hayen <kay.hayen@gmail.com>  Sun, 09 Jan 2022 13:14:29 +0100

nuitka (0.6.18.6+ds-1) unstable; urgency=medium

  * New upstream hotfix release.

 -- Kay Hayen <kay.hayen@gmail.com>  Wed, 29 Dec 2021 19:42:43 +0100

nuitka (0.6.18.5+ds-1) unstable; urgency=medium

  * New upstream hotfix release.

 -- Kay Hayen <kay.hayen@gmail.com>  Mon, 20 Dec 2021 13:41:00 +0100

nuitka (0.6.18.4+ds-1) unstable; urgency=medium

  * New upstream hotfix release.

 -- Kay Hayen <kay.hayen@gmail.com>  Thu, 16 Dec 2021 08:31:41 +0100

nuitka (0.6.18.3+ds-1) unstable; urgency=medium

  * New upstream hotfix release.

 -- Kay Hayen <kay.hayen@gmail.com>  Fri, 10 Dec 2021 17:49:19 +0100

nuitka (0.6.18.2+ds-1) unstable; urgency=medium

  * New upstream hotfix release.

 -- Kay Hayen <kay.hayen@gmail.com>  Thu, 09 Dec 2021 14:52:56 +0100

nuitka (0.6.18.1+ds-1) unstable; urgency=medium

  * New upstream hotfix release.

 -- Kay Hayen <kay.hayen@gmail.com>  Sat, 04 Dec 2021 18:39:19 +0100

nuitka (0.6.18+ds-1) unstable; urgency=medium

  * New upstream release.

 -- Kay Hayen <kay.hayen@gmail.com>  Thu, 02 Dec 2021 17:33:56 +0100

nuitka (0.6.17.7+ds-1) unstable; urgency=medium

  * New upstream hotfix release.

 -- Kay Hayen <kay.hayen@gmail.com>  Mon, 15 Nov 2021 14:33:27 +0100

nuitka (0.6.17.6+ds-1) unstable; urgency=medium

  * New upstream hotfix release.

 -- Kay Hayen <kay.hayen@gmail.com>  Mon, 08 Nov 2021 14:07:11 +0100

nuitka (0.6.17.5+ds-1) unstable; urgency=medium

  * New upstream hotfix release.

 -- Kay Hayen <kay.hayen@gmail.com>  Thu, 28 Oct 2021 11:52:02 +0200

nuitka (0.6.17.4+ds-1) unstable; urgency=medium

  * New upstream hotfix release.

 -- Kay Hayen <kay.hayen@gmail.com>  Thu, 21 Oct 2021 13:03:34 +0200

nuitka (0.6.17.3+ds-1) unstable; urgency=medium

  * New upstream hotfix release.

 -- Kay Hayen <kay.hayen@gmail.com>  Thu, 14 Oct 2021 10:32:17 +0200

nuitka (0.6.17.2+ds-1) unstable; urgency=medium

  * New upstream hotfix release.

 -- Kay Hayen <kay.hayen@gmail.com>  Tue, 05 Oct 2021 17:21:29 +0200

nuitka (0.6.17.1+ds-1) unstable; urgency=medium

  * New upstream hotfix release.

 -- Kay Hayen <kay.hayen@gmail.com>  Wed, 29 Sep 2021 12:28:39 +0200

nuitka (0.6.17+ds-1) unstable; urgency=medium

  * New upstream release.

 -- Kay Hayen <kay.hayen@gmail.com>  Mon, 27 Sep 2021 13:38:42 +0200

nuitka (0.6.16.5+ds-1) experimental; urgency=medium

  * New upstream hotfix release.

 -- Kay Hayen <kay.hayen@gmail.com>  Mon, 06 Sep 2021 10:46:40 +0200

nuitka (0.6.16.4+ds-1) experimental; urgency=medium

  * New upstream hotfix release.

 -- Kay Hayen <kay.hayen@gmail.com>  Wed, 25 Aug 2021 11:51:44 +0200

nuitka (0.6.16.3+ds-1) experimental; urgency=medium

  * New upstream hotfix release.

 -- Kay Hayen <kay.hayen@gmail.com>  Sat, 07 Aug 2021 18:14:58 +0200

nuitka (0.6.16.2+ds-1) experimental; urgency=medium

  * New upstream hotfix release.

 -- Kay Hayen <kay.hayen@gmail.com>  Fri, 02 Jul 2021 10:40:08 +0200

nuitka (0.6.16.1+ds-1) experimental; urgency=medium

  * New upstream hotfix release.

 -- Kay Hayen <kay.hayen@gmail.com>  Fri, 25 Jun 2021 16:45:43 +0200

nuitka (0.6.16+ds-1) experimental; urgency=medium

  * New upstream release.

 -- Kay Hayen <kay.hayen@gmail.com>  Thu, 24 Jun 2021 11:52:37 +0200

nuitka (0.6.15.3+ds-1) experimental; urgency=medium

  * New upstream hotfix release.

 -- Kay Hayen <kay.hayen@gmail.com>  Sun, 06 Jun 2021 12:18:06 +0200

nuitka (0.6.15.2+ds-1) experimental; urgency=medium

  * New upstream hotfix release.

 -- Kay Hayen <kay.hayen@gmail.com>  Thu, 03 Jun 2021 11:41:07 +0200

nuitka (0.6.15.1+ds-1) experimental; urgency=medium

  * New upstream hotfix release.

 -- Kay Hayen <kay.hayen@gmail.com>  Mon, 31 May 2021 17:12:04 +0200

nuitka (0.6.15+ds-1) experimental; urgency=medium

  * New upstream release.

 -- Kay Hayen <kay.hayen@gmail.com>  Mon, 24 May 2021 12:26:59 +0200

nuitka (0.6.14.7+ds-1) unstable; urgency=medium

  * New upstream hotfix release.

 -- Kay Hayen <kay.hayen@gmail.com>  Mon, 10 May 2021 16:25:14 +0200

nuitka (0.6.14.6+ds-1) unstable; urgency=medium

  * New upstream hotfix release.

 -- Kay Hayen <kay.hayen@gmail.com>  Mon, 03 May 2021 07:57:04 +0200

nuitka (0.6.14.5+ds-1) experimental; urgency=medium

  * New upstream hotfix release.

 -- Kay Hayen <kay.hayen@gmail.com>  Thu, 22 Apr 2021 08:51:05 +0200

nuitka (0.6.14.4+ds-1) unstable; urgency=medium

  * New upstream hotfix release.

 -- Kay Hayen <kay.hayen@gmail.com>  Sun, 18 Apr 2021 16:13:42 +0200

nuitka (0.6.14.3+ds-1) unstable; urgency=medium

  * New upstream hotfix release.

 -- Kay Hayen <kay.hayen@gmail.com>  Sun, 18 Apr 2021 10:29:07 +0200

nuitka (0.6.14.2+ds-1) unstable; urgency=medium

  * New upstream hotfix release.

 -- Kay Hayen <kay.hayen@gmail.com>  Sat, 17 Apr 2021 11:03:23 +0200

nuitka (0.6.14.1+ds-1) unstable; urgency=medium

  * New upstream hotfix release.

 -- Kay Hayen <kay.hayen@gmail.com>  Fri, 16 Apr 2021 07:49:30 +0200

nuitka (0.6.14+ds-1) unstable; urgency=medium

  * New upstream release.

 -- Kay Hayen <kay.hayen@gmail.com>  Thu, 15 Apr 2021 11:09:55 +0200

nuitka (0.6.13.3+ds-1) unstable; urgency=medium

  * New upstream hotfix release.

 -- Kay Hayen <kay.hayen@gmail.com>  Sun, 04 Apr 2021 11:11:56 +0200

nuitka (0.6.13.2+ds-1) unstable; urgency=medium

  * New upstream hotfix release.

 -- Kay Hayen <kay.hayen@gmail.com>  Sat, 27 Mar 2021 19:44:51 +0100

nuitka (0.6.13.1+ds-1) unstable; urgency=medium

  * New upstream hotfix release.

 -- Kay Hayen <kay.hayen@gmail.com>  Fri, 26 Mar 2021 14:28:02 +0100

nuitka (0.6.13+ds-1) unstable; urgency=medium

  * New upstream release.

 -- Kay Hayen <kay.hayen@gmail.com>  Wed, 17 Mar 2021 08:58:23 +0100

nuitka (0.6.12.4+ds-1) unstable; urgency=medium

  * New upstream hotfix release.

 -- Kay Hayen <kay.hayen@gmail.com>  Thu, 11 Mar 2021 12:16:01 +0100

nuitka (0.6.12.3+ds-1) unstable; urgency=medium

  * New upstream hotfix release.

 -- Kay Hayen <kay.hayen@gmail.com>  Sun, 21 Feb 2021 06:04:51 +0100

nuitka (0.6.12.2+ds-1) unstable; urgency=medium

  * New upstream hotfix release.

 -- Kay Hayen <kay.hayen@gmail.com>  Sun, 14 Feb 2021 14:25:06 +0100

nuitka (0.6.12.1+ds-1) unstable; urgency=medium

  * New upstream hotfix release.

 -- Kay Hayen <kay.hayen@gmail.com>  Wed, 10 Feb 2021 00:23:11 +0100

nuitka (0.6.12+ds-1) unstable; urgency=medium

  * New upstream release.

 -- Kay Hayen <kay.hayen@gmail.com>  Tue, 09 Feb 2021 11:08:35 +0100

nuitka (0.6.11.6+ds-1) unstable; urgency=medium

  * New upstream hotfix release.

 -- Kay Hayen <kay.hayen@gmail.com>  Sun, 07 Feb 2021 19:59:48 +0100

nuitka (0.6.11.5+ds-1) unstable; urgency=medium

  * New upstream hotfix release.

 -- Kay Hayen <kay.hayen@gmail.com>  Mon, 01 Feb 2021 12:17:21 +0100

nuitka (0.6.11.4+ds-1) unstable; urgency=medium

  * New upstream hotfix release.

 -- Kay Hayen <kay.hayen@gmail.com>  Wed, 27 Jan 2021 17:09:48 +0100

nuitka (0.6.11.3+ds-1) unstable; urgency=medium

  * New upstream hotfix release.

 -- Kay Hayen <kay.hayen@gmail.com>  Tue, 26 Jan 2021 11:16:07 +0100

nuitka (0.6.11.2+ds-1) unstable; urgency=medium

  * New upstream hotfix release.

 -- Kay Hayen <kay.hayen@gmail.com>  Mon, 25 Jan 2021 20:14:39 +0100

nuitka (0.6.11.1+ds-1) unstable; urgency=medium

  * New upstream hotfix release.

 -- Kay Hayen <kay.hayen@gmail.com>  Sun, 24 Jan 2021 17:55:22 +0100

nuitka (0.6.11+ds-1) unstable; urgency=medium

  * New upstream release.

 -- Kay Hayen <kay.hayen@gmail.com>  Sat, 23 Jan 2021 10:01:54 +0100

nuitka (0.6.10.5+ds-1) unstable; urgency=medium

  * New upstream hotfix release.

 -- Kay Hayen <kay.hayen@gmail.com>  Thu, 07 Jan 2021 11:04:59 +0100

nuitka (0.6.10.4+ds-1) unstable; urgency=medium

  * New upstream hotfix release.

 -- Kay Hayen <kay.hayen@gmail.com>  Tue, 29 Dec 2020 16:17:44 +0100

nuitka (0.6.10.3+ds-1) unstable; urgency=medium

  * New upstream hotfix release.

 -- Kay Hayen <kay.hayen@gmail.com>  Thu, 24 Dec 2020 16:30:17 +0100

nuitka (0.6.10.2+ds-1) unstable; urgency=medium

  * New upstream hotfix release.

 -- Kay Hayen <kay.hayen@gmail.com>  Sun, 20 Dec 2020 10:56:00 +0100

nuitka (0.6.10.1+ds-1) unstable; urgency=medium

  * New upstream hotfix release.

 -- Kay Hayen <kay.hayen@gmail.com>  Sun, 13 Dec 2020 19:47:53 +0100

nuitka (0.6.10+ds-1) unstable; urgency=medium

  * New upstream release.

 -- Kay Hayen <kay.hayen@gmail.com>  Mon, 07 Dec 2020 12:44:03 +0100

nuitka (0.6.9.7+ds-1) unstable; urgency=medium

  * New upstream hotfix release.

 -- Kay Hayen <kay.hayen@gmail.com>  Mon, 16 Nov 2020 11:20:22 +0100

nuitka (0.6.9.6+ds-1) unstable; urgency=medium

  * New upstream hotfix release.

 -- Kay Hayen <kay.hayen@gmail.com>  Wed, 04 Nov 2020 08:32:22 +0100

nuitka (0.6.9.5+ds-1) unstable; urgency=medium

  * New upstream hotfix release.

 -- Kay Hayen <kay.hayen@gmail.com>  Fri, 30 Oct 2020 13:49:19 +0100

nuitka (0.6.9.4+ds-1) unstable; urgency=medium

  * New upstream hotfix release.

 -- Kay Hayen <kay.hayen@gmail.com>  Mon, 19 Oct 2020 10:55:17 +0200

nuitka (0.6.9.3+ds-1) unstable; urgency=medium

  * New upstream hotfix release.

 -- Kay Hayen <kay.hayen@gmail.com>  Mon, 12 Oct 2020 17:17:10 +0200

nuitka (0.6.9.2+ds-1) unstable; urgency=medium

  * New upstream hotfix release.

 -- Kay Hayen <kay.hayen@gmail.com>  Sun, 04 Oct 2020 12:47:36 +0200

nuitka (0.6.9.1+ds-1) unstable; urgency=medium

  * New upstream hotfix release.

 -- Kay Hayen <kay.hayen@gmail.com>  Sat, 19 Sep 2020 14:38:08 +0200

nuitka (0.6.9+ds-1) unstable; urgency=medium

  * New upstream release.

 -- Kay Hayen <kay.hayen@gmail.com>  Mon, 14 Sep 2020 15:40:36 +0200

nuitka (0.6.8.4+ds-1) unstable; urgency=medium

  * New upstream hotfix release.

  * Source only upload. (Closes: #961896)

  * Updated VCS URLs. (Closes: #961895)

 -- Kay Hayen <kay.hayen@gmail.com>  Sat, 06 Jun 2020 09:58:32 +0200

nuitka (0.6.8.3+ds-1) unstable; urgency=medium

  * New upstream hotfix release.

 -- Kay Hayen <kay.hayen@gmail.com>  Sat, 23 May 2020 13:56:13 +0200

nuitka (0.6.8.2+ds-1) unstable; urgency=medium

  * New upstream hotfix release.

 -- Kay Hayen <kay.hayen@gmail.com>  Thu, 21 May 2020 15:04:13 +0200

nuitka (0.6.8.1+ds-1) unstable; urgency=medium

  * New upstream hotfix release.

  * Corrected copyright file format to not have emails.

 -- Kay Hayen <kay.hayen@gmail.com>  Fri, 15 May 2020 08:32:39 +0200

nuitka (0.6.8+ds-1) unstable; urgency=medium

  * New upstream release.

  * Changed dependencies to prefer Debian 11 packages.
    (Closes: #937166).

 -- Kay Hayen <kay.hayen@gmail.com>  Mon, 11 May 2020 16:41:34 +0200

nuitka (0.6.7+ds-1) unstable; urgency=medium

  * New upstream release.

  * The rst2pdf dependency is finally fixed
    (Closes: #943645) (Closes: #947573).

  * Enabled package build without Python2 (Closes: #937166)

 -- Kay Hayen <kay.hayen@gmail.com>  Thu, 23 Jan 2020 12:34:10 +0100

nuitka (0.6.6+ds-1) unstable; urgency=medium

  * New upstream release.

 -- Kay Hayen <kay.hayen@gmail.com>  Fri, 27 Dec 2019 08:47:38 +0100

nuitka (0.6.6~rc7+ds-1) unstable; urgency=medium

  * New upstream pre-release.

 -- Kay Hayen <kay.hayen@gmail.com>  Tue, 24 Sep 2019 08:49:41 +0200

nuitka (0.6.5+ds-1) unstable; urgency=medium

  * New upstream release.

 -- Kay Hayen <kay.hayen@gmail.com>  Sat, 27 Jul 2019 12:07:20 +0200

nuitka (0.6.4+ds-1) experimental; urgency=medium

  * New upstream release.

 -- Kay Hayen <kay.hayen@gmail.com>  Fri, 07 Jun 2019 23:30:22 +0200

nuitka (0.6.3.1+ds-1) experimental; urgency=medium

  * New upstream hotfix release.

 -- Kay Hayen <kay.hayen@gmail.com>  Thu, 25 Apr 2019 22:08:36 +0200

nuitka (0.6.3+ds-1) unstable; urgency=medium

  * New upstream release.

 -- Kay Hayen <kay.hayen@gmail.com>  Thu, 04 Apr 2019 06:12:30 +0200

nuitka (0.6.2+ds-1) unstable; urgency=medium

  * New upstream release.

 -- Kay Hayen <kay.hayen@gmail.com>  Sat, 16 Feb 2019 08:48:51 +0100

nuitka (0.6.1.1+ds-1) unstable; urgency=medium

  * New upstream hotfix release.

 -- Kay Hayen <kay.hayen@gmail.com>  Thu, 24 Jan 2019 09:13:53 +0100

nuitka (0.6.1+ds-1) unstable; urgency=medium

  * New upstream release.

  * Depend on python-pil over python-imaging (Closes: #917694).

 -- Kay Hayen <kay.hayen@gmail.com>  Sat, 05 Jan 2019 12:41:57 +0100

nuitka (0.6.0.6+ds-1) unstable; urgency=medium

  * New upstream hotfix release.

 -- Kay Hayen <kay.hayen@gmail.com>  Wed, 31 Oct 2018 09:03:57 +0100

nuitka (0.6.0.5+ds-1) unstable; urgency=medium

  * New upstream hotfix release.

 -- Kay Hayen <kay.hayen@gmail.com>  Thu, 18 Oct 2018 23:11:34 +0200

nuitka (0.6.0.4+ds-1) unstable; urgency=medium

  * New upstream hotfix release.

 -- Kay Hayen <kay.hayen@gmail.com>  Sun, 14 Oct 2018 08:26:48 +0200

nuitka (0.6.0.3+ds-1) unstable; urgency=medium

  * New upstream hotfix release.

 -- Kay Hayen <kay.hayen@gmail.com>  Sat, 06 Oct 2018 10:43:33 +0200

nuitka (0.6.0.2+ds-1) unstable; urgency=medium

  * New upstream hotfix release.

 -- Kay Hayen <kay.hayen@gmail.com>  Wed, 03 Oct 2018 10:41:52 +0200

nuitka (0.6.0.1+ds-1) unstable; urgency=medium

  * New upstream hotfix release.

 -- Kay Hayen <kay.hayen@gmail.com>  Thu, 27 Sep 2018 09:57:05 +0200

nuitka (0.6.0+ds-1) unstable; urgency=medium

  * New upstream release.

 -- Kay Hayen <kay.hayen@gmail.com>  Wed, 26 Sep 2018 07:00:04 +0200

nuitka (0.5.33+ds-1) unstable; urgency=medium

  * New upstream release.

 -- Kay Hayen <kay.hayen@gmail.com>  Thu, 13 Sep 2018 19:01:48 +0200

nuitka (0.5.32.8+ds-1) unstable; urgency=medium

  * New upstream hotfix release.

 -- Kay Hayen <kay.hayen@gmail.com>  Tue, 04 Sep 2018 14:58:47 +0200

nuitka (0.5.32.7+ds-1) unstable; urgency=medium

  * New upstream hotfix release.

 -- Kay Hayen <kay.hayen@gmail.com>  Thu, 23 Aug 2018 22:06:00 +0200

nuitka (0.5.32.6+ds-1) unstable; urgency=medium

  * New upstream hotfix release.

 -- Kay Hayen <kay.hayen@gmail.com>  Thu, 23 Aug 2018 20:05:18 +0200

nuitka (0.5.32.5+ds-1) unstable; urgency=medium

  * New upstream hotfix release.

 -- Kay Hayen <kay.hayen@gmail.com>  Wed, 15 Aug 2018 19:06:01 +0200

nuitka (0.5.32.4+ds-1) unstable; urgency=medium

  * New upstream hotfix release.

 -- Kay Hayen <kay.hayen@gmail.com>  Fri, 10 Aug 2018 12:06:44 +0200

nuitka (0.5.32.3+ds-1) unstable; urgency=medium

  * New upstream hotfix release.

 -- Kay Hayen <kay.hayen@gmail.com>  Sat, 04 Aug 2018 10:40:31 +0200

nuitka (0.5.32.2+ds-1) unstable; urgency=medium

  * New upstream hotfix release.

 -- Kay Hayen <kay.hayen@gmail.com>  Wed, 01 Aug 2018 17:38:43 +0200

nuitka (0.5.32.1+ds-1) unstable; urgency=medium

  * New upstream hotfix release.

 -- Kay Hayen <kay.hayen@gmail.com>  Sat, 28 Jul 2018 20:16:29 +0200

nuitka (0.5.32+ds-1) unstable; urgency=medium

  * New upstream release.

 -- Kay Hayen <kay.hayen@gmail.com>  Sat, 28 Jul 2018 15:07:21 +0200

nuitka (0.5.31+ds-1) unstable; urgency=medium

  * New upstream release.

 -- Kay Hayen <kay.hayen@gmail.com>  Mon, 09 Jul 2018 08:23:02 +0200

nuitka (0.5.30+ds-1) unstable; urgency=medium

  * New upstream release.

 -- Kay Hayen <kay.hayen@gmail.com>  Mon, 30 Apr 2018 09:50:54 +0200

nuitka (0.5.29.5+ds-1) unstable; urgency=medium

  * New upstream hotfix release.

 -- Kay Hayen <kay.hayen@gmail.com>  Wed, 25 Apr 2018 09:33:55 +0200

nuitka (0.5.29.4+ds-1) unstable; urgency=medium

  * New upstream hotfix release.

 -- Kay Hayen <kay.hayen@gmail.com>  Mon, 09 Apr 2018 20:22:37 +0200

nuitka (0.5.29.3+ds-1) unstable; urgency=medium

  * New upstream hotfix release.

 -- Kay Hayen <kay.hayen@gmail.com>  Sat, 31 Mar 2018 16:12:25 +0200

nuitka (0.5.29.2+ds-1) unstable; urgency=medium

  * New upstream hotfix release.

 -- Kay Hayen <kay.hayen@gmail.com>  Thu, 29 Mar 2018 10:19:24 +0200

nuitka (0.5.29.1+ds-1) unstable; urgency=medium

  * New upstream hotfix release.

 -- Kay Hayen <kay.hayen@gmail.com>  Tue, 27 Mar 2018 18:22:54 +0200

nuitka (0.5.29+ds-1) unstable; urgency=medium

  * New upstream release.

 -- Kay Hayen <kay.hayen@gmail.com>  Mon, 26 Mar 2018 20:13:44 +0200

nuitka (0.5.28.2+ds-1) unstable; urgency=medium

  * New upstream hotfix release.

 -- Kay Hayen <kay.hayen@gmail.com>  Wed, 29 Nov 2017 15:09:28 +0100

nuitka (0.5.28.1+ds-1) unstable; urgency=medium

  * New upstream hotfix release.
  * Also ignore sbuild non-existent directory (Closes: #871125).

 -- Kay Hayen <kay.hayen@gmail.com>  Sun, 22 Oct 2017 10:44:31 +0200

nuitka (0.5.28+ds-1) unstable; urgency=medium

  * New upstream release.

 -- Kay Hayen <kay.hayen@gmail.com>  Tue, 17 Oct 2017 10:03:56 +0200

nuitka (0.5.27+ds-1) unstable; urgency=medium

  * New upstream release.

 -- Kay Hayen <kay.hayen@gmail.com>  Sat, 22 Jul 2017 16:21:37 +0200

nuitka (0.5.26.4+ds-1) unstable; urgency=medium

  * New upstream hotfix release.
  * Recommend actual PyQT package (Closes: #866540).

 -- Kay Hayen <kay.hayen@gmail.com>  Mon, 03 Jul 2017 08:59:37 +0200

nuitka (0.5.26.3+ds-1) unstable; urgency=medium

  * New upstream hotfix release.

 -- Kay Hayen <kay.hayen@gmail.com>  Thu, 22 Jun 2017 08:08:53 +0200

nuitka (0.5.26.2+ds-1) unstable; urgency=medium

  * New upstream hotfix release.

 -- Kay Hayen <kay.hayen@gmail.com>  Sat, 17 Jun 2017 11:37:12 +0200

nuitka (0.5.26.1+ds-1) unstable; urgency=medium

  * New upstream hotfix release.

 -- Kay Hayen <kay.hayen@gmail.com>  Sat, 10 Jun 2017 13:09:51 +0200

nuitka (0.5.26+ds-1) unstable; urgency=medium

  * New upstream release.

 -- Kay Hayen <kay.hayen@gmail.com>  Wed, 07 Jun 2017 08:15:19 +0200

nuitka (0.5.25+ds-1) unstable; urgency=medium

  * New upstream release.

 -- Kay Hayen <kay.hayen@gmail.com>  Tue, 24 Jan 2017 06:13:46 +0100

nuitka (0.5.24.4+ds-1) unstable; urgency=medium

  * New upstream hotfix release.
  * Better detection of acceptable shared library loads from
    system paths for standalone tests (Closes: #844902).

 -- Kay Hayen <kay.hayen@gmail.com>  Sat, 10 Dec 2016 12:25:35 +0100

nuitka (0.5.24.3+ds-1) unstable; urgency=medium

  * New upstream hotfix release.

 -- Kay Hayen <kay.hayen@gmail.com>  Fri, 09 Dec 2016 06:50:55 +0100

nuitka (0.5.24.2+ds-1) unstable; urgency=medium

  * New upstream hotfix release.

 -- Kay Hayen <kay.hayen@gmail.com>  Wed, 30 Nov 2016 09:32:03 +0100

nuitka (0.5.24.1+ds-1) unstable; urgency=medium

  * New upstream hotfix release.

 -- Kay Hayen <kay.hayen@gmail.com>  Wed, 16 Nov 2016 08:16:53 +0100

nuitka (0.5.24+ds-1) unstable; urgency=medium

  * New upstream release.

 -- Kay Hayen <kay.hayen@gmail.com>  Mon, 14 Nov 2016 09:41:31 +0100

nuitka (0.5.23.2+ds-1) unstable; urgency=medium

  * New upstream hotfix release.

 -- Kay Hayen <kay.hayen@gmail.com>  Mon, 07 Nov 2016 07:55:11 +0100

nuitka (0.5.23.1+ds-1) unstable; urgency=medium

  * New upstream hotfix release.
  * Use of C11 compiler instead of C++ compiler, so we drop the
    versioned dependencies. (Closes: #835954)

 -- Kay Hayen <kay.hayen@gmail.com>  Sun, 16 Oct 2016 10:40:59 +0200

nuitka (0.5.23+ds-1) unstable; urgency=medium

  * New upstream release.

 -- Kay Hayen <kay.hayen@gmail.com>  Sun, 02 Oct 2016 18:14:41 +0200

nuitka (0.5.22+ds-1) unstable; urgency=medium

  * New upstream release.

 -- Kay Hayen <kay.hayen@gmail.com>  Tue, 16 Aug 2016 11:22:16 +0200

nuitka (0.5.21.3+ds-1) unstable; urgency=medium

  * New upstream hotfix release.

 -- Kay Hayen <kay.hayen@gmail.com>  Thu, 26 May 2016 14:51:39 +0200

nuitka (0.5.21.2+ds-1) unstable; urgency=medium

  * New upstream hotfix release.

 -- Kay Hayen <kay.hayen@gmail.com>  Sat, 14 May 2016 14:43:28 +0200

nuitka (0.5.21.1+ds-1) unstable; urgency=medium

  * New upstream hotfix release.

  * Depends on g++-5 now.

 -- Kay Hayen <kay.hayen@gmail.com>  Sat, 30 Apr 2016 07:59:57 +0200

nuitka (0.5.21+ds-1) unstable; urgency=medium

  * New upstream release.

 -- Kay Hayen <kay.hayen@gmail.com>  Sun, 24 Apr 2016 14:06:29 +0200

nuitka (0.5.20+ds-1) unstable; urgency=medium

  * New upstream release.

 -- Kay Hayen <kay.hayen@gmail.com>  Sun, 20 Mar 2016 08:11:16 +0100

nuitka (0.5.19.1+ds-1) unstable; urgency=medium

  * New upstream hotfix release.

 -- Kay Hayen <kay.hayen@gmail.com>  Tue, 15 Mar 2016 09:11:57 +0100

nuitka (0.5.19+ds-1) unstable; urgency=medium

  * New upstream release.

 -- Kay Hayen <kay.hayen@gmail.com>  Mon, 01 Feb 2016 07:53:08 +0100

nuitka (0.5.18.1+ds-1) unstable; urgency=medium

  * New upstream hotfix release.

 -- Kay Hayen <kay.hayen@gmail.com>  Sun, 24 Jan 2016 07:52:03 +0100

nuitka (0.5.18+ds-1) unstable; urgency=medium

  * New upstream release.

 -- Kay Hayen <kay.hayen@gmail.com>  Fri, 15 Jan 2016 07:48:41 +0100

nuitka (0.5.17.1+ds-1) unstable; urgency=medium

  * New upstream hotfix release.

 -- Kay Hayen <kay.hayen@gmail.com>  Thu, 14 Jan 2016 23:21:51 +0100

nuitka (0.5.17+ds-1) unstable; urgency=medium

  * New upstream release.

 -- Kay Hayen <kay.hayen@gmail.com>  Sun, 27 Dec 2015 15:18:39 +0100

nuitka (0.5.16.1+ds-1) unstable; urgency=medium

  * New upstream hotfix release.

 -- Kay Hayen <kay.hayen@gmail.com>  Thu, 03 Dec 2015 07:04:12 +0100

nuitka (0.5.16+ds-1) unstable; urgency=medium

  * New upstream release.

 -- Kay Hayen <kay.hayen@gmail.com>  Mon, 09 Nov 2015 18:30:07 +0100

nuitka (0.5.15+ds-1) unstable; urgency=medium

  * New upstream release.

 -- Kay Hayen <kay.hayen@gmail.com>  Mon, 12 Oct 2015 08:57:03 +0200

nuitka (0.5.14.3+ds-1) unstable; urgency=medium

  * New upstream hotfix release.

 -- Kay Hayen <kay.hayen@gmail.com>  Sun, 13 Sep 2015 12:26:59 +0200

nuitka (0.5.14.2+ds-1) unstable; urgency=medium

  * New upstream hotfix release.

 -- Kay Hayen <kay.hayen@gmail.com>  Mon, 07 Sep 2015 00:30:11 +0200

nuitka (0.5.14.1+ds-1) UNRELEASED; urgency=medium

  * New upstream hotfix release.

 -- Kay Hayen <kay.hayen@gmail.com>  Sun, 06 Sep 2015 22:37:22 +0200

nuitka (0.5.14+ds-1) unstable; urgency=medium

  * New upstream release.

 -- Kay Hayen <kay.hayen@gmail.com>  Thu, 27 Aug 2015 06:24:11 +0200

nuitka (0.5.13.8+ds-1) UNRELEASED; urgency=medium

  * New upstream hotfix release.

 -- Kay Hayen <kay.hayen@gmail.com>  Thu, 20 Aug 2015 11:55:53 +0200

nuitka (0.5.13.7+ds-1) UNRELEASED; urgency=medium

  * New upstream hotfix release.

 -- Kay Hayen <kay.hayen@gmail.com>  Tue, 18 Aug 2015 21:55:08 +0200

nuitka (0.5.13.6+ds-1) UNRELEASED; urgency=medium

  * New upstream hotfix release.

 -- Kay Hayen <kay.hayen@gmail.com>  Sun, 16 Aug 2015 14:38:46 +0200

nuitka (0.5.13.5+ds-1) UNRELEASED; urgency=medium

  * New upstream hotfix release.

 -- Kay Hayen <kay.hayen@gmail.com>  Sun, 16 Aug 2015 13:42:02 +0200

nuitka (0.5.13.4+ds-1) UNRELEASED; urgency=medium

  * New upstream hotfix release.

 -- Kay Hayen <kay.hayen@gmail.com>  Fri, 31 Jul 2015 17:24:40 +0200

nuitka (0.5.13.3+ds-1) UNRELEASED; urgency=medium

  * New upstream hotfix release.

 -- Kay Hayen <kay.hayen@gmail.com>  Wed, 29 Jul 2015 10:54:05 +0200

nuitka (0.5.13.2+ds-1) UNRELEASED; urgency=medium

  * New upstream hotfix release.

 -- Kay Hayen <kay.hayen@gmail.com>  Tue, 16 Jun 2015 10:29:12 +0200

nuitka (0.5.13.1+ds-1) UNRELEASED; urgency=medium

  * New upstream hotfix release.

 -- Kay Hayen <kay.hayen@gmail.com>  Mon, 04 May 2015 09:27:19 +0200

nuitka (0.5.13+ds-1) unstable; urgency=medium

  * New upstream release.

 -- Kay Hayen <kay.hayen@gmail.com>  Fri, 01 May 2015 10:44:27 +0200

nuitka (0.5.12.2+ds-1) UNRELEASED; urgency=medium

  * New upstream hotfix release.

 -- Kay Hayen <kay.hayen@gmail.com>  Sun, 26 Apr 2015 08:51:37 +0200

nuitka (0.5.12.1+ds-1) UNRELEASED; urgency=medium

  * New upstream hotfix release.

 -- Kay Hayen <kay.hayen@gmail.com>  Sat, 18 Apr 2015 09:35:06 +0200

nuitka (0.5.12+ds-1) experimental; urgency=medium

  * New upstream release.

 -- Kay Hayen <kay.hayen@gmail.com>  Mon, 06 Apr 2015 17:20:44 +0200

nuitka (0.5.11.2+ds-1) experimental; urgency=medium

  * New upstream hotfix release.

 -- Kay Hayen <kay.hayen@gmail.com>  Thu, 26 Mar 2015 20:09:06 +0100

nuitka (0.5.11.1+ds-1) experimental; urgency=medium

  * New upstream hotfix release.

 -- Kay Hayen <kay.hayen@gmail.com>  Mon, 23 Mar 2015 10:34:17 +0100

nuitka (0.5.11+ds-1) experimental; urgency=medium

  * New upstream release.

 -- Kay Hayen <kay.hayen@gmail.com>  Wed, 18 Mar 2015 08:38:39 +0100

nuitka (0.5.10.2+ds-1) experimental; urgency=medium

  * New upstream hotfix release.

 -- Kay Hayen <kay.hayen@gmail.com>  Tue, 10 Mar 2015 07:46:24 +0100

nuitka (0.5.10.1+ds-1) experimental; urgency=medium

  * New upstream hotfix release.

 -- Kay Hayen <kay.hayen@gmail.com>  Sun, 08 Mar 2015 11:56:55 +0100

nuitka (0.5.10+ds-1) experimental; urgency=medium

  * New upstream release.

 -- Kay Hayen <kay.hayen@gmail.com>  Thu, 05 Mar 2015 07:43:43 +0100

nuitka (0.5.9+ds-1) experimental; urgency=medium

  * New upstream release.

 -- Kay Hayen <kay.hayen@gmail.com>  Thu, 29 Jan 2015 08:18:06 +0100

nuitka (0.5.8+ds-1) experimental; urgency=medium

  * New upstream release.

 -- Kay Hayen <kay.hayen@gmail.com>  Thu, 15 Jan 2015 04:11:03 +0100

nuitka (0.5.7.1+ds-1) experimental; urgency=medium

  * New upstream hotfix release.

 -- Kay Hayen <kay.hayen@gmail.com>  Fri, 09 Jan 2015 13:52:15 +0100

nuitka (0.5.7+ds-1) UNRELEASED; urgency=medium

  * New upstream release.

 -- Kay Hayen <kay.hayen@gmail.com>  Thu, 01 Jan 2015 10:52:03 +0100

nuitka (0.5.6.1+ds-1) UNRELEASED; urgency=medium

  * New upstream hotfix release.

 -- Kay Hayen <kay.hayen@gmail.com>  Sun, 21 Dec 2014 08:32:58 +0100

nuitka (0.5.6+ds-1) UNRELEASED; urgency=medium

  * New upstream release.
  * Added support for hardening-wrapper to be installed.

 -- Kay Hayen <kay.hayen@gmail.com>  Fri, 19 Dec 2014 08:39:17 +0100

nuitka (0.5.5.3+ds-1) unstable; urgency=medium

  * New upstream hotfix release.
  * Added support for armhf architecture.

 -- Kay Hayen <kay.hayen@gmail.com>  Fri, 24 Oct 2014 17:33:59 +0200

nuitka (0.5.5.2+ds-1) unstable; urgency=medium

  * New upstream hotfix release.
  * Bump to Standards Version 3.9.6, no changes needed.

 -- Kay Hayen <kay.hayen@gmail.com>  Fri, 17 Oct 2014 07:56:05 +0200

nuitka (0.5.5+ds-1) unstable; urgency=medium

  * New upstream release.

 -- Kay Hayen <kay.hayen@gmail.com>  Sun, 05 Oct 2014 19:28:20 +0200

nuitka (0.5.4.3+ds-1) unstable; urgency=medium

  * New upstream hotfix release.

 -- Kay Hayen <kay.hayen@gmail.com>  Thu, 21 Aug 2014 09:41:37 +0200

nuitka (0.5.3.5+ds-1) unstable; urgency=medium

  * New upstream hotfix release.

 -- Kay Hayen <kay.hayen@gmail.com>  Fri, 18 Jul 2014 07:28:17 +0200

nuitka (0.5.3.3+ds-1) unstable; urgency=medium

  * New upstream release.
  * Original version didn't build for all versions due to error message
    changes, this release adapts to.

 -- Kay Hayen <kay.hayen@gmail.com>  Sat, 12 Jul 2014 20:50:01 +0200

nuitka (0.5.2+ds-1) unstable; urgency=medium

  * New upstream release.
  * Permit building using cowbuilder, eatmydata (Closes: #749518)
  * Do not require gcc in build-depends
    (Closes: #747984) (Closes: #748005) (Closes: #751325)

 -- Kay Hayen <kay.hayen@gmail.com>  Mon, 23 Jun 2014 08:17:57 +0200

nuitka (0.5.1.1+ds-1) unstable; urgency=medium

  * New upstream hotfix release.

 -- Kay Hayen <kay.hayen@gmail.com>  Thu, 06 Mar 2014 10:44:28 +0100

nuitka (0.5.1+ds-1) unstable; urgency=medium

  * New upstream release.

 -- Kay Hayen <kay.hayen@gmail.com>  Thu, 06 Mar 2014 09:33:51 +0100

nuitka (0.5.0.1+ds-1) unstable; urgency=medium

  * New upstream hotfix release.

 -- Kay Hayen <kay.hayen@gmail.com>  Mon, 13 Jan 2014 23:37:37 +0100

nuitka (0.5.0+ds-1) unstable; urgency=medium

  * New upstream release.
  * Added missing build dependency to process PNG images.

 -- Kay Hayen <kay.hayen@gmail.com>  Fri, 03 Jan 2014 19:18:18 +0100

nuitka (0.4.7.1+ds-1) unstable; urgency=low

  * New upstream hotfix release.

 -- Kay Hayen <kay.hayen@gmail.com>  Tue, 03 Dec 2013 08:44:31 +0100

nuitka (0.4.7+ds-1) UNRELEASED; urgency=low

  * New upstream release.
  * Handle unknown encoding error message change of CPython 2.7.6
    that was backported to CPython 2.7.5+ as well.
    (Closes: #730956)

 -- Kay Hayen <kay.hayen@gmail.com>  Mon, 02 Dec 2013 09:15:12 +0100

nuitka (0.4.6.2+ds-1) unstable; urgency=low

  * New upstream hotfix release.

 -- Kay Hayen <kayhayen@gmx.de>  Fri, 01 Nov 2013 19:07:42 +0100

nuitka (0.4.6+ds-1) unstable; urgency=low

  * New upstream release.

 -- Kay Hayen <kayhayen@gmx.de>  Sun, 27 Oct 2013 21:29:26 +0100

nuitka (0.4.5.1+ds-1) unstable; urgency=low

  * New upstream hotfix release.
  * Corrects upstream Issue#106.

 -- Kay Hayen <kayhayen@gmx.de>  Wed, 25 Sep 2013 14:29:55 +0200

nuitka (0.4.5+ds-1) unstable; urgency=low

  * New upstream release.

 -- Kay Hayen <kayhayen@gmx.de>  Sun, 18 Aug 2013 09:06:29 +0200

nuitka (0.4.4.2+ds-1) unstable; urgency=low

  * New upstream hotfix release.
  * Corrects upstream Issue#98.
  * Corrects upstream Issue#100.
  * Corrects upstream Issue#101.
  * Corrects upstream Issue#102.

 -- Kay Hayen <kayhayen@gmx.de>  Sat, 20 Jul 2013 09:08:29 +0200

nuitka (0.4.4.1+ds-1) unstable; urgency=low

  * New upstream hotfix release.
  * Corrects upstream Issue#95.
  * Corrects upstream Issue#96.

 -- Kay Hayen <kayhayen@gmx.de>  Sat, 13 Jul 2013 11:56:21 +0200

nuitka (0.4.4+ds-1) unstable; urgency=low

  * New upstream release.
  * Upstream now supports Python3.3 and threads.
  * Bump to Standards Version 3.9.4, no changes needed.
  * Fix support for modules and Python3 was broken (Closes: #711459)
  * Fix encoding error changes  Python 2.7.5 (Closes: #713531)

 -- Kay Hayen <kayhayen@gmx.de>  Tue, 25 Jun 2013 10:46:40 +0200

nuitka (0.4.3+ds-1) unstable; urgency=low

  * New upstream release.

 -- Kay Hayen <kayhayen@gmx.de>  Sat, 18 May 2013 10:16:25 +0200

nuitka (0.4.2+ds-1) unstable; urgency=low

  * New upstream release.

 -- Kay Hayen <kayhayen@gmx.de>  Fri, 29 Mar 2013 11:05:08 +0100

nuitka (0.4.1+ds-1) unstable; urgency=low

  * New upstream release.

 -- Kay Hayen <kayhayen@gmx.de>  Tue, 05 Mar 2013 08:15:41 +0100

nuitka (0.4.0+ds-1) UNRELEASED; urgency=low

  * New upstream release.
  * Changes so the Debian package can be backported to Squeeze as well.

 -- Kay Hayen <kayhayen@gmx.de>  Sat, 09 Feb 2013 10:08:15 +0100

nuitka (0.3.25+ds-1) unstable; urgency=low

  * New upstream release.
  * Register the User Manual with "doc-base".

 -- Kay Hayen <kayhayen@gmx.de>  Sun, 11 Nov 2012 13:57:32 +0100

nuitka (0.3.24.1+ds-1) unstable; urgency=low

  * New upstream hotfix release.
  * Corrects upstream Issue#46.

 -- Kay Hayen <kayhayen@gmx.de>  Sat, 08 Sep 2012 22:30:11 +0000

nuitka (0.3.24+ds-1) unstable; urgency=low

  * New upstream release.
  * Detect the absence of "g++" and gracefully fallback to the
    compiler depended on. (Closes: #682146)
  * Changed usage of "temp" files in developer scripts to be
    secure. (Closes: #682145)
  * Added support for "DEB_BUILD_OPTIONS=nocheck" to skip the
    test runs. (Closes: #683090)

 -- Kay Hayen <kayhayen@gmx.de>  Sat, 18 Aug 2012 21:19:17 +0200

nuitka (0.3.23.1+ds-1) unstable; urgency=low

  * New upstream hotfix release.
  * Corrects upstream Issue#40, Issue#41, and Issue#42.

 -- Kay Hayen <kayhayen@gmx.de>  Mon, 16 Jul 2012 07:25:41 +0200

nuitka (0.3.23+ds-1) unstable; urgency=low

  * New upstream release.
  * License for Nuitka is now Apache License 2.0, no more GPLv3.
  * Corrects upstream Issue#37 and Issue#38.

 -- Kay Hayen <kayhayen@gmx.de>  Sun, 01 Jul 2012 00:00:57 +0200

nuitka (0.3.22.1+ds-1) unstable; urgency=low

  * New upstream hotfix release.
  * Corrected copyright file syntax error found by new lintian
    version.
  * Corrects upstream Issue#19.

 -- Kay Hayen <kayhayen@gmx.de>  Sat, 16 Jun 2012 08:58:30 +0200

nuitka (0.3.22+ds-1) unstable; urgency=low

  * New upstream release.

 -- Kay Hayen <kayhayen@gmx.de>  Sun, 13 May 2012 12:51:16 +0200

nuitka (0.3.21+ds-1) unstable; urgency=low

  * New upstream release.

 -- Kay Hayen <kayhayen@gmx.de>  Thu, 12 Apr 2012 20:24:01 +0200

nuitka (0.3.20.2+ds-1) unstable; urgency=low

  * New upstream hotfix release.
  * Corrects upstream Issue#35.
  * Bump to Standards Version 3.9.3, no changes needed.
  * In the alternative build dependencies, designed to make the
    Python3 build dependency optional, put option that is going
    to work on "unstable" first. (Closes: #665021)

 -- Kay Hayen <kayhayen@gmx.de>  Tue, 03 Apr 2012 22:31:36 +0200

nuitka (0.3.20.1+ds-1) unstable; urgency=low

  * New upstream hotfix release.
  * Corrects upstream Issue#34.

 -- Kay Hayen <kayhayen@gmx.de>  Sat, 03 Mar 2012 10:18:30 +0100

nuitka (0.3.20+ds-1) unstable; urgency=low

  * New upstream release.
  * Added upstream "Changelog.rst" as "changelog"

 -- Kay Hayen <kayhayen@gmx.de>  Mon, 27 Feb 2012 09:32:10 +0100

nuitka (0.3.19.2+ds-1) unstable; urgency=low

  * New upstream hotfix release.
  * Corrects upstream Issue#32.

 -- Kay Hayen <kayhayen@gmx.de>  Sun, 12 Feb 2012 20:33:30 +0100

nuitka (0.3.19.1+ds-1) unstable; urgency=low

  * New upstream hotfix release.
  * Corrects upstream Issue#30 and Issue#31.

 -- Kay Hayen <kayhayen@gmx.de>  Sat, 28 Jan 2012 07:27:38 +0100

nuitka (0.3.19+ds-1) unstable; urgency=low

  * New upstream release.
  * Improvements to option groups layout in manpages, and broken
    whitespace for "--recurse-to" option. (Closes: #655910)
  * Documented new option "--recurse-directory" in man page with
    example.
  * Made the "debian/watch" file ignore upstream pre-releases,
    these shall not be considered for this package.
  * Aligned depended version with build depended versions.
  * Depend on "python-dev" as well, needed to compile against
    "libpython".
  * Build depend on "python-dev-all" and "python-dbg-all" to
    execute tests with both all supported Python versions.
  * Build depend on "python3.2-dev-all" and "python3-dbg-all"
    to execute tests with Python3 as well. It is currently not
    supported by upstream, this is only preparatory.
  * Added suggestion of "ccache", can speed up the compilation
    process.

 -- Kay Hayen <kayhayen@gmx.de>  Tue, 17 Jan 2012 10:29:45 +0100

nuitka (0.3.18+ds-1) unstable; urgency=low

  * New upstream release.
  * Lowered dependencies so that a backport to Ubuntu Natty and
    higher is now feasible. A "scons >=2.0.0" is good enough,
    and so is "g++-4.5" as well.
  * Don't require the PDF generation to be successful on older
    Ubuntu versions as it crashes due to old "rst2pdf" bugs.

 -- Kay Hayen <kayhayen@gmx.de>  Thu, 12 Jan 2012 19:55:43 +0100

nuitka (0.3.18~pre2+ds-1) unstable; urgency=low

  * New upstream pre-release.
  * First upload to unstable, many thanks to my reviewer and
    sponsor Yaroslav Halchenko <debian@onerussian.com>
  * New maintainer (Closes: #648489)
  * Added Developer Manual to the generated PDF documentation.
  * Added python-dbg to Build-Depends to also execute reference
    count tests.
  * Changed copyright file to reference Apache license via its
    standard Debian location as well.

 -- Kay Hayen <kayhayen@gmx.de>  Tue, 10 Jan 2012 22:21:56 +0100

nuitka (0.3.17+ds-1) UNRELEASED; urgency=low

  * New upstream release.
  * Updated man page to use new "--recurse-*" options in examples
    over removed "--deep*" options.
  * Completed copyright file according to "licensecheck" findings
    and updated files accordingly. Put the included tests owned
    by upstream into public domain.
  * Use a "+ds" file as orig source with inline copy of Scons
    already removed instead of doing it as a patch.
  * Also removed the benchmark tests from "+ds" file, not useful
    to be provided with Nuitka.
  * Added syntax tests, these were omitted by mistake previously.
  * Run the test suite at package build time, it checks the basic
    tests, syntax error tests, program tests, and the compile
    itself test.
  * Added run time dependencies also as build time dependencies
    to be able to execute the tests.
  * Corrected handling of upstream pre-release names in the watch
    file.
  * Changed contributor notice to only require "Apache License 2.0"
    for the new parts.
  * Put Debian packaging and owned tests under "Apache License 2.0"
    as well.

 -- Kay Hayen <kayhayen@gmx.de>  Mon, 09 Jan 2012 09:02:19 +0100

nuitka (0.3.16-1) UNRELEASED; urgency=low

  * New upstream release.
  * Updated debian/copyright URI to match the latest one.
  * Updated debian/copyright to DEP5 changes.
  * Added Nuitka homepage to debian/control.
  * Added watch file, so uscan works.
  * Added git pointers to git repository and gitweb to the
    package control file.
  * Corrected examples section in man page to correctly escape "-".
  * Added meaningful "what is" to manpages.
  * Bump to Standards Version 3.9.2, no changes needed.
  * Added extended description to address lintian warning.

 -- Kay Hayen <kayhayen@gmx.de>  Sun, 18 Dec 2011 13:01:10 +0100

nuitka (0.3.15-1) UNRELEASED; urgency=low

  * New upstream release.
  * Renamed "/usr/bin/Python" to "/usr/bin/nuitka-python".
  * Added man pages for "nuitka" and "nuitka-python", the first
    with an examples section that shows the most important uses
    of the "nuitka" binary.
  * Removed foreign code for Windows generators, removed from
    debian/copyright.
  * Lowered dependency for Scons to what Ubuntu Oneiric has and
    what we have as an inline copy, (scons >=2.0.1) should be
    sufficient.
  * Recommend python-lxml, as it's used by Nuitka to dump XML
    representation.
  * Recommend python-qt4, as it may be used to display the node
    tree in a window.
  * Removed inline copy of Scons from the binary package.
  * Added patch to remove the setting nuitka package in sys.path,
    not needed in Debian.

 -- Kay Hayen <kayhayen@gmx.de>  Thu, 01 Dec 2011 22:43:33 +0100

nuitka (0.3.15pre2-1) UNRELEASED; urgency=low

  * Initial Debian package.

 -- Kay Hayen <kayhayen@gmx.de>  Fri, 11 Nov 2011 20:58:55 +0100<|MERGE_RESOLUTION|>--- conflicted
+++ resolved
@@ -1,16 +1,14 @@
-<<<<<<< HEAD
 nuitka (2.5~rc5+ds-1) unstable; urgency=medium
 
   * New upstream pre-release.
 
  -- Kay Hayen <kay.hayen@gmail.com>  Sun, 11 Aug 2024 11:50:45 +0200
-=======
+
 nuitka (2.4.8+ds-1) unstable; urgency=medium
 
   * New upstream hotfix release.
 
  -- Kay Hayen <kay.hayen@gmail.com>  Thu, 22 Aug 2024 16:48:54 +0200
->>>>>>> 1a181f63
 
 nuitka (2.4.7+ds-1) unstable; urgency=medium
 
