<<<<<<< HEAD
nuitka (0.5.30~rc1+ds-1) UNRELEASED; urgency=medium

  * New upstream pre-release.

 -- Kay Hayen <kay.hayen@gmail.com>  Mon, 26 Mar 2018 20:18:23 +0200
=======
nuitka (0.5.29.1+ds-1) unstable; urgency=medium

  * New upstream hotfix release.

 -- Kay Hayen <kay.hayen@gmail.com>  Tue, 27 Mar 2018 18:22:54 +0200
>>>>>>> 9cfcade4

nuitka (0.5.29+ds-1) unstable; urgency=medium

  * New upstream release.

 -- Kay Hayen <kay.hayen@gmail.com>  Mon, 26 Mar 2018 20:13:44 +0200

nuitka (0.5.28.2+ds-1) unstable; urgency=medium

  * New upstream hotfix release.

 -- Kay Hayen <kay.hayen@gmail.com>  Wed, 29 Nov 2017 15:09:28 +0100

nuitka (0.5.28.1+ds-1) unstable; urgency=medium

  * New upstream hotfix release.
  * Also ignore sbuild non-existant directory (Closes: #871125).

 -- Kay Hayen <kay.hayen@gmail.com>  Sun, 22 Oct 2017 10:44:31 +0200

nuitka (0.5.28+ds-1) unstable; urgency=medium

  * New upstream release.

 -- Kay Hayen <kay.hayen@gmail.com>  Tue, 17 Oct 2017 10:03:56 +0200

nuitka (0.5.27+ds-1) unstable; urgency=medium

  * New upstream release.

 -- Kay Hayen <kay.hayen@gmail.com>  Sat, 22 Jul 2017 16:21:37 +0200

nuitka (0.5.26.4+ds-1) unstable; urgency=medium

  * New upstream hotfix release.
  * Recommend actual PyQT package (Closes: #866540).

 -- Kay Hayen <kay.hayen@gmail.com>  Mon, 03 Jul 2017 08:59:37 +0200

nuitka (0.5.26.3+ds-1) unstable; urgency=medium

  * New upstream hotfix release.

 -- Kay Hayen <kay.hayen@gmail.com>  Thu, 22 Jun 2017 08:08:53 +0200

nuitka (0.5.26.2+ds-1) unstable; urgency=medium

  * New upstream hotfix release.

 -- Kay Hayen <kay.hayen@gmail.com>  Sat, 17 Jun 2017 11:37:12 +0200

nuitka (0.5.26.1+ds-1) unstable; urgency=medium

  * New upstream hotfix release.

 -- Kay Hayen <kay.hayen@gmail.com>  Sat, 10 Jun 2017 13:09:51 +0200

nuitka (0.5.26+ds-1) unstable; urgency=medium

  * New upstream release.

 -- Kay Hayen <kay.hayen@gmail.com>  Wed, 07 Jun 2017 08:15:19 +0200

nuitka (0.5.25+ds-1) unstable; urgency=medium

  * New upstream release.

 -- Kay Hayen <kay.hayen@gmail.com>  Tue, 24 Jan 2017 06:13:46 +0100

nuitka (0.5.24.4+ds-1) unstable; urgency=medium

  * New upstream hotfix release.
  * Better detection of acceptable shared library loads from
    system paths for standalone tests (Closes: #844902).

 -- Kay Hayen <kay.hayen@gmail.com>  Sat, 10 Dec 2016 12:25:35 +0100

nuitka (0.5.24.3+ds-1) unstable; urgency=medium

  * New upstream hotfix release.

 -- Kay Hayen <kay.hayen@gmail.com>  Fri, 09 Dec 2016 06:50:55 +0100

nuitka (0.5.24.2+ds-1) unstable; urgency=medium

  * New upstream hotfix release.

 -- Kay Hayen <kay.hayen@gmail.com>  Wed, 30 Nov 2016 09:32:03 +0100

nuitka (0.5.24.1+ds-1) unstable; urgency=medium

  * New upstream hotfix release.

 -- Kay Hayen <kay.hayen@gmail.com>  Wed, 16 Nov 2016 08:16:53 +0100

nuitka (0.5.24+ds-1) unstable; urgency=medium

  * New upstream release.

 -- Kay Hayen <kay.hayen@gmail.com>  Mon, 14 Nov 2016 09:41:31 +0100

nuitka (0.5.23.2+ds-1) unstable; urgency=medium

  * New upstream hotfix release.

 -- Kay Hayen <kay.hayen@gmail.com>  Mon, 07 Nov 2016 07:55:11 +0100

nuitka (0.5.23.1+ds-1) unstable; urgency=medium

  * New upstream hotfix release.
  * Use of C11 compiler instead of C++ compiler, so we drop the
    versioned dependencies. (Closes: #835954)

 -- Kay Hayen <kay.hayen@gmail.com>  Sun, 16 Oct 2016 10:40:59 +0200

nuitka (0.5.23+ds-1) unstable; urgency=medium

  * New upstream release.

 -- Kay Hayen <kay.hayen@gmail.com>  Sun, 02 Oct 2016 18:14:41 +0200

nuitka (0.5.22+ds-1) unstable; urgency=medium

  * New upstream release.

 -- Kay Hayen <kay.hayen@gmail.com>  Tue, 16 Aug 2016 11:22:16 +0200

nuitka (0.5.21.3+ds-1) unstable; urgency=medium

  * New upstream hotfix release.

 -- Kay Hayen <kay.hayen@gmail.com>  Thu, 26 May 2016 14:51:39 +0200

nuitka (0.5.21.2+ds-1) unstable; urgency=medium

  * New upstream hotfix release.

 -- Kay Hayen <kay.hayen@gmail.com>  Sat, 14 May 2016 14:43:28 +0200

nuitka (0.5.21.1+ds-1) unstable; urgency=medium

  * New upstream hotfix release.

  * Depends on g++-5 now.

 -- Kay Hayen <kay.hayen@gmail.com>  Sat, 30 Apr 2016 07:59:57 +0200

nuitka (0.5.21+ds-1) unstable; urgency=medium

  * New upstream release.

 -- Kay Hayen <kay.hayen@gmail.com>  Sun, 24 Apr 2016 14:06:29 +0200

nuitka (0.5.20+ds-1) unstable; urgency=medium

  * New upstream release.

 -- Kay Hayen <kay.hayen@gmail.com>  Sun, 20 Mar 2016 08:11:16 +0100

nuitka (0.5.19.1+ds-1) unstable; urgency=medium

  * New upstream hotfix release.

 -- Kay Hayen <kay.hayen@gmail.com>  Tue, 15 Mar 2016 09:11:57 +0100

nuitka (0.5.19+ds-1) unstable; urgency=medium

  * New upstream release.

 -- Kay Hayen <kay.hayen@gmail.com>  Mon, 01 Feb 2016 07:53:08 +0100

nuitka (0.5.18.1+ds-1) unstable; urgency=medium

  * New upstream hotfix release.

 -- Kay Hayen <kay.hayen@gmail.com>  Sun, 24 Jan 2016 07:52:03 +0100

nuitka (0.5.18+ds-1) unstable; urgency=medium

  * New upstream release.

 -- Kay Hayen <kay.hayen@gmail.com>  Fri, 15 Jan 2016 07:48:41 +0100

nuitka (0.5.17.1+ds-1) unstable; urgency=medium

  * New upstream hotfix release.

 -- Kay Hayen <kay.hayen@gmail.com>  Thu, 14 Jan 2016 23:21:51 +0100

nuitka (0.5.17+ds-1) unstable; urgency=medium

  * New upstream release.

 -- Kay Hayen <kay.hayen@gmail.com>  Sun, 27 Dec 2015 15:18:39 +0100

nuitka (0.5.16.1+ds-1) unstable; urgency=medium

  * New upstream hotfix release.

 -- Kay Hayen <kay.hayen@gmail.com>  Thu, 03 Dec 2015 07:04:12 +0100

nuitka (0.5.16+ds-1) unstable; urgency=medium

  * New upstream release.

 -- Kay Hayen <kay.hayen@gmail.com>  Mon, 09 Nov 2015 18:30:07 +0100

nuitka (0.5.15+ds-1) unstable; urgency=medium

  * New upstream release.

 -- Kay Hayen <kay.hayen@gmail.com>  Mon, 12 Oct 2015 08:57:03 +0200

nuitka (0.5.14.3+ds-1) unstable; urgency=medium

  * New upstream hotfix release.

 -- Kay Hayen <kay.hayen@gmail.com>  Sun, 13 Sep 2015 12:26:59 +0200

nuitka (0.5.14.2+ds-1) unstable; urgency=medium

  * New upstream hotfix release.

 -- Kay Hayen <kay.hayen@gmail.com>  Mon, 07 Sep 2015 00:30:11 +0200

nuitka (0.5.14.1+ds-1) UNRELEASED; urgency=medium

  * New upstream hotfix release.

 -- Kay Hayen <kay.hayen@gmail.com>  Sun, 06 Sep 2015 22:37:22 +0200

nuitka (0.5.14+ds-1) unstable; urgency=medium

  * New upstream release.

 -- Kay Hayen <kay.hayen@gmail.com>  Thu, 27 Aug 2015 06:24:11 +0200

nuitka (0.5.13.8+ds-1) UNRELEASED; urgency=medium

  * New upstream hotfix release.

 -- Kay Hayen <kay.hayen@gmail.com>  Thu, 20 Aug 2015 11:55:53 +0200

nuitka (0.5.13.7+ds-1) UNRELEASED; urgency=medium

  * New upstream hotfix release.

 -- Kay Hayen <kay.hayen@gmail.com>  Tue, 18 Aug 2015 21:55:08 +0200

nuitka (0.5.13.6+ds-1) UNRELEASED; urgency=medium

  * New upstream hotfix release.

 -- Kay Hayen <kay.hayen@gmail.com>  Sun, 16 Aug 2015 14:38:46 +0200

nuitka (0.5.13.5+ds-1) UNRELEASED; urgency=medium

  * New upstream hotfix release.

 -- Kay Hayen <kay.hayen@gmail.com>  Sun, 16 Aug 2015 13:42:02 +0200

nuitka (0.5.13.4+ds-1) UNRELEASED; urgency=medium

  * New upstream hotfix release.

 -- Kay Hayen <kay.hayen@gmail.com>  Fri, 31 Jul 2015 17:24:40 +0200

nuitka (0.5.13.3+ds-1) UNRELEASED; urgency=medium

  * New upstream hotfix release.

 -- Kay Hayen <kay.hayen@gmail.com>  Wed, 29 Jul 2015 10:54:05 +0200

nuitka (0.5.13.2+ds-1) UNRELEASED; urgency=medium

  * New upstream hotfix release.

 -- Kay Hayen <kay.hayen@gmail.com>  Tue, 16 Jun 2015 10:29:12 +0200

nuitka (0.5.13.1+ds-1) UNRELEASED; urgency=medium

  * New upstream hotfix release.

 -- Kay Hayen <kay.hayen@gmail.com>  Mon, 04 May 2015 09:27:19 +0200

nuitka (0.5.13+ds-1) unstable; urgency=medium

  * New upstream release.

 -- Kay Hayen <kay.hayen@gmail.com>  Fri, 01 May 2015 10:44:27 +0200

nuitka (0.5.12.2+ds-1) UNRELEASED; urgency=medium

  * New upstream hotfix release.

 -- Kay Hayen <kay.hayen@gmail.com>  Sun, 26 Apr 2015 08:51:37 +0200

nuitka (0.5.12.1+ds-1) UNRELEASED; urgency=medium

  * New upstream hotfix release.

 -- Kay Hayen <kay.hayen@gmail.com>  Sat, 18 Apr 2015 09:35:06 +0200

nuitka (0.5.12+ds-1) experimental; urgency=medium

  * New upstream release.

 -- Kay Hayen <kay.hayen@gmail.com>  Mon, 06 Apr 2015 17:20:44 +0200

nuitka (0.5.11.2+ds-1) experimental; urgency=medium

  * New upstream hotfix release.

 -- Kay Hayen <kay.hayen@gmail.com>  Thu, 26 Mar 2015 20:09:06 +0100

nuitka (0.5.11.1+ds-1) experimental; urgency=medium

  * New upstream hotfix release.

 -- Kay Hayen <kay.hayen@gmail.com>  Mon, 23 Mar 2015 10:34:17 +0100

nuitka (0.5.11+ds-1) experimental; urgency=medium

  * New upstream release.

 -- Kay Hayen <kay.hayen@gmail.com>  Wed, 18 Mar 2015 08:38:39 +0100

nuitka (0.5.10.2+ds-1) experimental; urgency=medium

  * New upstream hotfix release.

 -- Kay Hayen <kay.hayen@gmail.com>  Tue, 10 Mar 2015 07:46:24 +0100

nuitka (0.5.10.1+ds-1) experimental; urgency=medium

  * New upstream hotfix release.

 -- Kay Hayen <kay.hayen@gmail.com>  Sun, 08 Mar 2015 11:56:55 +0100

nuitka (0.5.10+ds-1) experimental; urgency=medium

  * New upstream release.

 -- Kay Hayen <kay.hayen@gmail.com>  Thu, 05 Mar 2015 07:43:43 +0100

nuitka (0.5.9+ds-1) experimental; urgency=medium

  * New upstream release.

 -- Kay Hayen <kay.hayen@gmail.com>  Thu, 29 Jan 2015 08:18:06 +0100

nuitka (0.5.8+ds-1) experimental; urgency=medium

  * New upstream release.

 -- Kay Hayen <kay.hayen@gmail.com>  Thu, 15 Jan 2015 04:11:03 +0100

nuitka (0.5.7.1+ds-1) experimental; urgency=medium

  * New upstream hotfix release.

 -- Kay Hayen <kay.hayen@gmail.com>  Fri, 09 Jan 2015 13:52:15 +0100

nuitka (0.5.7+ds-1) UNRELEASED; urgency=medium

  * New upstream release.

 -- Kay Hayen <kay.hayen@gmail.com>  Thu, 01 Jan 2015 10:52:03 +0100

nuitka (0.5.6.1+ds-1) UNRELEASED; urgency=medium

  * New upstream hotfix release.

 -- Kay Hayen <kay.hayen@gmail.com>  Sun, 21 Dec 2014 08:32:58 +0100

nuitka (0.5.6+ds-1) UNRELEASED; urgency=medium

  * New upstream release.
  * Added support for hardening-wrapper to be installed.

 -- Kay Hayen <kay.hayen@gmail.com>  Fri, 19 Dec 2014 08:39:17 +0100

nuitka (0.5.5.3+ds-1) unstable; urgency=medium

  * New upstream hotfix release.
  * Added support for armhf architecture.

 -- Kay Hayen <kay.hayen@gmail.com>  Fri, 24 Oct 2014 17:33:59 +0200

nuitka (0.5.5.2+ds-1) unstable; urgency=medium

  * New upstream hotfix release.
  * Bump to Standards Version 3.9.6, no changes needed.

 -- Kay Hayen <kay.hayen@gmail.com>  Fri, 17 Oct 2014 07:56:05 +0200

nuitka (0.5.5+ds-1) unstable; urgency=medium

  * New upstream release.

 -- Kay Hayen <kay.hayen@gmail.com>  Sun, 05 Oct 2014 19:28:20 +0200

nuitka (0.5.4.3+ds-1) unstable; urgency=medium

  * New upstream hotfix release.

 -- Kay Hayen <kay.hayen@gmail.com>  Thu, 21 Aug 2014 09:41:37 +0200

nuitka (0.5.3.5+ds-1) unstable; urgency=medium

  * New upstream hotfix release.

 -- Kay Hayen <kay.hayen@gmail.com>  Fri, 18 Jul 2014 07:28:17 +0200

nuitka (0.5.3.3+ds-1) unstable; urgency=medium

  * New upstream release.
  * Original version didn't build for all versions due to error message
    changes, this release adapts to.

 -- Kay Hayen <kay.hayen@gmail.com>  Sat, 12 Jul 2014 20:50:01 +0200

nuitka (0.5.2+ds-1) unstable; urgency=medium

  * New upstream release.
  * Permit building using cowbuilder, eatmydata (Closes: #749518)
  * Do not require gcc in build-depends
    (Closes: #747984) (Closes: #748005) (Closes: #751325)

 -- Kay Hayen <kay.hayen@gmail.com>  Mon, 23 Jun 2014 08:17:57 +0200

nuitka (0.5.1.1+ds-1) unstable; urgency=medium

  * New upstream hotfix release.

 -- Kay Hayen <kay.hayen@gmail.com>  Thu, 06 Mar 2014 10:44:28 +0100

nuitka (0.5.1+ds-1) unstable; urgency=medium

  * New upstream release.

 -- Kay Hayen <kay.hayen@gmail.com>  Thu, 06 Mar 2014 09:33:51 +0100

nuitka (0.5.0.1+ds-1) unstable; urgency=medium

  * New upstream hotfix release.

 -- Kay Hayen <kay.hayen@gmail.com>  Mon, 13 Jan 2014 23:37:37 +0100

nuitka (0.5.0+ds-1) unstable; urgency=medium

  * New upstream release.
  * Added missing build dependency to process PNG images.

 -- Kay Hayen <kay.hayen@gmail.com>  Fri, 03 Jan 2014 19:18:18 +0100

nuitka (0.4.7.1+ds-1) unstable; urgency=low

  * New upstream hotfix release.

 -- Kay Hayen <kay.hayen@gmail.com>  Tue, 03 Dec 2013 08:44:31 +0100

nuitka (0.4.7+ds-1) UNRELEASED; urgency=low

  * New upstream release.
  * Handle unknown encoding error message change of CPython 2.7.6
    that was backported to CPython 2.7.5+ as well.
    (Closes: #730956)

 -- Kay Hayen <kay.hayen@gmail.com>  Mon, 02 Dec 2013 09:15:12 +0100

nuitka (0.4.6.2+ds-1) unstable; urgency=low

  * New upstream hotfix release.

 -- Kay Hayen <kayhayen@gmx.de>  Fri, 01 Nov 2013 19:07:42 +0100

nuitka (0.4.6+ds-1) unstable; urgency=low

  * New upstream release.

 -- Kay Hayen <kayhayen@gmx.de>  Sun, 27 Oct 2013 21:29:26 +0100

nuitka (0.4.5.1+ds-1) unstable; urgency=low

  * New upstream hotfix release.
  * Corrects upstream Issue#106.

 -- Kay Hayen <kayhayen@gmx.de>  Wed, 25 Sep 2013 14:29:55 +0200

nuitka (0.4.5+ds-1) unstable; urgency=low

  * New upstream release.

 -- Kay Hayen <kayhayen@gmx.de>  Sun, 18 Aug 2013 09:06:29 +0200

nuitka (0.4.4.2+ds-1) unstable; urgency=low

  * New upstream hotfix release.
  * Corrects upstream Issue#98.
  * Corrects upstream Issue#100.
  * Corrects upstream Issue#101.
  * Corrects upstream Issue#102.

 -- Kay Hayen <kayhayen@gmx.de>  Sat, 20 Jul 2013 09:08:29 +0200

nuitka (0.4.4.1+ds-1) unstable; urgency=low

  * New upstream hotfix release.
  * Corrects upstream Issue#95.
  * Corrects upstream Issue#96.

 -- Kay Hayen <kayhayen@gmx.de>  Sat, 13 Jul 2013 11:56:21 +0200

nuitka (0.4.4+ds-1) unstable; urgency=low

  * New upstream release.
  * Upstream now supports Python3.3 and threads.
  * Bump to Standards Version 3.9.4, no changes needed.
  * Fix support for modules and Python3 was broken (Closes: #711459)
  * Fix encoding error changes  Python 2.7.5 (Closes: #713531)

 -- Kay Hayen <kayhayen@gmx.de>  Tue, 25 Jun 2013 10:46:40 +0200

nuitka (0.4.3+ds-1) unstable; urgency=low

  * New upstream release.

 -- Kay Hayen <kayhayen@gmx.de>  Sat, 18 May 2013 10:16:25 +0200

nuitka (0.4.2+ds-1) unstable; urgency=low

  * New upstream release.

 -- Kay Hayen <kayhayen@gmx.de>  Fri, 29 Mar 2013 11:05:08 +0100

nuitka (0.4.1+ds-1) unstable; urgency=low

  * New upstream release.

 -- Kay Hayen <kayhayen@gmx.de>  Tue, 05 Mar 2013 08:15:41 +0100

nuitka (0.4.0+ds-1) UNRELEASED; urgency=low

  * New upstream release.
  * Changes so the Debian package can be backported to Squeeze as well.

 -- Kay Hayen <kayhayen@gmx.de>  Sat, 09 Feb 2013 10:08:15 +0100

nuitka (0.3.25+ds-1) unstable; urgency=low

  * New upstream release.
  * Register the User Manual with "doc-base".

 -- Kay Hayen <kayhayen@gmx.de>  Sun, 11 Nov 2012 13:57:32 +0100

nuitka (0.3.24.1+ds-1) unstable; urgency=low

  * New upstream hotfix release.
  * Corrects upstream Issue#46.

 -- Kay Hayen <kayhayen@gmx.de>  Sat, 08 Sep 2012 22:30:11 +0000

nuitka (0.3.24+ds-1) unstable; urgency=low

  * New upstream release.
  * Detect the absence of "g++" and gracefully fallback to the
    compiler depended on. (Closes: #682146)
  * Changed usage of "temp" files in developer scripts to be
    secure. (Closes: #682145)
  * Added support for "DEB_BUILD_OPTIONS=nocheck" to skip the
    test runs. (Closes: #683090)

 -- Kay Hayen <kayhayen@gmx.de>  Sat, 18 Aug 2012 21:19:17 +0200

nuitka (0.3.23.1+ds-1) unstable; urgency=low

  * New upstream hotfix release.
  * Corrects upstream Issue#40, Issue#41, and Issue#42.

 -- Kay Hayen <kayhayen@gmx.de>  Mon, 16 Jul 2012 07:25:41 +0200

nuitka (0.3.23+ds-1) unstable; urgency=low

  * New upstream release.
  * License for Nuitka is now Apache License 2.0, no more GPLv3.
  * Corrects upstream Issue#37 and Issue#38.

 -- Kay Hayen <kayhayen@gmx.de>  Sun, 01 Jul 2012 00:00:57 +0200

nuitka (0.3.22.1+ds-1) unstable; urgency=low

  * New upstream hotfix release.
  * Corrected copyright file syntax error found by new lintian
    version.
  * Corrects upstream Issue#19.

 -- Kay Hayen <kayhayen@gmx.de>  Sat, 16 Jun 2012 08:58:30 +0200

nuitka (0.3.22+ds-1) unstable; urgency=low

  * New upstream release.

 -- Kay Hayen <kayhayen@gmx.de>  Sun, 13 May 2012 12:51:16 +0200

nuitka (0.3.21+ds-1) unstable; urgency=low

  * New upstream release.

 -- Kay Hayen <kayhayen@gmx.de>  Thu, 12 Apr 2012 20:24:01 +0200

nuitka (0.3.20.2+ds-1) unstable; urgency=low

  * New upstream hotfix release.
  * Corrects upstream Issue#35.
  * Bump to Standards Version 3.9.3, no changes needed.
  * In the alternative build dependencies, designed to make the
    Python3 build dependency optional, put option that is going
    to work on "unstable" first. (Closes: #665021)

 -- Kay Hayen <kayhayen@gmx.de>  Tue, 03 Apr 2012 22:31:36 +0200

nuitka (0.3.20.1+ds-1) unstable; urgency=low

  * New upstream hotfix release.
  * Corrects upstream Issue#34.

 -- Kay Hayen <kayhayen@gmx.de>  Sat, 03 Mar 2012 10:18:30 +0100

nuitka (0.3.20+ds-1) unstable; urgency=low

  * New upstream release.
  * Added upstream "Changelog.rst" as "changelog"

 -- Kay Hayen <kayhayen@gmx.de>  Mon, 27 Feb 2012 09:32:10 +0100

nuitka (0.3.19.2+ds-1) unstable; urgency=low

  * New upstream hotfix release.
  * Corrects upstream Issue#32.

 -- Kay Hayen <kayhayen@gmx.de>  Sun, 12 Feb 2012 20:33:30 +0100

nuitka (0.3.19.1+ds-1) unstable; urgency=low

  * New upstream hotfix release.
  * Corrects upstream Issue#30 and Issue#31.

 -- Kay Hayen <kayhayen@gmx.de>  Sat, 28 Jan 2012 07:27:38 +0100

nuitka (0.3.19+ds-1) unstable; urgency=low

  * New upstream release.
  * Improvements to option groups layout in manpages, and broken
    whitespace for "--recurse-to" option. (Closes: #655910)
  * Documented new option "--recurse-directory" in man page with
    example.
  * Made the "debian/watch" file ignore upstream pre-releases,
    these shall not be considered for this package.
  * Aligned depended version with build depended versions.
  * Depend on "python-dev" as well, needed to compile against
    "libpython".
  * Build depend on "python-dev-all" and "python-dbg-all" to
    execute tests with both all supported Python versions.
  * Build depend on "python3.2-dev-all" and "python3-dbg-all"
    to execute tests with Python3 as well. It is currently not
    supported by upstream, this is only preparatory.
  * Added suggestion of "ccache", can speed up the compilation
    process.

 -- Kay Hayen <kayhayen@gmx.de>  Tue, 17 Jan 2012 10:29:45 +0100

nuitka (0.3.18+ds-1) unstable; urgency=low

  * New upstream release.
  * Lowered dependencies so that a backport to Ubuntu Natty and
    higher is now feasible. A "scons >=2.0.0" is good enough,
    and so is "g++-4.5" as well.
  * Don't require the PDF generation to be successful on older
    Ubuntu versions as it crashes due to old "rst2pdf" bugs.

 -- Kay Hayen <kayhayen@gmx.de>  Thu, 12 Jan 2012 19:55:43 +0100

nuitka (0.3.18~pre2+ds-1) unstable; urgency=low

  * New upstream pre-release.
  * First upload to unstable, many thanks to my reviewer and
    sponsor Yaroslav Halchenko <debian@onerussian.com>
  * New maintainer (Closes: #648489)
  * Added Developer Manual to the generated PDF documentation.
  * Added python-dbg to Build-Depends to also execcute reference
    count tests.
  * Changed copyright file to reference Apache license via its
    standard Debian location as well.

 -- Kay Hayen <kayhayen@gmx.de>  Tue, 10 Jan 2012 22:21:56 +0100

nuitka (0.3.17+ds-1) UNRELEASED; urgency=low

  * New upstream release.
  * Updated man page to use new "--recurse-*" options in examples
    over removed "--deep*" options.
  * Completed copyright file according to "licensecheck" findings
    and updated files accordingly. Put the included tests owned
    by upstream into public domain.
  * Use a "+ds" file as orig source with inline copy of Scons
    already removed instead of doing it as a patch.
  * Also removed the benchmark tests from "+ds" file, not useful
    to be provided with Nuitka.
  * Added syntax tests, these were omitted by mistake previously.
  * Run the test suite at package build time, it checks the basic
    tests, syntax error tests, program tests, and the compile
    itself test.
  * Added run time dependencies also as build time dependencies
    to be able to execute the tests.
  * Corrected handling of upstream pre-release names in the watch
    file.
  * Changed contributor notice to only require "Apache License 2.0"
    for the new parts.
  * Put Debian packaging and owned tests under "Apache License 2.0"
    as well.

 -- Kay Hayen <kayhayen@gmx.de>  Mon, 09 Jan 2012 09:02:19 +0100

nuitka (0.3.16-1) UNRELEASED; urgency=low

  * New upstream release.
  * Updated debian/copyright URI to match the latest one.
  * Updated debian/copyright to DEP5 changes.
  * Added Nuitka homepage to debian/control.
  * Added watch file, so uscan works.
  * Added git pointers to git repository and gitweb to the
    package control file.
  * Corrected examples section in man page to correctly escape "-".
  * Added meaningful "what is" to manpages.
  * Bump to Standards Version 3.9.2, no changes needed.
  * Added extended description to address lintian warning.

 -- Kay Hayen <kayhayen@gmx.de>  Sun, 18 Dec 2011 13:01:10 +0100

nuitka (0.3.15-1) UNRELEASED; urgency=low

  * New upstream release.
  * Renamed "/usr/bin/Python" to "/usr/bin/nuitka-python".
  * Added man pages for "nuitka" and "nuitka-python", the first
    with an examples section that shows the most important uses
    of the "nuitka" binary.
  * Removed foreign code for Windows generators, removed from
    debian/copyright.
  * Lowered dependency for Scons to what Ubuntu Oneiric has and
    what we have as an inline copy, (scons >=2.0.1) should be
    sufficient.
  * Recommend python-lxml, as it's used by Nuitka to dump XML
    representation.
  * Recommend python-qt4, as it may be used to display the node
    tree in a window.
  * Removed inline copy of Scons from the binary package.
  * Added patch to remove the setting nuitka package in sys.path,
    not needed in Debian.

 -- Kay Hayen <kayhayen@gmx.de>  Thu, 01 Dec 2011 22:43:33 +0100

nuitka (0.3.15pre2-1) UNRELEASED; urgency=low

  * Initial Debian package.

 -- Kay Hayen <kayhayen@gmx.de>  Fri, 11 Nov 2011 20:58:55 +0100<|MERGE_RESOLUTION|>--- conflicted
+++ resolved
@@ -1,16 +1,14 @@
-<<<<<<< HEAD
 nuitka (0.5.30~rc1+ds-1) UNRELEASED; urgency=medium
 
   * New upstream pre-release.
 
  -- Kay Hayen <kay.hayen@gmail.com>  Mon, 26 Mar 2018 20:18:23 +0200
-=======
+
 nuitka (0.5.29.1+ds-1) unstable; urgency=medium
 
   * New upstream hotfix release.
 
  -- Kay Hayen <kay.hayen@gmail.com>  Tue, 27 Mar 2018 18:22:54 +0200
->>>>>>> 9cfcade4
 
 nuitka (0.5.29+ds-1) unstable; urgency=medium
 
