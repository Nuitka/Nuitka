<<<<<<< HEAD
nuitka (2.4~rc6+ds-1) unstable; urgency=medium

  * New upstream pre-release.

 -- Kay Hayen <kay.hayen@gmail.com>  Tue, 18 Jun 2024 18:10:57 +0200
=======
nuitka (2.3.9+ds-1) unstable; urgency=medium

  * New upstream hotfix release.

 -- Kay Hayen <kay.hayen@gmail.com>  Fri, 21 Jun 2024 01:05:38 +0200
>>>>>>> acf3e1ac

nuitka (2.3.8+ds-1) unstable; urgency=medium

  * New upstream hotfix release.

 -- Kay Hayen <kay.hayen@gmail.com>  Thu, 20 Jun 2024 20:00:14 +0200

nuitka (2.3.7+ds-1) unstable; urgency=medium

  * New upstream hotfix release.

 -- Kay Hayen <kay.hayen@gmail.com>  Wed, 19 Jun 2024 09:10:30 +0200

nuitka (2.3.6+ds-1) unstable; urgency=medium

  * New upstream hotfix release.

 -- Kay Hayen <kay.hayen@gmail.com>  Tue, 18 Jun 2024 12:07:39 +0200

nuitka (2.3.5+ds-1) unstable; urgency=medium

  * New upstream hotfix release.

 -- Kay Hayen <kay.hayen@gmail.com>  Sun, 16 Jun 2024 18:29:06 +0200

nuitka (2.3.4+ds-1) unstable; urgency=medium

  * New upstream hotfix release.

 -- Kay Hayen <kay.hayen@gmail.com>  Sat, 15 Jun 2024 15:01:32 +0200

nuitka (2.3.3+ds-1) unstable; urgency=medium

  * New upstream hotfix release.

 -- Kay Hayen <kay.hayen@gmail.com>  Tue, 11 Jun 2024 11:25:46 +0200

nuitka (2.3.2+ds-1) unstable; urgency=medium

  * New upstream hotfix release.

 -- Kay Hayen <kay.hayen@gmail.com>  Sun, 09 Jun 2024 22:55:03 +0200

nuitka (2.3.1+ds-1) unstable; urgency=medium

  * New upstream hotfix release.

 -- Kay Hayen <kay.hayen@gmail.com>  Thu, 06 Jun 2024 08:54:24 +0200

nuitka (2.3+ds-1) unstable; urgency=medium

  * New upstream release.

 -- Kay Hayen <kay.hayen@gmail.com>  Fri, 31 May 2024 09:36:10 +0200

nuitka (2.2.3+ds-1) unstable; urgency=medium

  * New upstream hotfix release.

 -- Kay Hayen <kay.hayen@gmail.com>  Thu, 16 May 2024 19:30:30 +0200

nuitka (2.2.2+ds-1) unstable; urgency=medium

  * New upstream hotfix release.

 -- Kay Hayen <kay.hayen@gmail.com>  Tue, 14 May 2024 09:09:04 +0200

nuitka (2.2.1+ds-1) unstable; urgency=medium

  * New upstream hotfix release.

 -- Kay Hayen <kay.hayen@gmail.com>  Sun, 05 May 2024 12:00:40 +0200

nuitka (2.2+ds-1) unstable; urgency=medium

  * New upstream release.

 -- Kay Hayen <kay.hayen@gmail.com>  Tue, 30 Apr 2024 09:05:13 +0200

nuitka (2.1.6+ds-1) unstable; urgency=medium

  * New upstream hotfix release.

 -- Kay Hayen <kay.hayen@gmail.com>  Fri, 19 Apr 2024 11:27:23 +0200

nuitka (2.1.5+ds-1) unstable; urgency=medium

  * New upstream hotfix release.

 -- Kay Hayen <kay.hayen@gmail.com>  Sat, 06 Apr 2024 13:02:40 +0200

nuitka (2.1.4+ds-1) unstable; urgency=medium

  * New upstream hotfix release.

 -- Kay Hayen <kay.hayen@gmail.com>  Wed, 27 Mar 2024 01:02:54 +0100

nuitka (2.1.3+ds-1) unstable; urgency=medium

  * New upstream hotfix release.

 -- Kay Hayen <kay.hayen@gmail.com>  Thu, 21 Mar 2024 11:07:28 +0100

nuitka (2.1.2+ds-1) unstable; urgency=medium

  * New upstream hotfix release.

 -- Kay Hayen <kay.hayen@gmail.com>  Thu, 14 Mar 2024 10:05:02 +0100

nuitka (2.1.1+ds-1) unstable; urgency=medium

  * New upstream hotfix release.

 -- Kay Hayen <kay.hayen@gmail.com>  Mon, 11 Mar 2024 18:02:57 +0100

nuitka (2.1+ds-1) unstable; urgency=medium

  * New upstream release.

 -- Kay Hayen <kay.hayen@gmail.com>  Mon, 04 Mar 2024 10:14:00 +0100

nuitka (2.0.6+ds-1) unstable; urgency=medium

  * New upstream hotfix release.

 -- Kay Hayen <kay.hayen@gmail.com>  Fri, 01 Mar 2024 13:27:15 +0100

nuitka (2.0.5+ds-1) unstable; urgency=medium

  * New upstream hotfix release.

 -- Kay Hayen <kay.hayen@gmail.com>  Mon, 26 Feb 2024 16:39:28 +0100

nuitka (2.0.4+ds-1) unstable; urgency=medium

  * New upstream hotfix release.

 -- Kay Hayen <kay.hayen@gmail.com>  Sun, 25 Feb 2024 11:23:55 +0100

nuitka (2.0.3+ds-1) unstable; urgency=medium

  * New upstream hotfix release.

 -- Kay Hayen <kay.hayen@gmail.com>  Sun, 18 Feb 2024 10:37:35 +0100

nuitka (2.0.2+ds-1) unstable; urgency=medium

  * New upstream hotfix release.

 -- Kay Hayen <kay.hayen@gmail.com>  Fri, 09 Feb 2024 12:18:45 +0100

nuitka (2.0.1+ds-1) unstable; urgency=medium

  * New upstream hotfix release.

 -- Kay Hayen <kay.hayen@gmail.com>  Fri, 02 Feb 2024 16:21:39 +0100

nuitka (2.0+ds-1) unstable; urgency=medium

  * New upstream release.

 -- Kay Hayen <kay.hayen@gmail.com>  Fri, 26 Jan 2024 12:44:50 +0100

nuitka (1.9.7+ds-1) unstable; urgency=medium

  * New upstream hotfix release.

 -- Kay Hayen <kay.hayen@gmail.com>  Sun, 07 Jan 2024 06:26:44 +0100

nuitka (1.9.6+ds-1) unstable; urgency=medium

  * New upstream hotfix release.

 -- Kay Hayen <kay.hayen@gmail.com>  Fri, 29 Dec 2023 14:52:54 +0100

nuitka (1.9.5+ds-1) unstable; urgency=medium

  * New upstream hotfix release.

 -- Kay Hayen <kay.hayen@gmail.com>  Thu, 14 Dec 2023 13:50:11 +0100

nuitka (1.9.4+ds-1) unstable; urgency=medium

  * New upstream hotfix release.

 -- Kay Hayen <kay.hayen@gmail.com>  Wed, 06 Dec 2023 21:58:31 +0100

nuitka (1.9.3+ds-1) unstable; urgency=medium

  * New upstream hotfix release.

 -- Kay Hayen <kay.hayen@gmail.com>  Fri, 01 Dec 2023 14:35:43 +0100

nuitka (1.9.2+ds-1) unstable; urgency=medium

  * New upstream hotfix release.

 -- Kay Hayen <kay.hayen@gmail.com>  Mon, 27 Nov 2023 04:42:21 +0100

nuitka (1.9.1+ds-1) unstable; urgency=medium

  * New upstream hotfix release.

 -- Kay Hayen <kay.hayen@gmail.com>  Fri, 24 Nov 2023 12:45:23 +0100

nuitka (1.9+ds-1) unstable; urgency=medium

  * New upstream release.

 -- Kay Hayen <kay.hayen@gmail.com>  Tue, 21 Nov 2023 07:05:50 +0100

nuitka (1.8.6+ds-1) unstable; urgency=medium

  * New upstream hotfix release.

 -- Kay Hayen <kay.hayen@gmail.com>  Sat, 11 Nov 2023 12:02:30 +0100

nuitka (1.8.5+ds-1) unstable; urgency=medium

  * New upstream hotfix release.

 -- Kay Hayen <kay.hayen@gmail.com>  Fri, 27 Oct 2023 12:46:19 +0200

nuitka (1.8.4+ds-1) unstable; urgency=medium

  * New upstream hotfix release.

 -- Kay Hayen <kay.hayen@gmail.com>  Sun, 08 Oct 2023 12:01:03 +0200

nuitka (1.8.3+ds-1) unstable; urgency=medium

  * New upstream hotfix release.

 -- Kay Hayen <kay.hayen@gmail.com>  Thu, 28 Sep 2023 15:30:04 +0200

nuitka (1.8.2+ds-1) unstable; urgency=medium

  * New upstream hotfix release.

 -- Kay Hayen <kay.hayen@gmail.com>  Tue, 19 Sep 2023 05:39:14 +0200

nuitka (1.8.1+ds-1) unstable; urgency=medium

  * New upstream hotfix release.

 -- Kay Hayen <kay.hayen@gmail.com>  Sun, 10 Sep 2023 11:03:41 +0200

nuitka (1.8+ds-1) unstable; urgency=medium

  * New upstream release.

 -- Kay Hayen <kay.hayen@gmail.com>  Thu, 31 Aug 2023 01:32:29 +0200

nuitka (1.7.10+ds-1) unstable; urgency=medium

  * New upstream hotfix release.

 -- Kay Hayen <kay.hayen@gmail.com>  Fri, 11 Aug 2023 12:06:42 +0200

nuitka (1.7.9+ds-1) unstable; urgency=medium

  * New upstream hotfix release.

 -- Kay Hayen <kay.hayen@gmail.com>  Thu, 03 Aug 2023 19:53:32 +0200

nuitka (1.7.8+ds-1) unstable; urgency=medium

  * New upstream hotfix release.

 -- Kay Hayen <kay.hayen@gmail.com>  Tue, 01 Aug 2023 13:48:24 +0200

nuitka (1.7.7+ds-1) unstable; urgency=medium

  * New upstream hotfix release.

 -- Kay Hayen <kay.hayen@gmail.com>  Thu, 27 Jul 2023 11:57:01 +0200

nuitka (1.7.6+ds-1) unstable; urgency=medium

  * New upstream hotfix release.

 -- Kay Hayen <kay.hayen@gmail.com>  Sat, 22 Jul 2023 11:47:47 +0200

nuitka (1.7.5+ds-1) unstable; urgency=medium

  * New upstream hotfix release.

 -- Kay Hayen <kay.hayen@gmail.com>  Fri, 14 Jul 2023 04:09:33 +0200

nuitka (1.7.4+ds-1) unstable; urgency=medium

  * New upstream hotfix release.

 -- Kay Hayen <kay.hayen@gmail.com>  Tue, 11 Jul 2023 14:54:05 +0200

nuitka (1.7.3+ds-1) unstable; urgency=medium

  * New upstream hotfix release.

 -- Kay Hayen <kay.hayen@gmail.com>  Sun, 09 Jul 2023 18:53:35 +0200

nuitka (1.7.2+ds-1) unstable; urgency=medium

  * New upstream hotfix release.

 -- Kay Hayen <kay.hayen@gmail.com>  Fri, 07 Jul 2023 09:40:11 +0200

nuitka (1.7.1+ds-1) unstable; urgency=medium

  * New upstream hotfix release.

 -- Kay Hayen <kay.hayen@gmail.com>  Wed, 05 Jul 2023 16:29:43 +0200

nuitka (1.7+ds-1) unstable; urgency=medium

  * New upstream release.

 -- Kay Hayen <kay.hayen@gmail.com>  Mon, 03 Jul 2023 10:57:55 +0200

nuitka (1.6.5+ds-1) unstable; urgency=medium

  * New upstream hotfix release.

 -- Kay Hayen <kay.hayen@gmail.com>  Thu, 22 Jun 2023 04:01:33 +0200

nuitka (1.6.4+ds-1) unstable; urgency=medium

  * New upstream hotfix release.

 -- Kay Hayen <kay.hayen@gmail.com>  Mon, 19 Jun 2023 15:31:28 +0200

nuitka (1.6.3+ds-1) unstable; urgency=medium

  * New upstream hotfix release.

 -- Kay Hayen <kay.hayen@gmail.com>  Sat, 10 Jun 2023 09:34:49 +0200

nuitka (1.6.2+ds-1) unstable; urgency=medium

  * New upstream hotfix release.

 -- Kay Hayen <kay.hayen@gmail.com>  Fri, 09 Jun 2023 12:00:01 +0200

nuitka (1.6.1+ds-1) unstable; urgency=medium

  * New upstream hotfix release.

 -- Kay Hayen <kay.hayen@gmail.com>  Mon, 05 Jun 2023 11:35:18 +0200

nuitka (1.6+ds-1) unstable; urgency=medium

  * New upstream release.

 -- Kay Hayen <kay.hayen@gmail.com>  Sun, 28 May 2023 21:05:53 +0200

nuitka (1.5.8+ds-1) unstable; urgency=medium

  * New upstream hotfix release.

 -- Kay Hayen <kay.hayen@gmail.com>  Mon, 15 May 2023 10:19:45 +0200

nuitka (1.5.7+ds-1) unstable; urgency=medium

  * New upstream hotfix release.

 -- Kay Hayen <kay.hayen@gmail.com>  Mon, 24 Apr 2023 16:45:23 +0200

nuitka (1.5.8+ds-1) unstable; urgency=medium

  * New upstream hotfix release.

 -- Kay Hayen <kay.hayen@gmail.com>  Mon, 15 May 2023 10:19:45 +0200

nuitka (1.5.7+ds-1) unstable; urgency=medium

  * New upstream hotfix release.

 -- Kay Hayen <kay.hayen@gmail.com>  Mon, 24 Apr 2023 16:45:23 +0200

nuitka (1.5.6+ds-1) unstable; urgency=medium

  * New upstream hotfix release.

 -- Kay Hayen <kay.hayen@gmail.com>  Tue, 11 Apr 2023 10:09:53 +0200

nuitka (1.5.5+ds-1) unstable; urgency=medium

  * New upstream hotfix release.

 -- Kay Hayen <kay.hayen@gmail.com>  Tue, 04 Apr 2023 08:43:30 +0200

nuitka (1.5.4+ds-1) unstable; urgency=medium

  * New upstream hotfix release.

 -- Kay Hayen <kay.hayen@gmail.com>  Sun, 26 Mar 2023 10:24:29 +0200

nuitka (1.5.3+ds-1) unstable; urgency=medium

  * New upstream hotfix release.

 -- Kay Hayen <kay.hayen@gmail.com>  Thu, 16 Mar 2023 20:51:55 +0100

nuitka (1.5.2+ds-1) unstable; urgency=medium

  * New upstream hotfix release.

 -- Kay Hayen <kay.hayen@gmail.com>  Thu, 16 Mar 2023 13:44:56 +0100

nuitka (1.5.1+ds-1) unstable; urgency=medium

  * New upstream hotfix release.

 -- Kay Hayen <kay.hayen@gmail.com>  Mon, 13 Mar 2023 15:52:36 +0100

nuitka (1.5+ds-1) unstable; urgency=medium

  * New upstream release.

 -- Kay Hayen <kay.hayen@gmail.com>  Sat, 11 Mar 2023 15:55:37 +0100

nuitka (1.4.8+ds-1) unstable; urgency=medium

  * New upstream hotfix release.

 -- Kay Hayen <kay.hayen@gmail.com>  Tue, 21 Feb 2023 09:18:59 +0100

nuitka (1.4.7+ds-1) unstable; urgency=medium

  * New upstream hotfix release.

 -- Kay Hayen <kay.hayen@gmail.com>  Mon, 13 Feb 2023 14:38:57 +0100

nuitka (1.4.6+ds-1) unstable; urgency=medium

  * New upstream hotfix release.

 -- Kay Hayen <kay.hayen@gmail.com>  Sun, 12 Feb 2023 19:11:46 +0100

nuitka (1.4.5+ds-1) unstable; urgency=medium

  * New upstream hotfix release.

 -- Kay Hayen <kay.hayen@gmail.com>  Fri, 10 Feb 2023 07:36:27 +0100

nuitka (1.4.4+ds-1) unstable; urgency=medium

  * New upstream hotfix release.

 -- Kay Hayen <kay.hayen@gmail.com>  Tue, 07 Feb 2023 19:03:45 +0100

nuitka (1.4.3+ds-1) unstable; urgency=medium

  * New upstream hotfix release.

 -- Kay Hayen <kay.hayen@gmail.com>  Sat, 04 Feb 2023 07:24:47 +0100

nuitka (1.4.2+ds-1) unstable; urgency=medium

  * New upstream hotfix release.

 -- Kay Hayen <kay.hayen@gmail.com>  Tue, 31 Jan 2023 07:17:15 +0100

nuitka (1.4.1+ds-1) unstable; urgency=medium

  * New upstream hotfix release.

 -- Kay Hayen <kay.hayen@gmail.com>  Sun, 29 Jan 2023 23:21:23 +0100

nuitka (1.4+ds-1) unstable; urgency=medium

  * New upstream release.

 -- Kay Hayen <kay.hayen@gmail.com>  Thu, 26 Jan 2023 14:56:48 +0100

nuitka (1.3.8+ds-1) unstable; urgency=medium

  * New upstream hotfix release.

 -- Kay Hayen <kay.hayen@gmail.com>  Mon, 16 Jan 2023 11:05:41 +0100

nuitka (1.3.7+ds-1) unstable; urgency=medium

  * New upstream hotfix release.

 -- Kay Hayen <kay.hayen@gmail.com>  Mon, 09 Jan 2023 16:51:14 +0100

nuitka (1.3.6+ds-1) unstable; urgency=medium

  * New upstream hotfix release.

 -- Kay Hayen <kay.hayen@gmail.com>  Fri, 06 Jan 2023 09:10:31 +0100

nuitka (1.3.5+ds-1) unstable; urgency=medium

  * New upstream hotfix release.

 -- Kay Hayen <kay.hayen@gmail.com>  Sun, 01 Jan 2023 09:39:39 +0100

nuitka (1.3.4+ds-1) unstable; urgency=medium

  * New upstream hotfix release.

 -- Kay Hayen <kay.hayen@gmail.com>  Wed, 28 Dec 2022 21:20:25 +0100

nuitka (1.3.3+ds-1) unstable; urgency=medium

  * New upstream hotfix release.

 -- Kay Hayen <kay.hayen@gmail.com>  Mon, 26 Dec 2022 10:39:49 +0100

nuitka (1.3.2+ds-1) unstable; urgency=medium

  * New upstream hotfix release.

 -- Kay Hayen <kay.hayen@gmail.com>  Fri, 23 Dec 2022 08:19:05 +0100

nuitka (1.3.1+ds-1) unstable; urgency=medium

  * New upstream hotfix release.

 -- Kay Hayen <kay.hayen@gmail.com>  Wed, 21 Dec 2022 19:14:46 +0100

nuitka (1.3+ds-1) unstable; urgency=medium

  * New upstream release.

 -- Kay Hayen <kay.hayen@gmail.com>  Wed, 21 Dec 2022 13:14:49 +0100

nuitka (1.2.7+ds-1) unstable; urgency=medium

  * New upstream hotfix release.

 -- Kay Hayen <kay.hayen@gmail.com>  Tue, 13 Dec 2022 11:16:23 +0100

nuitka (1.2.6+ds-1) unstable; urgency=medium

  * New upstream hotfix release.

 -- Kay Hayen <kay.hayen@gmail.com>  Thu, 08 Dec 2022 07:18:44 +0100

nuitka (1.2.5+ds-1) unstable; urgency=medium

  * New upstream hotfix release.

 -- Kay Hayen <kay.hayen@gmail.com>  Wed, 07 Dec 2022 15:57:44 +0100

nuitka (1.2.4+ds-1) unstable; urgency=medium

  * New upstream hotfix release.

 -- Kay Hayen <kay.hayen@gmail.com>  Sat, 03 Dec 2022 13:45:31 +0100

nuitka (1.2.3+ds-1) unstable; urgency=medium

  * New upstream hotfix release.

 -- Kay Hayen <kay.hayen@gmail.com>  Sat, 26 Nov 2022 11:07:57 +0100

nuitka (1.2.2+ds-1) unstable; urgency=medium

  * New upstream hotfix release.

 -- Kay Hayen <kay.hayen@gmail.com>  Sat, 19 Nov 2022 17:05:08 +0100

nuitka (1.2.1+ds-1) unstable; urgency=medium

  * New upstream hotfix release.

 -- Kay Hayen <kay.hayen@gmail.com>  Wed, 16 Nov 2022 17:15:00 +0100

nuitka (1.2+ds-1) unstable; urgency=medium

  * New upstream release.

 -- Kay Hayen <kay.hayen@gmail.com>  Tue, 08 Nov 2022 09:42:28 +0100

nuitka (1.1.7+ds-1) unstable; urgency=medium

  * New upstream hotfix release.

  * Handle Debian sid change in release number (Closes: #1022400)

 -- Kay Hayen <kay.hayen@gmail.com>  Wed, 26 Oct 2022 14:46:14 +0200

nuitka (1.1.6+ds-1) unstable; urgency=medium

  * New upstream hotfix release.

 -- Kay Hayen <kay.hayen@gmail.com>  Wed, 19 Oct 2022 18:36:12 +0200

nuitka (1.1.5+ds-1) unstable; urgency=medium

  * New upstream hotfix release.

 -- Kay Hayen <kay.hayen@gmail.com>  Fri, 14 Oct 2022 08:19:39 +0200

nuitka (1.1.4+ds-1) unstable; urgency=medium

  * New upstream hotfix release.

 -- Kay Hayen <kay.hayen@gmail.com>  Fri, 14 Oct 2022 08:19:33 +0200

nuitka (1.1.3+ds-1) unstable; urgency=medium

  * New upstream hotfix release.

 -- Kay Hayen <kay.hayen@gmail.com>  Sat, 08 Oct 2022 17:40:59 +0200

nuitka (1.1.2+ds-1) unstable; urgency=medium

  * New upstream hotfix release.

 -- Kay Hayen <kay.hayen@gmail.com>  Tue, 04 Oct 2022 14:39:39 +0200

nuitka (1.1.1+ds-1) unstable; urgency=medium

  * New upstream hotfix release.

 -- Kay Hayen <kay.hayen@gmail.com>  Sun, 02 Oct 2022 11:10:07 +0200

nuitka (1.1+ds-1) unstable; urgency=medium

  * New upstream release.

 -- Kay Hayen <kay.hayen@gmail.com>  Sun, 25 Sep 2022 18:58:01 +0200

nuitka (1.0.8+ds-1) unstable; urgency=medium

  * New upstream hotfix release.

 -- Kay Hayen <kay.hayen@gmail.com>  Mon, 19 Sep 2022 08:18:45 +0200

nuitka (1.0.7+ds-1) unstable; urgency=medium

  * New upstream hotfix release.

 -- Kay Hayen <kay.hayen@gmail.com>  Sun, 11 Sep 2022 10:34:06 +0200

nuitka (1.0.6+ds-1) unstable; urgency=medium

  * New upstream hotfix release.

 -- Kay Hayen <kay.hayen@gmail.com>  Tue, 23 Aug 2022 20:07:27 +0200

nuitka (1.0.5+ds-1) unstable; urgency=medium

  * New upstream hotfix release.

 -- Kay Hayen <kay.hayen@gmail.com>  Sun, 21 Aug 2022 08:24:28 +0200

nuitka (1.0.4+ds-1) unstable; urgency=medium

  * New upstream hotfix release.

 -- Kay Hayen <kay.hayen@gmail.com>  Sat, 13 Aug 2022 16:13:29 +0200

nuitka (1.0.3+ds-1) unstable; urgency=medium

  * New upstream hotfix release.

 -- Kay Hayen <kay.hayen@gmail.com>  Wed, 10 Aug 2022 13:16:19 +0200

nuitka (1.0.2+ds-1) unstable; urgency=medium

  * New upstream hotfix release.

 -- Kay Hayen <kay.hayen@gmail.com>  Mon, 08 Aug 2022 08:13:46 +0200

nuitka (1.0.1+ds-1) unstable; urgency=medium

  * New upstream hotfix release.

 -- Kay Hayen <kay.hayen@gmail.com>  Thu, 04 Aug 2022 16:55:17 +0200

nuitka (1.0+ds-1) unstable; urgency=medium

  * New upstream release.

 -- Kay Hayen <kay.hayen@gmail.com>  Sat, 30 Jul 2022 16:16:40 +0200

nuitka (0.9.6+ds-1) unstable; urgency=medium

  * New upstream hotfix release.

 -- Kay Hayen <kay.hayen@gmail.com>  Sun, 17 Jul 2022 18:40:22 +0200

nuitka (0.9.5+ds-1) unstable; urgency=medium

  * New upstream hotfix release.

 -- Kay Hayen <kay.hayen@gmail.com>  Fri, 15 Jul 2022 13:59:28 +0200

nuitka (0.9.4+ds-1) unstable; urgency=medium

  * New upstream hotfix release.

 -- Kay Hayen <kay.hayen@gmail.com>  Thu, 07 Jul 2022 09:24:53 +0200

nuitka (0.9.3+ds-1) unstable; urgency=medium

  * New upstream hotfix release.

 -- Kay Hayen <kay.hayen@gmail.com>  Sat, 02 Jul 2022 18:49:29 +0200

nuitka (0.9.2+ds-1) unstable; urgency=medium

  * New upstream hotfix release.

 -- Kay Hayen <kay.hayen@gmail.com>  Thu, 30 Jun 2022 08:40:14 +0200

nuitka (0.9.1+ds-1) unstable; urgency=medium

  * New upstream hotfix release.

 -- Kay Hayen <kay.hayen@gmail.com>  Sun, 26 Jun 2022 10:41:06 +0200

nuitka (0.9+ds-1) unstable; urgency=medium

  * New upstream release.

  * Python 3.10 is now compatible again. (Closes: #1006051)

  * Solved CVE-2022-2054 (Closes: #1012762)

 -- Kay Hayen <kay.hayen@gmail.com>  Thu, 23 Jun 2022 08:36:25 +0200

nuitka (0.8.4+ds-1) unstable; urgency=medium

  * New upstream hotfix release.

 -- Kay Hayen <kay.hayen@gmail.com>  Tue, 07 Jun 2022 17:21:39 +0200

nuitka (0.8.3+ds-1) unstable; urgency=medium

  * New upstream hotfix release.

 -- Kay Hayen <kay.hayen@gmail.com>  Sat, 28 May 2022 14:59:01 +0200

nuitka (0.8.2+ds-1) unstable; urgency=medium

  * New upstream hotfix release.

 -- Kay Hayen <kay.hayen@gmail.com>  Thu, 26 May 2022 08:23:28 +0200

nuitka (0.8.1+ds-1) unstable; urgency=medium

  * New upstream hotfix release.

 -- Kay Hayen <kay.hayen@gmail.com>  Mon, 23 May 2022 08:31:51 +0200

nuitka (0.8+ds-1) unstable; urgency=medium

  * New upstream release.

 -- Kay Hayen <kay.hayen@gmail.com>  Thu, 19 May 2022 14:24:06 +0200

nuitka (0.7.7+ds-1) unstable; urgency=medium

  * New upstream hotfix release.

 -- Kay Hayen <kay.hayen@gmail.com>  Fri, 01 Apr 2022 12:01:36 +0200

nuitka (0.7.6+ds-1) unstable; urgency=medium

  * New upstream hotfix release.

 -- Kay Hayen <kay.hayen@gmail.com>  Sat, 19 Mar 2022 13:44:59 +0100

nuitka (0.7.5+ds-1) unstable; urgency=medium

  * New upstream hotfix release.

 -- Kay Hayen <kay.hayen@gmail.com>  Mon, 14 Mar 2022 18:55:11 +0100

nuitka (0.7.4+ds-1) unstable; urgency=medium

  * New upstream hotfix release.

 -- Kay Hayen <kay.hayen@gmail.com>  Sat, 12 Mar 2022 13:50:50 +0100

nuitka (0.7.3+ds-1) unstable; urgency=medium

  * New upstream hotfix release.

 -- Kay Hayen <kay.hayen@gmail.com>  Sun, 27 Feb 2022 13:58:34 +0100

nuitka (0.7.2+ds-1) unstable; urgency=medium

  * New upstream hotfix release.

 -- Kay Hayen <kay.hayen@gmail.com>  Sat, 26 Feb 2022 16:54:03 +0100

nuitka (0.7.1+ds-1) unstable; urgency=medium

  * New upstream hotfix release.

 -- Kay Hayen <kay.hayen@gmail.com>  Thu, 24 Feb 2022 13:22:40 +0100

nuitka (0.7+ds-1) unstable; urgency=medium

  * New upstream release.

 -- Kay Hayen <kay.hayen@gmail.com>  Sun, 20 Feb 2022 09:09:50 +0100

nuitka (0.6.19.7+ds-1) unstable; urgency=medium

  * New upstream hotfix release.

 -- Kay Hayen <kay.hayen@gmail.com>  Fri, 11 Feb 2022 14:37:34 +0100

nuitka (0.6.19.6+ds-1) unstable; urgency=medium

  * New upstream hotfix release.

 -- Kay Hayen <kay.hayen@gmail.com>  Thu, 03 Feb 2022 10:30:39 +0100

nuitka (0.6.19.5+ds-1) unstable; urgency=medium

  * New upstream hotfix release.

 -- Kay Hayen <kay.hayen@gmail.com>  Tue, 01 Feb 2022 18:53:20 +0100

nuitka (0.6.19.4+ds-1) unstable; urgency=medium

  * New upstream hotfix release.

 -- Kay Hayen <kay.hayen@gmail.com>  Wed, 19 Jan 2022 10:02:04 +0100

nuitka (0.6.19.3+ds-1) unstable; urgency=medium

  * New upstream hotfix release.

 -- Kay Hayen <kay.hayen@gmail.com>  Sun, 16 Jan 2022 11:32:51 +0100

nuitka (0.6.19.2+ds-1) unstable; urgency=medium

  * New upstream hotfix release.

 -- Kay Hayen <kay.hayen@gmail.com>  Fri, 14 Jan 2022 11:03:16 +0100

nuitka (0.6.19.1+ds-1) unstable; urgency=medium

  * New upstream hotfix release.

 -- Kay Hayen <kay.hayen@gmail.com>  Tue, 11 Jan 2022 07:59:24 +0100

nuitka (0.6.19+ds-1) unstable; urgency=medium

  * New upstream release.

 -- Kay Hayen <kay.hayen@gmail.com>  Sun, 09 Jan 2022 13:14:29 +0100

nuitka (0.6.18.6+ds-1) unstable; urgency=medium

  * New upstream hotfix release.

 -- Kay Hayen <kay.hayen@gmail.com>  Wed, 29 Dec 2021 19:42:43 +0100

nuitka (0.6.18.5+ds-1) unstable; urgency=medium

  * New upstream hotfix release.

 -- Kay Hayen <kay.hayen@gmail.com>  Mon, 20 Dec 2021 13:41:00 +0100

nuitka (0.6.18.4+ds-1) unstable; urgency=medium

  * New upstream hotfix release.

 -- Kay Hayen <kay.hayen@gmail.com>  Thu, 16 Dec 2021 08:31:41 +0100

nuitka (0.6.18.3+ds-1) unstable; urgency=medium

  * New upstream hotfix release.

 -- Kay Hayen <kay.hayen@gmail.com>  Fri, 10 Dec 2021 17:49:19 +0100

nuitka (0.6.18.2+ds-1) unstable; urgency=medium

  * New upstream hotfix release.

 -- Kay Hayen <kay.hayen@gmail.com>  Thu, 09 Dec 2021 14:52:56 +0100

nuitka (0.6.18.1+ds-1) unstable; urgency=medium

  * New upstream hotfix release.

 -- Kay Hayen <kay.hayen@gmail.com>  Sat, 04 Dec 2021 18:39:19 +0100

nuitka (0.6.18+ds-1) unstable; urgency=medium

  * New upstream release.

 -- Kay Hayen <kay.hayen@gmail.com>  Thu, 02 Dec 2021 17:33:56 +0100

nuitka (0.6.17.7+ds-1) unstable; urgency=medium

  * New upstream hotfix release.

 -- Kay Hayen <kay.hayen@gmail.com>  Mon, 15 Nov 2021 14:33:27 +0100

nuitka (0.6.17.6+ds-1) unstable; urgency=medium

  * New upstream hotfix release.

 -- Kay Hayen <kay.hayen@gmail.com>  Mon, 08 Nov 2021 14:07:11 +0100

nuitka (0.6.17.5+ds-1) unstable; urgency=medium

  * New upstream hotfix release.

 -- Kay Hayen <kay.hayen@gmail.com>  Thu, 28 Oct 2021 11:52:02 +0200

nuitka (0.6.17.4+ds-1) unstable; urgency=medium

  * New upstream hotfix release.

 -- Kay Hayen <kay.hayen@gmail.com>  Thu, 21 Oct 2021 13:03:34 +0200

nuitka (0.6.17.3+ds-1) unstable; urgency=medium

  * New upstream hotfix release.

 -- Kay Hayen <kay.hayen@gmail.com>  Thu, 14 Oct 2021 10:32:17 +0200

nuitka (0.6.17.2+ds-1) unstable; urgency=medium

  * New upstream hotfix release.

 -- Kay Hayen <kay.hayen@gmail.com>  Tue, 05 Oct 2021 17:21:29 +0200

nuitka (0.6.17.1+ds-1) unstable; urgency=medium

  * New upstream hotfix release.

 -- Kay Hayen <kay.hayen@gmail.com>  Wed, 29 Sep 2021 12:28:39 +0200

nuitka (0.6.17+ds-1) unstable; urgency=medium

  * New upstream release.

 -- Kay Hayen <kay.hayen@gmail.com>  Mon, 27 Sep 2021 13:38:42 +0200

nuitka (0.6.16.5+ds-1) experimental; urgency=medium

  * New upstream hotfix release.

 -- Kay Hayen <kay.hayen@gmail.com>  Mon, 06 Sep 2021 10:46:40 +0200

nuitka (0.6.16.4+ds-1) experimental; urgency=medium

  * New upstream hotfix release.

 -- Kay Hayen <kay.hayen@gmail.com>  Wed, 25 Aug 2021 11:51:44 +0200

nuitka (0.6.16.3+ds-1) experimental; urgency=medium

  * New upstream hotfix release.

 -- Kay Hayen <kay.hayen@gmail.com>  Sat, 07 Aug 2021 18:14:58 +0200

nuitka (0.6.16.2+ds-1) experimental; urgency=medium

  * New upstream hotfix release.

 -- Kay Hayen <kay.hayen@gmail.com>  Fri, 02 Jul 2021 10:40:08 +0200

nuitka (0.6.16.1+ds-1) experimental; urgency=medium

  * New upstream hotfix release.

 -- Kay Hayen <kay.hayen@gmail.com>  Fri, 25 Jun 2021 16:45:43 +0200

nuitka (0.6.16+ds-1) experimental; urgency=medium

  * New upstream release.

 -- Kay Hayen <kay.hayen@gmail.com>  Thu, 24 Jun 2021 11:52:37 +0200

nuitka (0.6.15.3+ds-1) experimental; urgency=medium

  * New upstream hotfix release.

 -- Kay Hayen <kay.hayen@gmail.com>  Sun, 06 Jun 2021 12:18:06 +0200

nuitka (0.6.15.2+ds-1) experimental; urgency=medium

  * New upstream hotfix release.

 -- Kay Hayen <kay.hayen@gmail.com>  Thu, 03 Jun 2021 11:41:07 +0200

nuitka (0.6.15.1+ds-1) experimental; urgency=medium

  * New upstream hotfix release.

 -- Kay Hayen <kay.hayen@gmail.com>  Mon, 31 May 2021 17:12:04 +0200

nuitka (0.6.15+ds-1) experimental; urgency=medium

  * New upstream release.

 -- Kay Hayen <kay.hayen@gmail.com>  Mon, 24 May 2021 12:26:59 +0200

nuitka (0.6.14.7+ds-1) unstable; urgency=medium

  * New upstream hotfix release.

 -- Kay Hayen <kay.hayen@gmail.com>  Mon, 10 May 2021 16:25:14 +0200

nuitka (0.6.14.6+ds-1) unstable; urgency=medium

  * New upstream hotfix release.

 -- Kay Hayen <kay.hayen@gmail.com>  Mon, 03 May 2021 07:57:04 +0200

nuitka (0.6.14.5+ds-1) experimental; urgency=medium

  * New upstream hotfix release.

 -- Kay Hayen <kay.hayen@gmail.com>  Thu, 22 Apr 2021 08:51:05 +0200

nuitka (0.6.14.4+ds-1) unstable; urgency=medium

  * New upstream hotfix release.

 -- Kay Hayen <kay.hayen@gmail.com>  Sun, 18 Apr 2021 16:13:42 +0200

nuitka (0.6.14.3+ds-1) unstable; urgency=medium

  * New upstream hotfix release.

 -- Kay Hayen <kay.hayen@gmail.com>  Sun, 18 Apr 2021 10:29:07 +0200

nuitka (0.6.14.2+ds-1) unstable; urgency=medium

  * New upstream hotfix release.

 -- Kay Hayen <kay.hayen@gmail.com>  Sat, 17 Apr 2021 11:03:23 +0200

nuitka (0.6.14.1+ds-1) unstable; urgency=medium

  * New upstream hotfix release.

 -- Kay Hayen <kay.hayen@gmail.com>  Fri, 16 Apr 2021 07:49:30 +0200

nuitka (0.6.14+ds-1) unstable; urgency=medium

  * New upstream release.

 -- Kay Hayen <kay.hayen@gmail.com>  Thu, 15 Apr 2021 11:09:55 +0200

nuitka (0.6.13.3+ds-1) unstable; urgency=medium

  * New upstream hotfix release.

 -- Kay Hayen <kay.hayen@gmail.com>  Sun, 04 Apr 2021 11:11:56 +0200

nuitka (0.6.13.2+ds-1) unstable; urgency=medium

  * New upstream hotfix release.

 -- Kay Hayen <kay.hayen@gmail.com>  Sat, 27 Mar 2021 19:44:51 +0100

nuitka (0.6.13.1+ds-1) unstable; urgency=medium

  * New upstream hotfix release.

 -- Kay Hayen <kay.hayen@gmail.com>  Fri, 26 Mar 2021 14:28:02 +0100

nuitka (0.6.13+ds-1) unstable; urgency=medium

  * New upstream release.

 -- Kay Hayen <kay.hayen@gmail.com>  Wed, 17 Mar 2021 08:58:23 +0100

nuitka (0.6.12.4+ds-1) unstable; urgency=medium

  * New upstream hotfix release.

 -- Kay Hayen <kay.hayen@gmail.com>  Thu, 11 Mar 2021 12:16:01 +0100

nuitka (0.6.12.3+ds-1) unstable; urgency=medium

  * New upstream hotfix release.

 -- Kay Hayen <kay.hayen@gmail.com>  Sun, 21 Feb 2021 06:04:51 +0100

nuitka (0.6.12.2+ds-1) unstable; urgency=medium

  * New upstream hotfix release.

 -- Kay Hayen <kay.hayen@gmail.com>  Sun, 14 Feb 2021 14:25:06 +0100

nuitka (0.6.12.1+ds-1) unstable; urgency=medium

  * New upstream hotfix release.

 -- Kay Hayen <kay.hayen@gmail.com>  Wed, 10 Feb 2021 00:23:11 +0100

nuitka (0.6.12+ds-1) unstable; urgency=medium

  * New upstream release.

 -- Kay Hayen <kay.hayen@gmail.com>  Tue, 09 Feb 2021 11:08:35 +0100

nuitka (0.6.11.6+ds-1) unstable; urgency=medium

  * New upstream hotfix release.

 -- Kay Hayen <kay.hayen@gmail.com>  Sun, 07 Feb 2021 19:59:48 +0100

nuitka (0.6.11.5+ds-1) unstable; urgency=medium

  * New upstream hotfix release.

 -- Kay Hayen <kay.hayen@gmail.com>  Mon, 01 Feb 2021 12:17:21 +0100

nuitka (0.6.11.4+ds-1) unstable; urgency=medium

  * New upstream hotfix release.

 -- Kay Hayen <kay.hayen@gmail.com>  Wed, 27 Jan 2021 17:09:48 +0100

nuitka (0.6.11.3+ds-1) unstable; urgency=medium

  * New upstream hotfix release.

 -- Kay Hayen <kay.hayen@gmail.com>  Tue, 26 Jan 2021 11:16:07 +0100

nuitka (0.6.11.2+ds-1) unstable; urgency=medium

  * New upstream hotfix release.

 -- Kay Hayen <kay.hayen@gmail.com>  Mon, 25 Jan 2021 20:14:39 +0100

nuitka (0.6.11.1+ds-1) unstable; urgency=medium

  * New upstream hotfix release.

 -- Kay Hayen <kay.hayen@gmail.com>  Sun, 24 Jan 2021 17:55:22 +0100

nuitka (0.6.11+ds-1) unstable; urgency=medium

  * New upstream release.

 -- Kay Hayen <kay.hayen@gmail.com>  Sat, 23 Jan 2021 10:01:54 +0100

nuitka (0.6.10.5+ds-1) unstable; urgency=medium

  * New upstream hotfix release.

 -- Kay Hayen <kay.hayen@gmail.com>  Thu, 07 Jan 2021 11:04:59 +0100

nuitka (0.6.10.4+ds-1) unstable; urgency=medium

  * New upstream hotfix release.

 -- Kay Hayen <kay.hayen@gmail.com>  Tue, 29 Dec 2020 16:17:44 +0100

nuitka (0.6.10.3+ds-1) unstable; urgency=medium

  * New upstream hotfix release.

 -- Kay Hayen <kay.hayen@gmail.com>  Thu, 24 Dec 2020 16:30:17 +0100

nuitka (0.6.10.2+ds-1) unstable; urgency=medium

  * New upstream hotfix release.

 -- Kay Hayen <kay.hayen@gmail.com>  Sun, 20 Dec 2020 10:56:00 +0100

nuitka (0.6.10.1+ds-1) unstable; urgency=medium

  * New upstream hotfix release.

 -- Kay Hayen <kay.hayen@gmail.com>  Sun, 13 Dec 2020 19:47:53 +0100

nuitka (0.6.10+ds-1) unstable; urgency=medium

  * New upstream release.

 -- Kay Hayen <kay.hayen@gmail.com>  Mon, 07 Dec 2020 12:44:03 +0100

nuitka (0.6.9.7+ds-1) unstable; urgency=medium

  * New upstream hotfix release.

 -- Kay Hayen <kay.hayen@gmail.com>  Mon, 16 Nov 2020 11:20:22 +0100

nuitka (0.6.9.6+ds-1) unstable; urgency=medium

  * New upstream hotfix release.

 -- Kay Hayen <kay.hayen@gmail.com>  Wed, 04 Nov 2020 08:32:22 +0100

nuitka (0.6.9.5+ds-1) unstable; urgency=medium

  * New upstream hotfix release.

 -- Kay Hayen <kay.hayen@gmail.com>  Fri, 30 Oct 2020 13:49:19 +0100

nuitka (0.6.9.4+ds-1) unstable; urgency=medium

  * New upstream hotfix release.

 -- Kay Hayen <kay.hayen@gmail.com>  Mon, 19 Oct 2020 10:55:17 +0200

nuitka (0.6.9.3+ds-1) unstable; urgency=medium

  * New upstream hotfix release.

 -- Kay Hayen <kay.hayen@gmail.com>  Mon, 12 Oct 2020 17:17:10 +0200

nuitka (0.6.9.2+ds-1) unstable; urgency=medium

  * New upstream hotfix release.

 -- Kay Hayen <kay.hayen@gmail.com>  Sun, 04 Oct 2020 12:47:36 +0200

nuitka (0.6.9.1+ds-1) unstable; urgency=medium

  * New upstream hotfix release.

 -- Kay Hayen <kay.hayen@gmail.com>  Sat, 19 Sep 2020 14:38:08 +0200

nuitka (0.6.9+ds-1) unstable; urgency=medium

  * New upstream release.

 -- Kay Hayen <kay.hayen@gmail.com>  Mon, 14 Sep 2020 15:40:36 +0200

nuitka (0.6.8.4+ds-1) unstable; urgency=medium

  * New upstream hotfix release.

  * Source only upload. (Closes: #961896)

  * Updated VCS URLs. (Closes: #961895)

 -- Kay Hayen <kay.hayen@gmail.com>  Sat, 06 Jun 2020 09:58:32 +0200

nuitka (0.6.8.3+ds-1) unstable; urgency=medium

  * New upstream hotfix release.

 -- Kay Hayen <kay.hayen@gmail.com>  Sat, 23 May 2020 13:56:13 +0200

nuitka (0.6.8.2+ds-1) unstable; urgency=medium

  * New upstream hotfix release.

 -- Kay Hayen <kay.hayen@gmail.com>  Thu, 21 May 2020 15:04:13 +0200

nuitka (0.6.8.1+ds-1) unstable; urgency=medium

  * New upstream hotfix release.

  * Corrected copyright file format to not have emails.

 -- Kay Hayen <kay.hayen@gmail.com>  Fri, 15 May 2020 08:32:39 +0200

nuitka (0.6.8+ds-1) unstable; urgency=medium

  * New upstream release.

  * Changed dependencies to prefer Debian 11 packages.
    (Closes: #937166).

 -- Kay Hayen <kay.hayen@gmail.com>  Mon, 11 May 2020 16:41:34 +0200

nuitka (0.6.7+ds-1) unstable; urgency=medium

  * New upstream release.

  * The rst2pdf dependency is finally fixed
    (Closes: #943645) (Closes: #947573).

  * Enabled package build without Python2 (Closes: #937166)

 -- Kay Hayen <kay.hayen@gmail.com>  Thu, 23 Jan 2020 12:34:10 +0100

nuitka (0.6.6+ds-1) unstable; urgency=medium

  * New upstream release.

 -- Kay Hayen <kay.hayen@gmail.com>  Fri, 27 Dec 2019 08:47:38 +0100

nuitka (0.6.6~rc7+ds-1) unstable; urgency=medium

  * New upstream pre-release.

 -- Kay Hayen <kay.hayen@gmail.com>  Tue, 24 Sep 2019 08:49:41 +0200

nuitka (0.6.5+ds-1) unstable; urgency=medium

  * New upstream release.

 -- Kay Hayen <kay.hayen@gmail.com>  Sat, 27 Jul 2019 12:07:20 +0200

nuitka (0.6.4+ds-1) experimental; urgency=medium

  * New upstream release.

 -- Kay Hayen <kay.hayen@gmail.com>  Fri, 07 Jun 2019 23:30:22 +0200

nuitka (0.6.3.1+ds-1) experimental; urgency=medium

  * New upstream hotfix release.

 -- Kay Hayen <kay.hayen@gmail.com>  Thu, 25 Apr 2019 22:08:36 +0200

nuitka (0.6.3+ds-1) unstable; urgency=medium

  * New upstream release.

 -- Kay Hayen <kay.hayen@gmail.com>  Thu, 04 Apr 2019 06:12:30 +0200

nuitka (0.6.2+ds-1) unstable; urgency=medium

  * New upstream release.

 -- Kay Hayen <kay.hayen@gmail.com>  Sat, 16 Feb 2019 08:48:51 +0100

nuitka (0.6.1.1+ds-1) unstable; urgency=medium

  * New upstream hotfix release.

 -- Kay Hayen <kay.hayen@gmail.com>  Thu, 24 Jan 2019 09:13:53 +0100

nuitka (0.6.1+ds-1) unstable; urgency=medium

  * New upstream release.

  * Depend on python-pil over python-imaging (Closes: #917694).

 -- Kay Hayen <kay.hayen@gmail.com>  Sat, 05 Jan 2019 12:41:57 +0100

nuitka (0.6.0.6+ds-1) unstable; urgency=medium

  * New upstream hotfix release.

 -- Kay Hayen <kay.hayen@gmail.com>  Wed, 31 Oct 2018 09:03:57 +0100

nuitka (0.6.0.5+ds-1) unstable; urgency=medium

  * New upstream hotfix release.

 -- Kay Hayen <kay.hayen@gmail.com>  Thu, 18 Oct 2018 23:11:34 +0200

nuitka (0.6.0.4+ds-1) unstable; urgency=medium

  * New upstream hotfix release.

 -- Kay Hayen <kay.hayen@gmail.com>  Sun, 14 Oct 2018 08:26:48 +0200

nuitka (0.6.0.3+ds-1) unstable; urgency=medium

  * New upstream hotfix release.

 -- Kay Hayen <kay.hayen@gmail.com>  Sat, 06 Oct 2018 10:43:33 +0200

nuitka (0.6.0.2+ds-1) unstable; urgency=medium

  * New upstream hotfix release.

 -- Kay Hayen <kay.hayen@gmail.com>  Wed, 03 Oct 2018 10:41:52 +0200

nuitka (0.6.0.1+ds-1) unstable; urgency=medium

  * New upstream hotfix release.

 -- Kay Hayen <kay.hayen@gmail.com>  Thu, 27 Sep 2018 09:57:05 +0200

nuitka (0.6.0+ds-1) unstable; urgency=medium

  * New upstream release.

 -- Kay Hayen <kay.hayen@gmail.com>  Wed, 26 Sep 2018 07:00:04 +0200

nuitka (0.5.33+ds-1) unstable; urgency=medium

  * New upstream release.

 -- Kay Hayen <kay.hayen@gmail.com>  Thu, 13 Sep 2018 19:01:48 +0200

nuitka (0.5.32.8+ds-1) unstable; urgency=medium

  * New upstream hotfix release.

 -- Kay Hayen <kay.hayen@gmail.com>  Tue, 04 Sep 2018 14:58:47 +0200

nuitka (0.5.32.7+ds-1) unstable; urgency=medium

  * New upstream hotfix release.

 -- Kay Hayen <kay.hayen@gmail.com>  Thu, 23 Aug 2018 22:06:00 +0200

nuitka (0.5.32.6+ds-1) unstable; urgency=medium

  * New upstream hotfix release.

 -- Kay Hayen <kay.hayen@gmail.com>  Thu, 23 Aug 2018 20:05:18 +0200

nuitka (0.5.32.5+ds-1) unstable; urgency=medium

  * New upstream hotfix release.

 -- Kay Hayen <kay.hayen@gmail.com>  Wed, 15 Aug 2018 19:06:01 +0200

nuitka (0.5.32.4+ds-1) unstable; urgency=medium

  * New upstream hotfix release.

 -- Kay Hayen <kay.hayen@gmail.com>  Fri, 10 Aug 2018 12:06:44 +0200

nuitka (0.5.32.3+ds-1) unstable; urgency=medium

  * New upstream hotfix release.

 -- Kay Hayen <kay.hayen@gmail.com>  Sat, 04 Aug 2018 10:40:31 +0200

nuitka (0.5.32.2+ds-1) unstable; urgency=medium

  * New upstream hotfix release.

 -- Kay Hayen <kay.hayen@gmail.com>  Wed, 01 Aug 2018 17:38:43 +0200

nuitka (0.5.32.1+ds-1) unstable; urgency=medium

  * New upstream hotfix release.

 -- Kay Hayen <kay.hayen@gmail.com>  Sat, 28 Jul 2018 20:16:29 +0200

nuitka (0.5.32+ds-1) unstable; urgency=medium

  * New upstream release.

 -- Kay Hayen <kay.hayen@gmail.com>  Sat, 28 Jul 2018 15:07:21 +0200

nuitka (0.5.31+ds-1) unstable; urgency=medium

  * New upstream release.

 -- Kay Hayen <kay.hayen@gmail.com>  Mon, 09 Jul 2018 08:23:02 +0200

nuitka (0.5.30+ds-1) unstable; urgency=medium

  * New upstream release.

 -- Kay Hayen <kay.hayen@gmail.com>  Mon, 30 Apr 2018 09:50:54 +0200

nuitka (0.5.29.5+ds-1) unstable; urgency=medium

  * New upstream hotfix release.

 -- Kay Hayen <kay.hayen@gmail.com>  Wed, 25 Apr 2018 09:33:55 +0200

nuitka (0.5.29.4+ds-1) unstable; urgency=medium

  * New upstream hotfix release.

 -- Kay Hayen <kay.hayen@gmail.com>  Mon, 09 Apr 2018 20:22:37 +0200

nuitka (0.5.29.3+ds-1) unstable; urgency=medium

  * New upstream hotfix release.

 -- Kay Hayen <kay.hayen@gmail.com>  Sat, 31 Mar 2018 16:12:25 +0200

nuitka (0.5.29.2+ds-1) unstable; urgency=medium

  * New upstream hotfix release.

 -- Kay Hayen <kay.hayen@gmail.com>  Thu, 29 Mar 2018 10:19:24 +0200

nuitka (0.5.29.1+ds-1) unstable; urgency=medium

  * New upstream hotfix release.

 -- Kay Hayen <kay.hayen@gmail.com>  Tue, 27 Mar 2018 18:22:54 +0200

nuitka (0.5.29+ds-1) unstable; urgency=medium

  * New upstream release.

 -- Kay Hayen <kay.hayen@gmail.com>  Mon, 26 Mar 2018 20:13:44 +0200

nuitka (0.5.28.2+ds-1) unstable; urgency=medium

  * New upstream hotfix release.

 -- Kay Hayen <kay.hayen@gmail.com>  Wed, 29 Nov 2017 15:09:28 +0100

nuitka (0.5.28.1+ds-1) unstable; urgency=medium

  * New upstream hotfix release.
  * Also ignore sbuild non-existent directory (Closes: #871125).

 -- Kay Hayen <kay.hayen@gmail.com>  Sun, 22 Oct 2017 10:44:31 +0200

nuitka (0.5.28+ds-1) unstable; urgency=medium

  * New upstream release.

 -- Kay Hayen <kay.hayen@gmail.com>  Tue, 17 Oct 2017 10:03:56 +0200

nuitka (0.5.27+ds-1) unstable; urgency=medium

  * New upstream release.

 -- Kay Hayen <kay.hayen@gmail.com>  Sat, 22 Jul 2017 16:21:37 +0200

nuitka (0.5.26.4+ds-1) unstable; urgency=medium

  * New upstream hotfix release.
  * Recommend actual PyQT package (Closes: #866540).

 -- Kay Hayen <kay.hayen@gmail.com>  Mon, 03 Jul 2017 08:59:37 +0200

nuitka (0.5.26.3+ds-1) unstable; urgency=medium

  * New upstream hotfix release.

 -- Kay Hayen <kay.hayen@gmail.com>  Thu, 22 Jun 2017 08:08:53 +0200

nuitka (0.5.26.2+ds-1) unstable; urgency=medium

  * New upstream hotfix release.

 -- Kay Hayen <kay.hayen@gmail.com>  Sat, 17 Jun 2017 11:37:12 +0200

nuitka (0.5.26.1+ds-1) unstable; urgency=medium

  * New upstream hotfix release.

 -- Kay Hayen <kay.hayen@gmail.com>  Sat, 10 Jun 2017 13:09:51 +0200

nuitka (0.5.26+ds-1) unstable; urgency=medium

  * New upstream release.

 -- Kay Hayen <kay.hayen@gmail.com>  Wed, 07 Jun 2017 08:15:19 +0200

nuitka (0.5.25+ds-1) unstable; urgency=medium

  * New upstream release.

 -- Kay Hayen <kay.hayen@gmail.com>  Tue, 24 Jan 2017 06:13:46 +0100

nuitka (0.5.24.4+ds-1) unstable; urgency=medium

  * New upstream hotfix release.
  * Better detection of acceptable shared library loads from
    system paths for standalone tests (Closes: #844902).

 -- Kay Hayen <kay.hayen@gmail.com>  Sat, 10 Dec 2016 12:25:35 +0100

nuitka (0.5.24.3+ds-1) unstable; urgency=medium

  * New upstream hotfix release.

 -- Kay Hayen <kay.hayen@gmail.com>  Fri, 09 Dec 2016 06:50:55 +0100

nuitka (0.5.24.2+ds-1) unstable; urgency=medium

  * New upstream hotfix release.

 -- Kay Hayen <kay.hayen@gmail.com>  Wed, 30 Nov 2016 09:32:03 +0100

nuitka (0.5.24.1+ds-1) unstable; urgency=medium

  * New upstream hotfix release.

 -- Kay Hayen <kay.hayen@gmail.com>  Wed, 16 Nov 2016 08:16:53 +0100

nuitka (0.5.24+ds-1) unstable; urgency=medium

  * New upstream release.

 -- Kay Hayen <kay.hayen@gmail.com>  Mon, 14 Nov 2016 09:41:31 +0100

nuitka (0.5.23.2+ds-1) unstable; urgency=medium

  * New upstream hotfix release.

 -- Kay Hayen <kay.hayen@gmail.com>  Mon, 07 Nov 2016 07:55:11 +0100

nuitka (0.5.23.1+ds-1) unstable; urgency=medium

  * New upstream hotfix release.
  * Use of C11 compiler instead of C++ compiler, so we drop the
    versioned dependencies. (Closes: #835954)

 -- Kay Hayen <kay.hayen@gmail.com>  Sun, 16 Oct 2016 10:40:59 +0200

nuitka (0.5.23+ds-1) unstable; urgency=medium

  * New upstream release.

 -- Kay Hayen <kay.hayen@gmail.com>  Sun, 02 Oct 2016 18:14:41 +0200

nuitka (0.5.22+ds-1) unstable; urgency=medium

  * New upstream release.

 -- Kay Hayen <kay.hayen@gmail.com>  Tue, 16 Aug 2016 11:22:16 +0200

nuitka (0.5.21.3+ds-1) unstable; urgency=medium

  * New upstream hotfix release.

 -- Kay Hayen <kay.hayen@gmail.com>  Thu, 26 May 2016 14:51:39 +0200

nuitka (0.5.21.2+ds-1) unstable; urgency=medium

  * New upstream hotfix release.

 -- Kay Hayen <kay.hayen@gmail.com>  Sat, 14 May 2016 14:43:28 +0200

nuitka (0.5.21.1+ds-1) unstable; urgency=medium

  * New upstream hotfix release.

  * Depends on g++-5 now.

 -- Kay Hayen <kay.hayen@gmail.com>  Sat, 30 Apr 2016 07:59:57 +0200

nuitka (0.5.21+ds-1) unstable; urgency=medium

  * New upstream release.

 -- Kay Hayen <kay.hayen@gmail.com>  Sun, 24 Apr 2016 14:06:29 +0200

nuitka (0.5.20+ds-1) unstable; urgency=medium

  * New upstream release.

 -- Kay Hayen <kay.hayen@gmail.com>  Sun, 20 Mar 2016 08:11:16 +0100

nuitka (0.5.19.1+ds-1) unstable; urgency=medium

  * New upstream hotfix release.

 -- Kay Hayen <kay.hayen@gmail.com>  Tue, 15 Mar 2016 09:11:57 +0100

nuitka (0.5.19+ds-1) unstable; urgency=medium

  * New upstream release.

 -- Kay Hayen <kay.hayen@gmail.com>  Mon, 01 Feb 2016 07:53:08 +0100

nuitka (0.5.18.1+ds-1) unstable; urgency=medium

  * New upstream hotfix release.

 -- Kay Hayen <kay.hayen@gmail.com>  Sun, 24 Jan 2016 07:52:03 +0100

nuitka (0.5.18+ds-1) unstable; urgency=medium

  * New upstream release.

 -- Kay Hayen <kay.hayen@gmail.com>  Fri, 15 Jan 2016 07:48:41 +0100

nuitka (0.5.17.1+ds-1) unstable; urgency=medium

  * New upstream hotfix release.

 -- Kay Hayen <kay.hayen@gmail.com>  Thu, 14 Jan 2016 23:21:51 +0100

nuitka (0.5.17+ds-1) unstable; urgency=medium

  * New upstream release.

 -- Kay Hayen <kay.hayen@gmail.com>  Sun, 27 Dec 2015 15:18:39 +0100

nuitka (0.5.16.1+ds-1) unstable; urgency=medium

  * New upstream hotfix release.

 -- Kay Hayen <kay.hayen@gmail.com>  Thu, 03 Dec 2015 07:04:12 +0100

nuitka (0.5.16+ds-1) unstable; urgency=medium

  * New upstream release.

 -- Kay Hayen <kay.hayen@gmail.com>  Mon, 09 Nov 2015 18:30:07 +0100

nuitka (0.5.15+ds-1) unstable; urgency=medium

  * New upstream release.

 -- Kay Hayen <kay.hayen@gmail.com>  Mon, 12 Oct 2015 08:57:03 +0200

nuitka (0.5.14.3+ds-1) unstable; urgency=medium

  * New upstream hotfix release.

 -- Kay Hayen <kay.hayen@gmail.com>  Sun, 13 Sep 2015 12:26:59 +0200

nuitka (0.5.14.2+ds-1) unstable; urgency=medium

  * New upstream hotfix release.

 -- Kay Hayen <kay.hayen@gmail.com>  Mon, 07 Sep 2015 00:30:11 +0200

nuitka (0.5.14.1+ds-1) UNRELEASED; urgency=medium

  * New upstream hotfix release.

 -- Kay Hayen <kay.hayen@gmail.com>  Sun, 06 Sep 2015 22:37:22 +0200

nuitka (0.5.14+ds-1) unstable; urgency=medium

  * New upstream release.

 -- Kay Hayen <kay.hayen@gmail.com>  Thu, 27 Aug 2015 06:24:11 +0200

nuitka (0.5.13.8+ds-1) UNRELEASED; urgency=medium

  * New upstream hotfix release.

 -- Kay Hayen <kay.hayen@gmail.com>  Thu, 20 Aug 2015 11:55:53 +0200

nuitka (0.5.13.7+ds-1) UNRELEASED; urgency=medium

  * New upstream hotfix release.

 -- Kay Hayen <kay.hayen@gmail.com>  Tue, 18 Aug 2015 21:55:08 +0200

nuitka (0.5.13.6+ds-1) UNRELEASED; urgency=medium

  * New upstream hotfix release.

 -- Kay Hayen <kay.hayen@gmail.com>  Sun, 16 Aug 2015 14:38:46 +0200

nuitka (0.5.13.5+ds-1) UNRELEASED; urgency=medium

  * New upstream hotfix release.

 -- Kay Hayen <kay.hayen@gmail.com>  Sun, 16 Aug 2015 13:42:02 +0200

nuitka (0.5.13.4+ds-1) UNRELEASED; urgency=medium

  * New upstream hotfix release.

 -- Kay Hayen <kay.hayen@gmail.com>  Fri, 31 Jul 2015 17:24:40 +0200

nuitka (0.5.13.3+ds-1) UNRELEASED; urgency=medium

  * New upstream hotfix release.

 -- Kay Hayen <kay.hayen@gmail.com>  Wed, 29 Jul 2015 10:54:05 +0200

nuitka (0.5.13.2+ds-1) UNRELEASED; urgency=medium

  * New upstream hotfix release.

 -- Kay Hayen <kay.hayen@gmail.com>  Tue, 16 Jun 2015 10:29:12 +0200

nuitka (0.5.13.1+ds-1) UNRELEASED; urgency=medium

  * New upstream hotfix release.

 -- Kay Hayen <kay.hayen@gmail.com>  Mon, 04 May 2015 09:27:19 +0200

nuitka (0.5.13+ds-1) unstable; urgency=medium

  * New upstream release.

 -- Kay Hayen <kay.hayen@gmail.com>  Fri, 01 May 2015 10:44:27 +0200

nuitka (0.5.12.2+ds-1) UNRELEASED; urgency=medium

  * New upstream hotfix release.

 -- Kay Hayen <kay.hayen@gmail.com>  Sun, 26 Apr 2015 08:51:37 +0200

nuitka (0.5.12.1+ds-1) UNRELEASED; urgency=medium

  * New upstream hotfix release.

 -- Kay Hayen <kay.hayen@gmail.com>  Sat, 18 Apr 2015 09:35:06 +0200

nuitka (0.5.12+ds-1) experimental; urgency=medium

  * New upstream release.

 -- Kay Hayen <kay.hayen@gmail.com>  Mon, 06 Apr 2015 17:20:44 +0200

nuitka (0.5.11.2+ds-1) experimental; urgency=medium

  * New upstream hotfix release.

 -- Kay Hayen <kay.hayen@gmail.com>  Thu, 26 Mar 2015 20:09:06 +0100

nuitka (0.5.11.1+ds-1) experimental; urgency=medium

  * New upstream hotfix release.

 -- Kay Hayen <kay.hayen@gmail.com>  Mon, 23 Mar 2015 10:34:17 +0100

nuitka (0.5.11+ds-1) experimental; urgency=medium

  * New upstream release.

 -- Kay Hayen <kay.hayen@gmail.com>  Wed, 18 Mar 2015 08:38:39 +0100

nuitka (0.5.10.2+ds-1) experimental; urgency=medium

  * New upstream hotfix release.

 -- Kay Hayen <kay.hayen@gmail.com>  Tue, 10 Mar 2015 07:46:24 +0100

nuitka (0.5.10.1+ds-1) experimental; urgency=medium

  * New upstream hotfix release.

 -- Kay Hayen <kay.hayen@gmail.com>  Sun, 08 Mar 2015 11:56:55 +0100

nuitka (0.5.10+ds-1) experimental; urgency=medium

  * New upstream release.

 -- Kay Hayen <kay.hayen@gmail.com>  Thu, 05 Mar 2015 07:43:43 +0100

nuitka (0.5.9+ds-1) experimental; urgency=medium

  * New upstream release.

 -- Kay Hayen <kay.hayen@gmail.com>  Thu, 29 Jan 2015 08:18:06 +0100

nuitka (0.5.8+ds-1) experimental; urgency=medium

  * New upstream release.

 -- Kay Hayen <kay.hayen@gmail.com>  Thu, 15 Jan 2015 04:11:03 +0100

nuitka (0.5.7.1+ds-1) experimental; urgency=medium

  * New upstream hotfix release.

 -- Kay Hayen <kay.hayen@gmail.com>  Fri, 09 Jan 2015 13:52:15 +0100

nuitka (0.5.7+ds-1) UNRELEASED; urgency=medium

  * New upstream release.

 -- Kay Hayen <kay.hayen@gmail.com>  Thu, 01 Jan 2015 10:52:03 +0100

nuitka (0.5.6.1+ds-1) UNRELEASED; urgency=medium

  * New upstream hotfix release.

 -- Kay Hayen <kay.hayen@gmail.com>  Sun, 21 Dec 2014 08:32:58 +0100

nuitka (0.5.6+ds-1) UNRELEASED; urgency=medium

  * New upstream release.
  * Added support for hardening-wrapper to be installed.

 -- Kay Hayen <kay.hayen@gmail.com>  Fri, 19 Dec 2014 08:39:17 +0100

nuitka (0.5.5.3+ds-1) unstable; urgency=medium

  * New upstream hotfix release.
  * Added support for armhf architecture.

 -- Kay Hayen <kay.hayen@gmail.com>  Fri, 24 Oct 2014 17:33:59 +0200

nuitka (0.5.5.2+ds-1) unstable; urgency=medium

  * New upstream hotfix release.
  * Bump to Standards Version 3.9.6, no changes needed.

 -- Kay Hayen <kay.hayen@gmail.com>  Fri, 17 Oct 2014 07:56:05 +0200

nuitka (0.5.5+ds-1) unstable; urgency=medium

  * New upstream release.

 -- Kay Hayen <kay.hayen@gmail.com>  Sun, 05 Oct 2014 19:28:20 +0200

nuitka (0.5.4.3+ds-1) unstable; urgency=medium

  * New upstream hotfix release.

 -- Kay Hayen <kay.hayen@gmail.com>  Thu, 21 Aug 2014 09:41:37 +0200

nuitka (0.5.3.5+ds-1) unstable; urgency=medium

  * New upstream hotfix release.

 -- Kay Hayen <kay.hayen@gmail.com>  Fri, 18 Jul 2014 07:28:17 +0200

nuitka (0.5.3.3+ds-1) unstable; urgency=medium

  * New upstream release.
  * Original version didn't build for all versions due to error message
    changes, this release adapts to.

 -- Kay Hayen <kay.hayen@gmail.com>  Sat, 12 Jul 2014 20:50:01 +0200

nuitka (0.5.2+ds-1) unstable; urgency=medium

  * New upstream release.
  * Permit building using cowbuilder, eatmydata (Closes: #749518)
  * Do not require gcc in build-depends
    (Closes: #747984) (Closes: #748005) (Closes: #751325)

 -- Kay Hayen <kay.hayen@gmail.com>  Mon, 23 Jun 2014 08:17:57 +0200

nuitka (0.5.1.1+ds-1) unstable; urgency=medium

  * New upstream hotfix release.

 -- Kay Hayen <kay.hayen@gmail.com>  Thu, 06 Mar 2014 10:44:28 +0100

nuitka (0.5.1+ds-1) unstable; urgency=medium

  * New upstream release.

 -- Kay Hayen <kay.hayen@gmail.com>  Thu, 06 Mar 2014 09:33:51 +0100

nuitka (0.5.0.1+ds-1) unstable; urgency=medium

  * New upstream hotfix release.

 -- Kay Hayen <kay.hayen@gmail.com>  Mon, 13 Jan 2014 23:37:37 +0100

nuitka (0.5.0+ds-1) unstable; urgency=medium

  * New upstream release.
  * Added missing build dependency to process PNG images.

 -- Kay Hayen <kay.hayen@gmail.com>  Fri, 03 Jan 2014 19:18:18 +0100

nuitka (0.4.7.1+ds-1) unstable; urgency=low

  * New upstream hotfix release.

 -- Kay Hayen <kay.hayen@gmail.com>  Tue, 03 Dec 2013 08:44:31 +0100

nuitka (0.4.7+ds-1) UNRELEASED; urgency=low

  * New upstream release.
  * Handle unknown encoding error message change of CPython 2.7.6
    that was backported to CPython 2.7.5+ as well.
    (Closes: #730956)

 -- Kay Hayen <kay.hayen@gmail.com>  Mon, 02 Dec 2013 09:15:12 +0100

nuitka (0.4.6.2+ds-1) unstable; urgency=low

  * New upstream hotfix release.

 -- Kay Hayen <kayhayen@gmx.de>  Fri, 01 Nov 2013 19:07:42 +0100

nuitka (0.4.6+ds-1) unstable; urgency=low

  * New upstream release.

 -- Kay Hayen <kayhayen@gmx.de>  Sun, 27 Oct 2013 21:29:26 +0100

nuitka (0.4.5.1+ds-1) unstable; urgency=low

  * New upstream hotfix release.
  * Corrects upstream Issue#106.

 -- Kay Hayen <kayhayen@gmx.de>  Wed, 25 Sep 2013 14:29:55 +0200

nuitka (0.4.5+ds-1) unstable; urgency=low

  * New upstream release.

 -- Kay Hayen <kayhayen@gmx.de>  Sun, 18 Aug 2013 09:06:29 +0200

nuitka (0.4.4.2+ds-1) unstable; urgency=low

  * New upstream hotfix release.
  * Corrects upstream Issue#98.
  * Corrects upstream Issue#100.
  * Corrects upstream Issue#101.
  * Corrects upstream Issue#102.

 -- Kay Hayen <kayhayen@gmx.de>  Sat, 20 Jul 2013 09:08:29 +0200

nuitka (0.4.4.1+ds-1) unstable; urgency=low

  * New upstream hotfix release.
  * Corrects upstream Issue#95.
  * Corrects upstream Issue#96.

 -- Kay Hayen <kayhayen@gmx.de>  Sat, 13 Jul 2013 11:56:21 +0200

nuitka (0.4.4+ds-1) unstable; urgency=low

  * New upstream release.
  * Upstream now supports Python3.3 and threads.
  * Bump to Standards Version 3.9.4, no changes needed.
  * Fix support for modules and Python3 was broken (Closes: #711459)
  * Fix encoding error changes  Python 2.7.5 (Closes: #713531)

 -- Kay Hayen <kayhayen@gmx.de>  Tue, 25 Jun 2013 10:46:40 +0200

nuitka (0.4.3+ds-1) unstable; urgency=low

  * New upstream release.

 -- Kay Hayen <kayhayen@gmx.de>  Sat, 18 May 2013 10:16:25 +0200

nuitka (0.4.2+ds-1) unstable; urgency=low

  * New upstream release.

 -- Kay Hayen <kayhayen@gmx.de>  Fri, 29 Mar 2013 11:05:08 +0100

nuitka (0.4.1+ds-1) unstable; urgency=low

  * New upstream release.

 -- Kay Hayen <kayhayen@gmx.de>  Tue, 05 Mar 2013 08:15:41 +0100

nuitka (0.4.0+ds-1) UNRELEASED; urgency=low

  * New upstream release.
  * Changes so the Debian package can be backported to Squeeze as well.

 -- Kay Hayen <kayhayen@gmx.de>  Sat, 09 Feb 2013 10:08:15 +0100

nuitka (0.3.25+ds-1) unstable; urgency=low

  * New upstream release.
  * Register the User Manual with "doc-base".

 -- Kay Hayen <kayhayen@gmx.de>  Sun, 11 Nov 2012 13:57:32 +0100

nuitka (0.3.24.1+ds-1) unstable; urgency=low

  * New upstream hotfix release.
  * Corrects upstream Issue#46.

 -- Kay Hayen <kayhayen@gmx.de>  Sat, 08 Sep 2012 22:30:11 +0000

nuitka (0.3.24+ds-1) unstable; urgency=low

  * New upstream release.
  * Detect the absence of "g++" and gracefully fallback to the
    compiler depended on. (Closes: #682146)
  * Changed usage of "temp" files in developer scripts to be
    secure. (Closes: #682145)
  * Added support for "DEB_BUILD_OPTIONS=nocheck" to skip the
    test runs. (Closes: #683090)

 -- Kay Hayen <kayhayen@gmx.de>  Sat, 18 Aug 2012 21:19:17 +0200

nuitka (0.3.23.1+ds-1) unstable; urgency=low

  * New upstream hotfix release.
  * Corrects upstream Issue#40, Issue#41, and Issue#42.

 -- Kay Hayen <kayhayen@gmx.de>  Mon, 16 Jul 2012 07:25:41 +0200

nuitka (0.3.23+ds-1) unstable; urgency=low

  * New upstream release.
  * License for Nuitka is now Apache License 2.0, no more GPLv3.
  * Corrects upstream Issue#37 and Issue#38.

 -- Kay Hayen <kayhayen@gmx.de>  Sun, 01 Jul 2012 00:00:57 +0200

nuitka (0.3.22.1+ds-1) unstable; urgency=low

  * New upstream hotfix release.
  * Corrected copyright file syntax error found by new lintian
    version.
  * Corrects upstream Issue#19.

 -- Kay Hayen <kayhayen@gmx.de>  Sat, 16 Jun 2012 08:58:30 +0200

nuitka (0.3.22+ds-1) unstable; urgency=low

  * New upstream release.

 -- Kay Hayen <kayhayen@gmx.de>  Sun, 13 May 2012 12:51:16 +0200

nuitka (0.3.21+ds-1) unstable; urgency=low

  * New upstream release.

 -- Kay Hayen <kayhayen@gmx.de>  Thu, 12 Apr 2012 20:24:01 +0200

nuitka (0.3.20.2+ds-1) unstable; urgency=low

  * New upstream hotfix release.
  * Corrects upstream Issue#35.
  * Bump to Standards Version 3.9.3, no changes needed.
  * In the alternative build dependencies, designed to make the
    Python3 build dependency optional, put option that is going
    to work on "unstable" first. (Closes: #665021)

 -- Kay Hayen <kayhayen@gmx.de>  Tue, 03 Apr 2012 22:31:36 +0200

nuitka (0.3.20.1+ds-1) unstable; urgency=low

  * New upstream hotfix release.
  * Corrects upstream Issue#34.

 -- Kay Hayen <kayhayen@gmx.de>  Sat, 03 Mar 2012 10:18:30 +0100

nuitka (0.3.20+ds-1) unstable; urgency=low

  * New upstream release.
  * Added upstream "Changelog.rst" as "changelog"

 -- Kay Hayen <kayhayen@gmx.de>  Mon, 27 Feb 2012 09:32:10 +0100

nuitka (0.3.19.2+ds-1) unstable; urgency=low

  * New upstream hotfix release.
  * Corrects upstream Issue#32.

 -- Kay Hayen <kayhayen@gmx.de>  Sun, 12 Feb 2012 20:33:30 +0100

nuitka (0.3.19.1+ds-1) unstable; urgency=low

  * New upstream hotfix release.
  * Corrects upstream Issue#30 and Issue#31.

 -- Kay Hayen <kayhayen@gmx.de>  Sat, 28 Jan 2012 07:27:38 +0100

nuitka (0.3.19+ds-1) unstable; urgency=low

  * New upstream release.
  * Improvements to option groups layout in manpages, and broken
    whitespace for "--recurse-to" option. (Closes: #655910)
  * Documented new option "--recurse-directory" in man page with
    example.
  * Made the "debian/watch" file ignore upstream pre-releases,
    these shall not be considered for this package.
  * Aligned depended version with build depended versions.
  * Depend on "python-dev" as well, needed to compile against
    "libpython".
  * Build depend on "python-dev-all" and "python-dbg-all" to
    execute tests with both all supported Python versions.
  * Build depend on "python3.2-dev-all" and "python3-dbg-all"
    to execute tests with Python3 as well. It is currently not
    supported by upstream, this is only preparatory.
  * Added suggestion of "ccache", can speed up the compilation
    process.

 -- Kay Hayen <kayhayen@gmx.de>  Tue, 17 Jan 2012 10:29:45 +0100

nuitka (0.3.18+ds-1) unstable; urgency=low

  * New upstream release.
  * Lowered dependencies so that a backport to Ubuntu Natty and
    higher is now feasible. A "scons >=2.0.0" is good enough,
    and so is "g++-4.5" as well.
  * Don't require the PDF generation to be successful on older
    Ubuntu versions as it crashes due to old "rst2pdf" bugs.

 -- Kay Hayen <kayhayen@gmx.de>  Thu, 12 Jan 2012 19:55:43 +0100

nuitka (0.3.18~pre2+ds-1) unstable; urgency=low

  * New upstream pre-release.
  * First upload to unstable, many thanks to my reviewer and
    sponsor Yaroslav Halchenko <debian@onerussian.com>
  * New maintainer (Closes: #648489)
  * Added Developer Manual to the generated PDF documentation.
  * Added python-dbg to Build-Depends to also execute reference
    count tests.
  * Changed copyright file to reference Apache license via its
    standard Debian location as well.

 -- Kay Hayen <kayhayen@gmx.de>  Tue, 10 Jan 2012 22:21:56 +0100

nuitka (0.3.17+ds-1) UNRELEASED; urgency=low

  * New upstream release.
  * Updated man page to use new "--recurse-*" options in examples
    over removed "--deep*" options.
  * Completed copyright file according to "licensecheck" findings
    and updated files accordingly. Put the included tests owned
    by upstream into public domain.
  * Use a "+ds" file as orig source with inline copy of Scons
    already removed instead of doing it as a patch.
  * Also removed the benchmark tests from "+ds" file, not useful
    to be provided with Nuitka.
  * Added syntax tests, these were omitted by mistake previously.
  * Run the test suite at package build time, it checks the basic
    tests, syntax error tests, program tests, and the compile
    itself test.
  * Added run time dependencies also as build time dependencies
    to be able to execute the tests.
  * Corrected handling of upstream pre-release names in the watch
    file.
  * Changed contributor notice to only require "Apache License 2.0"
    for the new parts.
  * Put Debian packaging and owned tests under "Apache License 2.0"
    as well.

 -- Kay Hayen <kayhayen@gmx.de>  Mon, 09 Jan 2012 09:02:19 +0100

nuitka (0.3.16-1) UNRELEASED; urgency=low

  * New upstream release.
  * Updated debian/copyright URI to match the latest one.
  * Updated debian/copyright to DEP5 changes.
  * Added Nuitka homepage to debian/control.
  * Added watch file, so uscan works.
  * Added git pointers to git repository and gitweb to the
    package control file.
  * Corrected examples section in man page to correctly escape "-".
  * Added meaningful "what is" to manpages.
  * Bump to Standards Version 3.9.2, no changes needed.
  * Added extended description to address lintian warning.

 -- Kay Hayen <kayhayen@gmx.de>  Sun, 18 Dec 2011 13:01:10 +0100

nuitka (0.3.15-1) UNRELEASED; urgency=low

  * New upstream release.
  * Renamed "/usr/bin/Python" to "/usr/bin/nuitka-python".
  * Added man pages for "nuitka" and "nuitka-python", the first
    with an examples section that shows the most important uses
    of the "nuitka" binary.
  * Removed foreign code for Windows generators, removed from
    debian/copyright.
  * Lowered dependency for Scons to what Ubuntu Oneiric has and
    what we have as an inline copy, (scons >=2.0.1) should be
    sufficient.
  * Recommend python-lxml, as it's used by Nuitka to dump XML
    representation.
  * Recommend python-qt4, as it may be used to display the node
    tree in a window.
  * Removed inline copy of Scons from the binary package.
  * Added patch to remove the setting nuitka package in sys.path,
    not needed in Debian.

 -- Kay Hayen <kayhayen@gmx.de>  Thu, 01 Dec 2011 22:43:33 +0100

nuitka (0.3.15pre2-1) UNRELEASED; urgency=low

  * Initial Debian package.

 -- Kay Hayen <kayhayen@gmx.de>  Fri, 11 Nov 2011 20:58:55 +0100<|MERGE_RESOLUTION|>--- conflicted
+++ resolved
@@ -1,16 +1,14 @@
-<<<<<<< HEAD
 nuitka (2.4~rc6+ds-1) unstable; urgency=medium
 
   * New upstream pre-release.
 
  -- Kay Hayen <kay.hayen@gmail.com>  Tue, 18 Jun 2024 18:10:57 +0200
-=======
+
 nuitka (2.3.9+ds-1) unstable; urgency=medium
 
   * New upstream hotfix release.
 
  -- Kay Hayen <kay.hayen@gmail.com>  Fri, 21 Jun 2024 01:05:38 +0200
->>>>>>> acf3e1ac
 
 nuitka (2.3.8+ds-1) unstable; urgency=medium
 
