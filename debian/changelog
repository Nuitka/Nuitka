--- conflicted
+++ resolved
@@ -1,16 +1,14 @@
-<<<<<<< HEAD
 nuitka (2.1~rc5+ds-1) unstable; urgency=medium
 
   * New upstream pre-release.
 
  -- Kay Hayen <kay.hayen@gmail.com>  Sun, 25 Feb 2024 16:08:48 +0100
-=======
+
 nuitka (2.0.5+ds-1) unstable; urgency=medium
 
   * New upstream hotfix release.
 
  -- Kay Hayen <kay.hayen@gmail.com>  Mon, 26 Feb 2024 16:39:28 +0100
->>>>>>> 19f92872
 
 nuitka (2.0.4+ds-1) unstable; urgency=medium
 
