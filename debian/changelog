<<<<<<< HEAD
nuitka (2.9~rc3+ds-1) unstable; urgency=medium

  * New upstream pre-release.

 -- Kay Hayen <kay.hayen@gmail.com>  Sun, 19 Oct 2025 20:38:14 +0100
=======
nuitka (2.8.4+ds-1) unstable; urgency=medium

  * New upstream hotfix release.

 -- Kay Hayen <kay.hayen@gmail.com>  Mon, 20 Oct 2025 14:12:33 +0100
>>>>>>> fa3c20ac

nuitka (2.8.3+ds-1) unstable; urgency=medium

  * New upstream hotfix release.

 -- Kay Hayen <kay.hayen@gmail.com>  Sun, 19 Oct 2025 20:36:44 +0100

nuitka (2.8.2+ds-1) unstable; urgency=medium

  * New upstream hotfix release.

 -- Kay Hayen <kay.hayen@gmail.com>  Sat, 18 Oct 2025 21:45:43 +0100

nuitka (2.8.1+ds-1) unstable; urgency=medium

  * New upstream hotfix release.

 -- Kay Hayen <kay.hayen@gmail.com>  Sun, 12 Oct 2025 18:23:45 +0200

nuitka (2.8+ds-1) unstable; urgency=medium

  * New upstream release.

 -- Kay Hayen <kay.hayen@gmail.com>  Sat, 11 Oct 2025 12:11:24 +0200

nuitka (2.7.16+ds-1) unstable; urgency=medium

  * New upstream hotfix release.

 -- Kay Hayen <kay.hayen@gmail.com>  Wed, 17 Sep 2025 08:32:30 +0200

nuitka (2.7.15+ds-1) unstable; urgency=medium

  * New upstream hotfix release.

 -- Kay Hayen <kay.hayen@gmail.com>  Fri, 12 Sep 2025 08:08:09 +0200

nuitka (2.7.14+ds-1) unstable; urgency=medium

  * New upstream hotfix release.

 -- Kay Hayen <kay.hayen@gmail.com>  Mon, 08 Sep 2025 09:00:56 +0200

nuitka (2.7.13+ds-1) unstable; urgency=medium

  * New upstream hotfix release.

 -- Kay Hayen <kay.hayen@gmail.com>  Sun, 24 Aug 2025 16:37:25 +0200

nuitka (2.7.12+ds-1) unstable; urgency=medium

  * New upstream hotfix release.

 -- Kay Hayen <kay.hayen@gmail.com>  Tue, 08 Jul 2025 17:23:14 +0200

nuitka (2.7.11+ds-1) unstable; urgency=medium

  * New upstream hotfix release.

 -- Kay Hayen <kay.hayen@gmail.com>  Fri, 27 Jun 2025 20:16:04 +0200

nuitka (2.7.10+ds-1) unstable; urgency=medium

  * New upstream hotfix release.

 -- Kay Hayen <kay.hayen@gmail.com>  Thu, 19 Jun 2025 14:42:06 +0200

nuitka (2.7.9+ds-1) unstable; urgency=medium

  * New upstream hotfix release.

 -- Kay Hayen <kay.hayen@gmail.com>  Wed, 18 Jun 2025 14:23:59 +0200

nuitka (2.7.8+ds-1) unstable; urgency=medium

  * New upstream hotfix release.

 -- Kay Hayen <kay.hayen@gmail.com>  Tue, 10 Jun 2025 21:15:16 +0200

nuitka (2.7.7+ds-1) unstable; urgency=medium

  * New upstream hotfix release.

 -- Kay Hayen <kay.hayen@gmail.com>  Tue, 10 Jun 2025 09:41:55 +0200

nuitka (2.7.6+ds-1) unstable; urgency=medium

  * New upstream hotfix release.

 -- Kay Hayen <kay.hayen@gmail.com>  Tue, 03 Jun 2025 07:41:18 +0200

nuitka (2.7.5+ds-1) unstable; urgency=medium

  * New upstream hotfix release.

 -- Kay Hayen <kay.hayen@gmail.com>  Thu, 29 May 2025 10:14:49 +0200

nuitka (2.7.4+ds-1) unstable; urgency=medium

  * New upstream hotfix release.

 -- Kay Hayen <kay.hayen@gmail.com>  Tue, 27 May 2025 10:51:08 +0200

nuitka (2.7.3+ds-1) unstable; urgency=medium

  * New upstream hotfix release.

 -- Kay Hayen <kay.hayen@gmail.com>  Tue, 13 May 2025 11:10:29 +0200

nuitka (2.7.2+ds-1) unstable; urgency=medium

  * New upstream hotfix release.

 -- Kay Hayen <kay.hayen@gmail.com>  Sat, 10 May 2025 20:28:02 +0200

nuitka (2.7.1+ds-1) unstable; urgency=medium

  * New upstream hotfix release.

 -- Kay Hayen <kay.hayen@gmail.com>  Thu, 08 May 2025 10:35:10 +0200

nuitka (2.7+ds-1) unstable; urgency=medium

  * New upstream release.

 -- Kay Hayen <kay.hayen@gmail.com>  Mon, 28 Apr 2025 11:51:13 +0200

nuitka (2.6.9+ds-1) unstable; urgency=medium

  * New upstream hotfix release.

 -- Kay Hayen <kay.hayen@gmail.com>  Tue, 25 Mar 2025 11:40:17 +0100

nuitka (2.6.8+ds-1) unstable; urgency=medium

  * New upstream hotfix release.

 -- Kay Hayen <kay.hayen@gmail.com>  Sat, 08 Mar 2025 11:56:28 +0100

nuitka (2.6.7+ds-1) unstable; urgency=medium

  * New upstream hotfix release.

 -- Kay Hayen <kay.hayen@gmail.com>  Thu, 20 Feb 2025 11:44:40 +0100

nuitka (2.6.6+ds-1) unstable; urgency=medium

  * New upstream hotfix release.

 -- Kay Hayen <kay.hayen@gmail.com>  Fri, 14 Feb 2025 12:46:10 +0100

nuitka (2.6.5+ds-1) unstable; urgency=medium

  * New upstream hotfix release.

 -- Kay Hayen <kay.hayen@gmail.com>  Wed, 12 Feb 2025 13:19:28 +0100

nuitka (2.6.4+ds-1) unstable; urgency=medium

  * New upstream hotfix release.

 -- Kay Hayen <kay.hayen@gmail.com>  Tue, 04 Feb 2025 13:33:11 +0100

nuitka (2.6.3+ds-1) unstable; urgency=medium

  * New upstream hotfix release.

 -- Kay Hayen <kay.hayen@gmail.com>  Mon, 03 Feb 2025 19:58:52 +0100

nuitka (2.6.2+ds-1) unstable; urgency=medium

  * New upstream hotfix release.

 -- Kay Hayen <kay.hayen@gmail.com>  Wed, 29 Jan 2025 19:15:01 +0100

nuitka (2.6.1+ds-1) unstable; urgency=medium

  * New upstream hotfix release.

 -- Kay Hayen <kay.hayen@gmail.com>  Mon, 27 Jan 2025 15:12:27 +0100

nuitka (2.6+ds-1) unstable; urgency=medium

  * New upstream release.

 -- Kay Hayen <kay.hayen@gmail.com>  Mon, 20 Jan 2025 08:12:33 +0100

nuitka (2.5.9+ds-1) unstable; urgency=medium

  * New upstream hotfix release.

 -- Kay Hayen <kay.hayen@gmail.com>  Tue, 24 Dec 2024 09:26:23 +0100

nuitka (2.5.8+ds-1) unstable; urgency=medium

  * New upstream hotfix release.

 -- Kay Hayen <kay.hayen@gmail.com>  Sun, 22 Dec 2024 09:34:18 +0100

nuitka (2.5.7+ds-1) unstable; urgency=medium

  * New upstream hotfix release.

 -- Kay Hayen <kay.hayen@gmail.com>  Mon, 16 Dec 2024 12:37:08 +0100

nuitka (2.5.6+ds-1) unstable; urgency=medium

  * New upstream hotfix release.

 -- Kay Hayen <kay.hayen@gmail.com>  Thu, 05 Dec 2024 20:45:28 +0100

nuitka (2.5.5+ds-1) unstable; urgency=medium

  * New upstream hotfix release.

 -- Kay Hayen <kay.hayen@gmail.com>  Sun, 01 Dec 2024 13:24:18 +0100

nuitka (2.5.4+ds-1) unstable; urgency=medium

  * New upstream hotfix release.

 -- Kay Hayen <kay.hayen@gmail.com>  Mon, 25 Nov 2024 19:20:52 +0100

nuitka (2.5.3+ds-1) unstable; urgency=medium

  * New upstream hotfix release.

 -- Kay Hayen <kay.hayen@gmail.com>  Sun, 24 Nov 2024 15:33:43 +0100

nuitka (2.5.2+ds-1) unstable; urgency=medium

  * New upstream hotfix release.

 -- Kay Hayen <kay.hayen@gmail.com>  Sun, 24 Nov 2024 09:32:17 +0100

nuitka (2.5.1+ds-1) unstable; urgency=medium

  * New upstream hotfix release.

 -- Kay Hayen <kay.hayen@gmail.com>  Sat, 16 Nov 2024 20:34:37 +0100

nuitka (2.5+ds-1) unstable; urgency=medium

  * New upstream release.

 -- Kay Hayen <kay.hayen@gmail.com>  Sat, 16 Nov 2024 10:46:15 +0100

nuitka (2.4.11+ds-1) unstable; urgency=medium

  * New upstream hotfix release.

 -- Kay Hayen <kay.hayen@gmail.com>  Tue, 22 Oct 2024 18:34:54 +0200

nuitka (2.4.10+ds-1) unstable; urgency=medium

  * New upstream hotfix release.

 -- Kay Hayen <kay.hayen@gmail.com>  Tue, 15 Oct 2024 10:17:37 +0200

nuitka (2.4.9+ds-1) unstable; urgency=medium

  * New upstream hotfix release.

 -- Kay Hayen <kay.hayen@gmail.com>  Fri, 11 Oct 2024 12:45:19 +0200

nuitka (2.4.8+ds-1) unstable; urgency=medium

  * New upstream hotfix release.

 -- Kay Hayen <kay.hayen@gmail.com>  Thu, 22 Aug 2024 16:48:54 +0200

nuitka (2.4.7+ds-1) unstable; urgency=medium

  * New upstream hotfix release.

 -- Kay Hayen <kay.hayen@gmail.com>  Sat, 10 Aug 2024 16:50:52 +0200

nuitka (2.4.6+ds-1) unstable; urgency=medium

  * New upstream hotfix release.

 -- Kay Hayen <kay.hayen@gmail.com>  Tue, 06 Aug 2024 10:39:11 +0200

nuitka (2.4.5+ds-1) unstable; urgency=medium

  * New upstream hotfix release.

 -- Kay Hayen <kay.hayen@gmail.com>  Wed, 31 Jul 2024 10:07:59 +0200

nuitka (2.4.4+ds-1) unstable; urgency=medium

  * New upstream hotfix release.

 -- Kay Hayen <kay.hayen@gmail.com>  Mon, 29 Jul 2024 11:08:23 +0200

nuitka (2.4.3+ds-1) unstable; urgency=medium

  * New upstream hotfix release.

 -- Kay Hayen <kay.hayen@gmail.com>  Sun, 28 Jul 2024 12:22:32 +0200

nuitka (2.4.2+ds-1) unstable; urgency=medium

  * New upstream hotfix release.

 -- Kay Hayen <kay.hayen@gmail.com>  Wed, 24 Jul 2024 08:42:23 +0200

nuitka (2.4.1+ds-1) unstable; urgency=medium

  * New upstream hotfix release.

 -- Kay Hayen <kay.hayen@gmail.com>  Sun, 21 Jul 2024 09:53:01 +0200

nuitka (2.4+ds-1) unstable; urgency=medium

  * New upstream release.

 -- Kay Hayen <kay.hayen@gmail.com>  Sat, 20 Jul 2024 14:42:18 +0200

nuitka (2.3.11+ds-1) unstable; urgency=medium

  * New upstream hotfix release.

 -- Kay Hayen <kay.hayen@gmail.com>  Mon, 01 Jul 2024 08:02:34 +0200

nuitka (2.3.10+ds-1) unstable; urgency=medium

  * New upstream hotfix release.

 -- Kay Hayen <kay.hayen@gmail.com>  Wed, 26 Jun 2024 13:54:04 +0200

nuitka (2.3.9+ds-1) unstable; urgency=medium

  * New upstream hotfix release.

 -- Kay Hayen <kay.hayen@gmail.com>  Fri, 21 Jun 2024 01:05:38 +0200

nuitka (2.3.8+ds-1) unstable; urgency=medium

  * New upstream hotfix release.

 -- Kay Hayen <kay.hayen@gmail.com>  Thu, 20 Jun 2024 20:00:14 +0200

nuitka (2.3.7+ds-1) unstable; urgency=medium

  * New upstream hotfix release.

 -- Kay Hayen <kay.hayen@gmail.com>  Wed, 19 Jun 2024 09:10:30 +0200

nuitka (2.3.6+ds-1) unstable; urgency=medium

  * New upstream hotfix release.

 -- Kay Hayen <kay.hayen@gmail.com>  Tue, 18 Jun 2024 12:07:39 +0200

nuitka (2.3.5+ds-1) unstable; urgency=medium

  * New upstream hotfix release.

 -- Kay Hayen <kay.hayen@gmail.com>  Sun, 16 Jun 2024 18:29:06 +0200

nuitka (2.3.4+ds-1) unstable; urgency=medium

  * New upstream hotfix release.

 -- Kay Hayen <kay.hayen@gmail.com>  Sat, 15 Jun 2024 15:01:32 +0200

nuitka (2.3.3+ds-1) unstable; urgency=medium

  * New upstream hotfix release.

 -- Kay Hayen <kay.hayen@gmail.com>  Tue, 11 Jun 2024 11:25:46 +0200

nuitka (2.3.2+ds-1) unstable; urgency=medium

  * New upstream hotfix release.

 -- Kay Hayen <kay.hayen@gmail.com>  Sun, 09 Jun 2024 22:55:03 +0200

nuitka (2.3.1+ds-1) unstable; urgency=medium

  * New upstream hotfix release.

 -- Kay Hayen <kay.hayen@gmail.com>  Thu, 06 Jun 2024 08:54:24 +0200

nuitka (2.3+ds-1) unstable; urgency=medium

  * New upstream release.

 -- Kay Hayen <kay.hayen@gmail.com>  Fri, 31 May 2024 09:36:10 +0200

nuitka (2.2.3+ds-1) unstable; urgency=medium

  * New upstream hotfix release.

 -- Kay Hayen <kay.hayen@gmail.com>  Thu, 16 May 2024 19:30:30 +0200

nuitka (2.2.2+ds-1) unstable; urgency=medium

  * New upstream hotfix release.

 -- Kay Hayen <kay.hayen@gmail.com>  Tue, 14 May 2024 09:09:04 +0200

nuitka (2.2.1+ds-1) unstable; urgency=medium

  * New upstream hotfix release.

 -- Kay Hayen <kay.hayen@gmail.com>  Sun, 05 May 2024 12:00:40 +0200

nuitka (2.2+ds-1) unstable; urgency=medium

  * New upstream release.

 -- Kay Hayen <kay.hayen@gmail.com>  Tue, 30 Apr 2024 09:05:13 +0200

nuitka (2.1.6+ds-1) unstable; urgency=medium

  * New upstream hotfix release.

 -- Kay Hayen <kay.hayen@gmail.com>  Fri, 19 Apr 2024 11:27:23 +0200

nuitka (2.1.5+ds-1) unstable; urgency=medium

  * New upstream hotfix release.

 -- Kay Hayen <kay.hayen@gmail.com>  Sat, 06 Apr 2024 13:02:40 +0200

nuitka (2.1.4+ds-1) unstable; urgency=medium

  * New upstream hotfix release.

 -- Kay Hayen <kay.hayen@gmail.com>  Wed, 27 Mar 2024 01:02:54 +0100

nuitka (2.1.3+ds-1) unstable; urgency=medium

  * New upstream hotfix release.

 -- Kay Hayen <kay.hayen@gmail.com>  Thu, 21 Mar 2024 11:07:28 +0100

nuitka (2.1.2+ds-1) unstable; urgency=medium

  * New upstream hotfix release.

 -- Kay Hayen <kay.hayen@gmail.com>  Thu, 14 Mar 2024 10:05:02 +0100

nuitka (2.1.1+ds-1) unstable; urgency=medium

  * New upstream hotfix release.

 -- Kay Hayen <kay.hayen@gmail.com>  Mon, 11 Mar 2024 18:02:57 +0100

nuitka (2.1+ds-1) unstable; urgency=medium

  * New upstream release.

 -- Kay Hayen <kay.hayen@gmail.com>  Mon, 04 Mar 2024 10:14:00 +0100

nuitka (2.0.6+ds-1) unstable; urgency=medium

  * New upstream hotfix release.

 -- Kay Hayen <kay.hayen@gmail.com>  Fri, 01 Mar 2024 13:27:15 +0100

nuitka (2.0.5+ds-1) unstable; urgency=medium

  * New upstream hotfix release.

 -- Kay Hayen <kay.hayen@gmail.com>  Mon, 26 Feb 2024 16:39:28 +0100

nuitka (2.0.4+ds-1) unstable; urgency=medium

  * New upstream hotfix release.

 -- Kay Hayen <kay.hayen@gmail.com>  Sun, 25 Feb 2024 11:23:55 +0100

nuitka (2.0.3+ds-1) unstable; urgency=medium

  * New upstream hotfix release.

 -- Kay Hayen <kay.hayen@gmail.com>  Sun, 18 Feb 2024 10:37:35 +0100

nuitka (2.0.2+ds-1) unstable; urgency=medium

  * New upstream hotfix release.

 -- Kay Hayen <kay.hayen@gmail.com>  Fri, 09 Feb 2024 12:18:45 +0100

nuitka (2.0.1+ds-1) unstable; urgency=medium

  * New upstream hotfix release.

 -- Kay Hayen <kay.hayen@gmail.com>  Fri, 02 Feb 2024 16:21:39 +0100

nuitka (2.0+ds-1) unstable; urgency=medium

  * New upstream release.

 -- Kay Hayen <kay.hayen@gmail.com>  Fri, 26 Jan 2024 12:44:50 +0100

nuitka (1.9.7+ds-1) unstable; urgency=medium

  * New upstream hotfix release.

 -- Kay Hayen <kay.hayen@gmail.com>  Sun, 07 Jan 2024 06:26:44 +0100

nuitka (1.9.6+ds-1) unstable; urgency=medium

  * New upstream hotfix release.

 -- Kay Hayen <kay.hayen@gmail.com>  Fri, 29 Dec 2023 14:52:54 +0100

nuitka (1.9.5+ds-1) unstable; urgency=medium

  * New upstream hotfix release.

 -- Kay Hayen <kay.hayen@gmail.com>  Thu, 14 Dec 2023 13:50:11 +0100

nuitka (1.9.4+ds-1) unstable; urgency=medium

  * New upstream hotfix release.

 -- Kay Hayen <kay.hayen@gmail.com>  Wed, 06 Dec 2023 21:58:31 +0100

nuitka (1.9.3+ds-1) unstable; urgency=medium

  * New upstream hotfix release.

 -- Kay Hayen <kay.hayen@gmail.com>  Fri, 01 Dec 2023 14:35:43 +0100

nuitka (1.9.2+ds-1) unstable; urgency=medium

  * New upstream hotfix release.

 -- Kay Hayen <kay.hayen@gmail.com>  Mon, 27 Nov 2023 04:42:21 +0100

nuitka (1.9.1+ds-1) unstable; urgency=medium

  * New upstream hotfix release.

 -- Kay Hayen <kay.hayen@gmail.com>  Fri, 24 Nov 2023 12:45:23 +0100

nuitka (1.9+ds-1) unstable; urgency=medium

  * New upstream release.

 -- Kay Hayen <kay.hayen@gmail.com>  Tue, 21 Nov 2023 07:05:50 +0100

nuitka (1.8.6+ds-1) unstable; urgency=medium

  * New upstream hotfix release.

 -- Kay Hayen <kay.hayen@gmail.com>  Sat, 11 Nov 2023 12:02:30 +0100

nuitka (1.8.5+ds-1) unstable; urgency=medium

  * New upstream hotfix release.

 -- Kay Hayen <kay.hayen@gmail.com>  Fri, 27 Oct 2023 12:46:19 +0200

nuitka (1.8.4+ds-1) unstable; urgency=medium

  * New upstream hotfix release.

 -- Kay Hayen <kay.hayen@gmail.com>  Sun, 08 Oct 2023 12:01:03 +0200

nuitka (1.8.3+ds-1) unstable; urgency=medium

  * New upstream hotfix release.

 -- Kay Hayen <kay.hayen@gmail.com>  Thu, 28 Sep 2023 15:30:04 +0200

nuitka (1.8.2+ds-1) unstable; urgency=medium

  * New upstream hotfix release.

 -- Kay Hayen <kay.hayen@gmail.com>  Tue, 19 Sep 2023 05:39:14 +0200

nuitka (1.8.1+ds-1) unstable; urgency=medium

  * New upstream hotfix release.

 -- Kay Hayen <kay.hayen@gmail.com>  Sun, 10 Sep 2023 11:03:41 +0200

nuitka (1.8+ds-1) unstable; urgency=medium

  * New upstream release.

 -- Kay Hayen <kay.hayen@gmail.com>  Thu, 31 Aug 2023 01:32:29 +0200

nuitka (1.7.10+ds-1) unstable; urgency=medium

  * New upstream hotfix release.

 -- Kay Hayen <kay.hayen@gmail.com>  Fri, 11 Aug 2023 12:06:42 +0200

nuitka (1.7.9+ds-1) unstable; urgency=medium

  * New upstream hotfix release.

 -- Kay Hayen <kay.hayen@gmail.com>  Thu, 03 Aug 2023 19:53:32 +0200

nuitka (1.7.8+ds-1) unstable; urgency=medium

  * New upstream hotfix release.

 -- Kay Hayen <kay.hayen@gmail.com>  Tue, 01 Aug 2023 13:48:24 +0200

nuitka (1.7.7+ds-1) unstable; urgency=medium

  * New upstream hotfix release.

 -- Kay Hayen <kay.hayen@gmail.com>  Thu, 27 Jul 2023 11:57:01 +0200

nuitka (1.7.6+ds-1) unstable; urgency=medium

  * New upstream hotfix release.

 -- Kay Hayen <kay.hayen@gmail.com>  Sat, 22 Jul 2023 11:47:47 +0200

nuitka (1.7.5+ds-1) unstable; urgency=medium

  * New upstream hotfix release.

 -- Kay Hayen <kay.hayen@gmail.com>  Fri, 14 Jul 2023 04:09:33 +0200

nuitka (1.7.4+ds-1) unstable; urgency=medium

  * New upstream hotfix release.

 -- Kay Hayen <kay.hayen@gmail.com>  Tue, 11 Jul 2023 14:54:05 +0200

nuitka (1.7.3+ds-1) unstable; urgency=medium

  * New upstream hotfix release.

 -- Kay Hayen <kay.hayen@gmail.com>  Sun, 09 Jul 2023 18:53:35 +0200

nuitka (1.7.2+ds-1) unstable; urgency=medium

  * New upstream hotfix release.

 -- Kay Hayen <kay.hayen@gmail.com>  Fri, 07 Jul 2023 09:40:11 +0200

nuitka (1.7.1+ds-1) unstable; urgency=medium

  * New upstream hotfix release.

 -- Kay Hayen <kay.hayen@gmail.com>  Wed, 05 Jul 2023 16:29:43 +0200

nuitka (1.7+ds-1) unstable; urgency=medium

  * New upstream release.

 -- Kay Hayen <kay.hayen@gmail.com>  Mon, 03 Jul 2023 10:57:55 +0200

nuitka (1.6.5+ds-1) unstable; urgency=medium

  * New upstream hotfix release.

 -- Kay Hayen <kay.hayen@gmail.com>  Thu, 22 Jun 2023 04:01:33 +0200

nuitka (1.6.4+ds-1) unstable; urgency=medium

  * New upstream hotfix release.

 -- Kay Hayen <kay.hayen@gmail.com>  Mon, 19 Jun 2023 15:31:28 +0200

nuitka (1.6.3+ds-1) unstable; urgency=medium

  * New upstream hotfix release.

 -- Kay Hayen <kay.hayen@gmail.com>  Sat, 10 Jun 2023 09:34:49 +0200

nuitka (1.6.2+ds-1) unstable; urgency=medium

  * New upstream hotfix release.

 -- Kay Hayen <kay.hayen@gmail.com>  Fri, 09 Jun 2023 12:00:01 +0200

nuitka (1.6.1+ds-1) unstable; urgency=medium

  * New upstream hotfix release.

 -- Kay Hayen <kay.hayen@gmail.com>  Mon, 05 Jun 2023 11:35:18 +0200

nuitka (1.6+ds-1) unstable; urgency=medium

  * New upstream release.

 -- Kay Hayen <kay.hayen@gmail.com>  Sun, 28 May 2023 21:05:53 +0200

nuitka (1.5.8+ds-1) unstable; urgency=medium

  * New upstream hotfix release.

 -- Kay Hayen <kay.hayen@gmail.com>  Mon, 15 May 2023 10:19:45 +0200

nuitka (1.5.7+ds-1) unstable; urgency=medium

  * New upstream hotfix release.

 -- Kay Hayen <kay.hayen@gmail.com>  Mon, 24 Apr 2023 16:45:23 +0200

nuitka (1.5.8+ds-1) unstable; urgency=medium

  * New upstream hotfix release.

 -- Kay Hayen <kay.hayen@gmail.com>  Mon, 15 May 2023 10:19:45 +0200

nuitka (1.5.7+ds-1) unstable; urgency=medium

  * New upstream hotfix release.

 -- Kay Hayen <kay.hayen@gmail.com>  Mon, 24 Apr 2023 16:45:23 +0200

nuitka (1.5.6+ds-1) unstable; urgency=medium

  * New upstream hotfix release.

 -- Kay Hayen <kay.hayen@gmail.com>  Tue, 11 Apr 2023 10:09:53 +0200

nuitka (1.5.5+ds-1) unstable; urgency=medium

  * New upstream hotfix release.

 -- Kay Hayen <kay.hayen@gmail.com>  Tue, 04 Apr 2023 08:43:30 +0200

nuitka (1.5.4+ds-1) unstable; urgency=medium

  * New upstream hotfix release.

 -- Kay Hayen <kay.hayen@gmail.com>  Sun, 26 Mar 2023 10:24:29 +0200

nuitka (1.5.3+ds-1) unstable; urgency=medium

  * New upstream hotfix release.

 -- Kay Hayen <kay.hayen@gmail.com>  Thu, 16 Mar 2023 20:51:55 +0100

nuitka (1.5.2+ds-1) unstable; urgency=medium

  * New upstream hotfix release.

 -- Kay Hayen <kay.hayen@gmail.com>  Thu, 16 Mar 2023 13:44:56 +0100

nuitka (1.5.1+ds-1) unstable; urgency=medium

  * New upstream hotfix release.

 -- Kay Hayen <kay.hayen@gmail.com>  Mon, 13 Mar 2023 15:52:36 +0100

nuitka (1.5+ds-1) unstable; urgency=medium

  * New upstream release.

 -- Kay Hayen <kay.hayen@gmail.com>  Sat, 11 Mar 2023 15:55:37 +0100

nuitka (1.4.8+ds-1) unstable; urgency=medium

  * New upstream hotfix release.

 -- Kay Hayen <kay.hayen@gmail.com>  Tue, 21 Feb 2023 09:18:59 +0100

nuitka (1.4.7+ds-1) unstable; urgency=medium

  * New upstream hotfix release.

 -- Kay Hayen <kay.hayen@gmail.com>  Mon, 13 Feb 2023 14:38:57 +0100

nuitka (1.4.6+ds-1) unstable; urgency=medium

  * New upstream hotfix release.

 -- Kay Hayen <kay.hayen@gmail.com>  Sun, 12 Feb 2023 19:11:46 +0100

nuitka (1.4.5+ds-1) unstable; urgency=medium

  * New upstream hotfix release.

 -- Kay Hayen <kay.hayen@gmail.com>  Fri, 10 Feb 2023 07:36:27 +0100

nuitka (1.4.4+ds-1) unstable; urgency=medium

  * New upstream hotfix release.

 -- Kay Hayen <kay.hayen@gmail.com>  Tue, 07 Feb 2023 19:03:45 +0100

nuitka (1.4.3+ds-1) unstable; urgency=medium

  * New upstream hotfix release.

 -- Kay Hayen <kay.hayen@gmail.com>  Sat, 04 Feb 2023 07:24:47 +0100

nuitka (1.4.2+ds-1) unstable; urgency=medium

  * New upstream hotfix release.

 -- Kay Hayen <kay.hayen@gmail.com>  Tue, 31 Jan 2023 07:17:15 +0100

nuitka (1.4.1+ds-1) unstable; urgency=medium

  * New upstream hotfix release.

 -- Kay Hayen <kay.hayen@gmail.com>  Sun, 29 Jan 2023 23:21:23 +0100

nuitka (1.4+ds-1) unstable; urgency=medium

  * New upstream release.

 -- Kay Hayen <kay.hayen@gmail.com>  Thu, 26 Jan 2023 14:56:48 +0100

nuitka (1.3.8+ds-1) unstable; urgency=medium

  * New upstream hotfix release.

 -- Kay Hayen <kay.hayen@gmail.com>  Mon, 16 Jan 2023 11:05:41 +0100

nuitka (1.3.7+ds-1) unstable; urgency=medium

  * New upstream hotfix release.

 -- Kay Hayen <kay.hayen@gmail.com>  Mon, 09 Jan 2023 16:51:14 +0100

nuitka (1.3.6+ds-1) unstable; urgency=medium

  * New upstream hotfix release.

 -- Kay Hayen <kay.hayen@gmail.com>  Fri, 06 Jan 2023 09:10:31 +0100

nuitka (1.3.5+ds-1) unstable; urgency=medium

  * New upstream hotfix release.

 -- Kay Hayen <kay.hayen@gmail.com>  Sun, 01 Jan 2023 09:39:39 +0100

nuitka (1.3.4+ds-1) unstable; urgency=medium

  * New upstream hotfix release.

 -- Kay Hayen <kay.hayen@gmail.com>  Wed, 28 Dec 2022 21:20:25 +0100

nuitka (1.3.3+ds-1) unstable; urgency=medium

  * New upstream hotfix release.

 -- Kay Hayen <kay.hayen@gmail.com>  Mon, 26 Dec 2022 10:39:49 +0100

nuitka (1.3.2+ds-1) unstable; urgency=medium

  * New upstream hotfix release.

 -- Kay Hayen <kay.hayen@gmail.com>  Fri, 23 Dec 2022 08:19:05 +0100

nuitka (1.3.1+ds-1) unstable; urgency=medium

  * New upstream hotfix release.

 -- Kay Hayen <kay.hayen@gmail.com>  Wed, 21 Dec 2022 19:14:46 +0100

nuitka (1.3+ds-1) unstable; urgency=medium

  * New upstream release.

 -- Kay Hayen <kay.hayen@gmail.com>  Wed, 21 Dec 2022 13:14:49 +0100

nuitka (1.2.7+ds-1) unstable; urgency=medium

  * New upstream hotfix release.

 -- Kay Hayen <kay.hayen@gmail.com>  Tue, 13 Dec 2022 11:16:23 +0100

nuitka (1.2.6+ds-1) unstable; urgency=medium

  * New upstream hotfix release.

 -- Kay Hayen <kay.hayen@gmail.com>  Thu, 08 Dec 2022 07:18:44 +0100

nuitka (1.2.5+ds-1) unstable; urgency=medium

  * New upstream hotfix release.

 -- Kay Hayen <kay.hayen@gmail.com>  Wed, 07 Dec 2022 15:57:44 +0100

nuitka (1.2.4+ds-1) unstable; urgency=medium

  * New upstream hotfix release.

 -- Kay Hayen <kay.hayen@gmail.com>  Sat, 03 Dec 2022 13:45:31 +0100

nuitka (1.2.3+ds-1) unstable; urgency=medium

  * New upstream hotfix release.

 -- Kay Hayen <kay.hayen@gmail.com>  Sat, 26 Nov 2022 11:07:57 +0100

nuitka (1.2.2+ds-1) unstable; urgency=medium

  * New upstream hotfix release.

 -- Kay Hayen <kay.hayen@gmail.com>  Sat, 19 Nov 2022 17:05:08 +0100

nuitka (1.2.1+ds-1) unstable; urgency=medium

  * New upstream hotfix release.

 -- Kay Hayen <kay.hayen@gmail.com>  Wed, 16 Nov 2022 17:15:00 +0100

nuitka (1.2+ds-1) unstable; urgency=medium

  * New upstream release.

 -- Kay Hayen <kay.hayen@gmail.com>  Tue, 08 Nov 2022 09:42:28 +0100

nuitka (1.1.7+ds-1) unstable; urgency=medium

  * New upstream hotfix release.

  * Handle Debian sid change in release number (Closes: #1022400)

 -- Kay Hayen <kay.hayen@gmail.com>  Wed, 26 Oct 2022 14:46:14 +0200

nuitka (1.1.6+ds-1) unstable; urgency=medium

  * New upstream hotfix release.

 -- Kay Hayen <kay.hayen@gmail.com>  Wed, 19 Oct 2022 18:36:12 +0200

nuitka (1.1.5+ds-1) unstable; urgency=medium

  * New upstream hotfix release.

 -- Kay Hayen <kay.hayen@gmail.com>  Fri, 14 Oct 2022 08:19:39 +0200

nuitka (1.1.4+ds-1) unstable; urgency=medium

  * New upstream hotfix release.

 -- Kay Hayen <kay.hayen@gmail.com>  Fri, 14 Oct 2022 08:19:33 +0200

nuitka (1.1.3+ds-1) unstable; urgency=medium

  * New upstream hotfix release.

 -- Kay Hayen <kay.hayen@gmail.com>  Sat, 08 Oct 2022 17:40:59 +0200

nuitka (1.1.2+ds-1) unstable; urgency=medium

  * New upstream hotfix release.

 -- Kay Hayen <kay.hayen@gmail.com>  Tue, 04 Oct 2022 14:39:39 +0200

nuitka (1.1.1+ds-1) unstable; urgency=medium

  * New upstream hotfix release.

 -- Kay Hayen <kay.hayen@gmail.com>  Sun, 02 Oct 2022 11:10:07 +0200

nuitka (1.1+ds-1) unstable; urgency=medium

  * New upstream release.

 -- Kay Hayen <kay.hayen@gmail.com>  Sun, 25 Sep 2022 18:58:01 +0200

nuitka (1.0.8+ds-1) unstable; urgency=medium

  * New upstream hotfix release.

 -- Kay Hayen <kay.hayen@gmail.com>  Mon, 19 Sep 2022 08:18:45 +0200

nuitka (1.0.7+ds-1) unstable; urgency=medium

  * New upstream hotfix release.

 -- Kay Hayen <kay.hayen@gmail.com>  Sun, 11 Sep 2022 10:34:06 +0200

nuitka (1.0.6+ds-1) unstable; urgency=medium

  * New upstream hotfix release.

 -- Kay Hayen <kay.hayen@gmail.com>  Tue, 23 Aug 2022 20:07:27 +0200

nuitka (1.0.5+ds-1) unstable; urgency=medium

  * New upstream hotfix release.

 -- Kay Hayen <kay.hayen@gmail.com>  Sun, 21 Aug 2022 08:24:28 +0200

nuitka (1.0.4+ds-1) unstable; urgency=medium

  * New upstream hotfix release.

 -- Kay Hayen <kay.hayen@gmail.com>  Sat, 13 Aug 2022 16:13:29 +0200

nuitka (1.0.3+ds-1) unstable; urgency=medium

  * New upstream hotfix release.

 -- Kay Hayen <kay.hayen@gmail.com>  Wed, 10 Aug 2022 13:16:19 +0200

nuitka (1.0.2+ds-1) unstable; urgency=medium

  * New upstream hotfix release.

 -- Kay Hayen <kay.hayen@gmail.com>  Mon, 08 Aug 2022 08:13:46 +0200

nuitka (1.0.1+ds-1) unstable; urgency=medium

  * New upstream hotfix release.

 -- Kay Hayen <kay.hayen@gmail.com>  Thu, 04 Aug 2022 16:55:17 +0200

nuitka (1.0+ds-1) unstable; urgency=medium

  * New upstream release.

 -- Kay Hayen <kay.hayen@gmail.com>  Sat, 30 Jul 2022 16:16:40 +0200

nuitka (0.9.6+ds-1) unstable; urgency=medium

  * New upstream hotfix release.

 -- Kay Hayen <kay.hayen@gmail.com>  Sun, 17 Jul 2022 18:40:22 +0200

nuitka (0.9.5+ds-1) unstable; urgency=medium

  * New upstream hotfix release.

 -- Kay Hayen <kay.hayen@gmail.com>  Fri, 15 Jul 2022 13:59:28 +0200

nuitka (0.9.4+ds-1) unstable; urgency=medium

  * New upstream hotfix release.

 -- Kay Hayen <kay.hayen@gmail.com>  Thu, 07 Jul 2022 09:24:53 +0200

nuitka (0.9.3+ds-1) unstable; urgency=medium

  * New upstream hotfix release.

 -- Kay Hayen <kay.hayen@gmail.com>  Sat, 02 Jul 2022 18:49:29 +0200

nuitka (0.9.2+ds-1) unstable; urgency=medium

  * New upstream hotfix release.

 -- Kay Hayen <kay.hayen@gmail.com>  Thu, 30 Jun 2022 08:40:14 +0200

nuitka (0.9.1+ds-1) unstable; urgency=medium

  * New upstream hotfix release.

 -- Kay Hayen <kay.hayen@gmail.com>  Sun, 26 Jun 2022 10:41:06 +0200

nuitka (0.9+ds-1) unstable; urgency=medium

  * New upstream release.

  * Python 3.10 is now compatible again. (Closes: #1006051)

  * Solved CVE-2022-2054 (Closes: #1012762)

 -- Kay Hayen <kay.hayen@gmail.com>  Thu, 23 Jun 2022 08:36:25 +0200

nuitka (0.8.4+ds-1) unstable; urgency=medium

  * New upstream hotfix release.

 -- Kay Hayen <kay.hayen@gmail.com>  Tue, 07 Jun 2022 17:21:39 +0200

nuitka (0.8.3+ds-1) unstable; urgency=medium

  * New upstream hotfix release.

 -- Kay Hayen <kay.hayen@gmail.com>  Sat, 28 May 2022 14:59:01 +0200

nuitka (0.8.2+ds-1) unstable; urgency=medium

  * New upstream hotfix release.

 -- Kay Hayen <kay.hayen@gmail.com>  Thu, 26 May 2022 08:23:28 +0200

nuitka (0.8.1+ds-1) unstable; urgency=medium

  * New upstream hotfix release.

 -- Kay Hayen <kay.hayen@gmail.com>  Mon, 23 May 2022 08:31:51 +0200

nuitka (0.8+ds-1) unstable; urgency=medium

  * New upstream release.

 -- Kay Hayen <kay.hayen@gmail.com>  Thu, 19 May 2022 14:24:06 +0200

nuitka (0.7.7+ds-1) unstable; urgency=medium

  * New upstream hotfix release.

 -- Kay Hayen <kay.hayen@gmail.com>  Fri, 01 Apr 2022 12:01:36 +0200

nuitka (0.7.6+ds-1) unstable; urgency=medium

  * New upstream hotfix release.

 -- Kay Hayen <kay.hayen@gmail.com>  Sat, 19 Mar 2022 13:44:59 +0100

nuitka (0.7.5+ds-1) unstable; urgency=medium

  * New upstream hotfix release.

 -- Kay Hayen <kay.hayen@gmail.com>  Mon, 14 Mar 2022 18:55:11 +0100

nuitka (0.7.4+ds-1) unstable; urgency=medium

  * New upstream hotfix release.

 -- Kay Hayen <kay.hayen@gmail.com>  Sat, 12 Mar 2022 13:50:50 +0100

nuitka (0.7.3+ds-1) unstable; urgency=medium

  * New upstream hotfix release.

 -- Kay Hayen <kay.hayen@gmail.com>  Sun, 27 Feb 2022 13:58:34 +0100

nuitka (0.7.2+ds-1) unstable; urgency=medium

  * New upstream hotfix release.

 -- Kay Hayen <kay.hayen@gmail.com>  Sat, 26 Feb 2022 16:54:03 +0100

nuitka (0.7.1+ds-1) unstable; urgency=medium

  * New upstream hotfix release.

 -- Kay Hayen <kay.hayen@gmail.com>  Thu, 24 Feb 2022 13:22:40 +0100

nuitka (0.7+ds-1) unstable; urgency=medium

  * New upstream release.

 -- Kay Hayen <kay.hayen@gmail.com>  Sun, 20 Feb 2022 09:09:50 +0100

nuitka (0.6.19.7+ds-1) unstable; urgency=medium

  * New upstream hotfix release.

 -- Kay Hayen <kay.hayen@gmail.com>  Fri, 11 Feb 2022 14:37:34 +0100

nuitka (0.6.19.6+ds-1) unstable; urgency=medium

  * New upstream hotfix release.

 -- Kay Hayen <kay.hayen@gmail.com>  Thu, 03 Feb 2022 10:30:39 +0100

nuitka (0.6.19.5+ds-1) unstable; urgency=medium

  * New upstream hotfix release.

 -- Kay Hayen <kay.hayen@gmail.com>  Tue, 01 Feb 2022 18:53:20 +0100

nuitka (0.6.19.4+ds-1) unstable; urgency=medium

  * New upstream hotfix release.

 -- Kay Hayen <kay.hayen@gmail.com>  Wed, 19 Jan 2022 10:02:04 +0100

nuitka (0.6.19.3+ds-1) unstable; urgency=medium

  * New upstream hotfix release.

 -- Kay Hayen <kay.hayen@gmail.com>  Sun, 16 Jan 2022 11:32:51 +0100

nuitka (0.6.19.2+ds-1) unstable; urgency=medium

  * New upstream hotfix release.

 -- Kay Hayen <kay.hayen@gmail.com>  Fri, 14 Jan 2022 11:03:16 +0100

nuitka (0.6.19.1+ds-1) unstable; urgency=medium

  * New upstream hotfix release.

 -- Kay Hayen <kay.hayen@gmail.com>  Tue, 11 Jan 2022 07:59:24 +0100

nuitka (0.6.19+ds-1) unstable; urgency=medium

  * New upstream release.

 -- Kay Hayen <kay.hayen@gmail.com>  Sun, 09 Jan 2022 13:14:29 +0100

nuitka (0.6.18.6+ds-1) unstable; urgency=medium

  * New upstream hotfix release.

 -- Kay Hayen <kay.hayen@gmail.com>  Wed, 29 Dec 2021 19:42:43 +0100

nuitka (0.6.18.5+ds-1) unstable; urgency=medium

  * New upstream hotfix release.

 -- Kay Hayen <kay.hayen@gmail.com>  Mon, 20 Dec 2021 13:41:00 +0100

nuitka (0.6.18.4+ds-1) unstable; urgency=medium

  * New upstream hotfix release.

 -- Kay Hayen <kay.hayen@gmail.com>  Thu, 16 Dec 2021 08:31:41 +0100

nuitka (0.6.18.3+ds-1) unstable; urgency=medium

  * New upstream hotfix release.

 -- Kay Hayen <kay.hayen@gmail.com>  Fri, 10 Dec 2021 17:49:19 +0100

nuitka (0.6.18.2+ds-1) unstable; urgency=medium

  * New upstream hotfix release.

 -- Kay Hayen <kay.hayen@gmail.com>  Thu, 09 Dec 2021 14:52:56 +0100

nuitka (0.6.18.1+ds-1) unstable; urgency=medium

  * New upstream hotfix release.

 -- Kay Hayen <kay.hayen@gmail.com>  Sat, 04 Dec 2021 18:39:19 +0100

nuitka (0.6.18+ds-1) unstable; urgency=medium

  * New upstream release.

 -- Kay Hayen <kay.hayen@gmail.com>  Thu, 02 Dec 2021 17:33:56 +0100

nuitka (0.6.17.7+ds-1) unstable; urgency=medium

  * New upstream hotfix release.

 -- Kay Hayen <kay.hayen@gmail.com>  Mon, 15 Nov 2021 14:33:27 +0100

nuitka (0.6.17.6+ds-1) unstable; urgency=medium

  * New upstream hotfix release.

 -- Kay Hayen <kay.hayen@gmail.com>  Mon, 08 Nov 2021 14:07:11 +0100

nuitka (0.6.17.5+ds-1) unstable; urgency=medium

  * New upstream hotfix release.

 -- Kay Hayen <kay.hayen@gmail.com>  Thu, 28 Oct 2021 11:52:02 +0200

nuitka (0.6.17.4+ds-1) unstable; urgency=medium

  * New upstream hotfix release.

 -- Kay Hayen <kay.hayen@gmail.com>  Thu, 21 Oct 2021 13:03:34 +0200

nuitka (0.6.17.3+ds-1) unstable; urgency=medium

  * New upstream hotfix release.

 -- Kay Hayen <kay.hayen@gmail.com>  Thu, 14 Oct 2021 10:32:17 +0200

nuitka (0.6.17.2+ds-1) unstable; urgency=medium

  * New upstream hotfix release.

 -- Kay Hayen <kay.hayen@gmail.com>  Tue, 05 Oct 2021 17:21:29 +0200

nuitka (0.6.17.1+ds-1) unstable; urgency=medium

  * New upstream hotfix release.

 -- Kay Hayen <kay.hayen@gmail.com>  Wed, 29 Sep 2021 12:28:39 +0200

nuitka (0.6.17+ds-1) unstable; urgency=medium

  * New upstream release.

 -- Kay Hayen <kay.hayen@gmail.com>  Mon, 27 Sep 2021 13:38:42 +0200

nuitka (0.6.16.5+ds-1) experimental; urgency=medium

  * New upstream hotfix release.

 -- Kay Hayen <kay.hayen@gmail.com>  Mon, 06 Sep 2021 10:46:40 +0200

nuitka (0.6.16.4+ds-1) experimental; urgency=medium

  * New upstream hotfix release.

 -- Kay Hayen <kay.hayen@gmail.com>  Wed, 25 Aug 2021 11:51:44 +0200

nuitka (0.6.16.3+ds-1) experimental; urgency=medium

  * New upstream hotfix release.

 -- Kay Hayen <kay.hayen@gmail.com>  Sat, 07 Aug 2021 18:14:58 +0200

nuitka (0.6.16.2+ds-1) experimental; urgency=medium

  * New upstream hotfix release.

 -- Kay Hayen <kay.hayen@gmail.com>  Fri, 02 Jul 2021 10:40:08 +0200

nuitka (0.6.16.1+ds-1) experimental; urgency=medium

  * New upstream hotfix release.

 -- Kay Hayen <kay.hayen@gmail.com>  Fri, 25 Jun 2021 16:45:43 +0200

nuitka (0.6.16+ds-1) experimental; urgency=medium

  * New upstream release.

 -- Kay Hayen <kay.hayen@gmail.com>  Thu, 24 Jun 2021 11:52:37 +0200

nuitka (0.6.15.3+ds-1) experimental; urgency=medium

  * New upstream hotfix release.

 -- Kay Hayen <kay.hayen@gmail.com>  Sun, 06 Jun 2021 12:18:06 +0200

nuitka (0.6.15.2+ds-1) experimental; urgency=medium

  * New upstream hotfix release.

 -- Kay Hayen <kay.hayen@gmail.com>  Thu, 03 Jun 2021 11:41:07 +0200

nuitka (0.6.15.1+ds-1) experimental; urgency=medium

  * New upstream hotfix release.

 -- Kay Hayen <kay.hayen@gmail.com>  Mon, 31 May 2021 17:12:04 +0200

nuitka (0.6.15+ds-1) experimental; urgency=medium

  * New upstream release.

 -- Kay Hayen <kay.hayen@gmail.com>  Mon, 24 May 2021 12:26:59 +0200

nuitka (0.6.14.7+ds-1) unstable; urgency=medium

  * New upstream hotfix release.

 -- Kay Hayen <kay.hayen@gmail.com>  Mon, 10 May 2021 16:25:14 +0200

nuitka (0.6.14.6+ds-1) unstable; urgency=medium

  * New upstream hotfix release.

 -- Kay Hayen <kay.hayen@gmail.com>  Mon, 03 May 2021 07:57:04 +0200

nuitka (0.6.14.5+ds-1) experimental; urgency=medium

  * New upstream hotfix release.

 -- Kay Hayen <kay.hayen@gmail.com>  Thu, 22 Apr 2021 08:51:05 +0200

nuitka (0.6.14.4+ds-1) unstable; urgency=medium

  * New upstream hotfix release.

 -- Kay Hayen <kay.hayen@gmail.com>  Sun, 18 Apr 2021 16:13:42 +0200

nuitka (0.6.14.3+ds-1) unstable; urgency=medium

  * New upstream hotfix release.

 -- Kay Hayen <kay.hayen@gmail.com>  Sun, 18 Apr 2021 10:29:07 +0200

nuitka (0.6.14.2+ds-1) unstable; urgency=medium

  * New upstream hotfix release.

 -- Kay Hayen <kay.hayen@gmail.com>  Sat, 17 Apr 2021 11:03:23 +0200

nuitka (0.6.14.1+ds-1) unstable; urgency=medium

  * New upstream hotfix release.

 -- Kay Hayen <kay.hayen@gmail.com>  Fri, 16 Apr 2021 07:49:30 +0200

nuitka (0.6.14+ds-1) unstable; urgency=medium

  * New upstream release.

 -- Kay Hayen <kay.hayen@gmail.com>  Thu, 15 Apr 2021 11:09:55 +0200

nuitka (0.6.13.3+ds-1) unstable; urgency=medium

  * New upstream hotfix release.

 -- Kay Hayen <kay.hayen@gmail.com>  Sun, 04 Apr 2021 11:11:56 +0200

nuitka (0.6.13.2+ds-1) unstable; urgency=medium

  * New upstream hotfix release.

 -- Kay Hayen <kay.hayen@gmail.com>  Sat, 27 Mar 2021 19:44:51 +0100

nuitka (0.6.13.1+ds-1) unstable; urgency=medium

  * New upstream hotfix release.

 -- Kay Hayen <kay.hayen@gmail.com>  Fri, 26 Mar 2021 14:28:02 +0100

nuitka (0.6.13+ds-1) unstable; urgency=medium

  * New upstream release.

 -- Kay Hayen <kay.hayen@gmail.com>  Wed, 17 Mar 2021 08:58:23 +0100

nuitka (0.6.12.4+ds-1) unstable; urgency=medium

  * New upstream hotfix release.

 -- Kay Hayen <kay.hayen@gmail.com>  Thu, 11 Mar 2021 12:16:01 +0100

nuitka (0.6.12.3+ds-1) unstable; urgency=medium

  * New upstream hotfix release.

 -- Kay Hayen <kay.hayen@gmail.com>  Sun, 21 Feb 2021 06:04:51 +0100

nuitka (0.6.12.2+ds-1) unstable; urgency=medium

  * New upstream hotfix release.

 -- Kay Hayen <kay.hayen@gmail.com>  Sun, 14 Feb 2021 14:25:06 +0100

nuitka (0.6.12.1+ds-1) unstable; urgency=medium

  * New upstream hotfix release.

 -- Kay Hayen <kay.hayen@gmail.com>  Wed, 10 Feb 2021 00:23:11 +0100

nuitka (0.6.12+ds-1) unstable; urgency=medium

  * New upstream release.

 -- Kay Hayen <kay.hayen@gmail.com>  Tue, 09 Feb 2021 11:08:35 +0100

nuitka (0.6.11.6+ds-1) unstable; urgency=medium

  * New upstream hotfix release.

 -- Kay Hayen <kay.hayen@gmail.com>  Sun, 07 Feb 2021 19:59:48 +0100

nuitka (0.6.11.5+ds-1) unstable; urgency=medium

  * New upstream hotfix release.

 -- Kay Hayen <kay.hayen@gmail.com>  Mon, 01 Feb 2021 12:17:21 +0100

nuitka (0.6.11.4+ds-1) unstable; urgency=medium

  * New upstream hotfix release.

 -- Kay Hayen <kay.hayen@gmail.com>  Wed, 27 Jan 2021 17:09:48 +0100

nuitka (0.6.11.3+ds-1) unstable; urgency=medium

  * New upstream hotfix release.

 -- Kay Hayen <kay.hayen@gmail.com>  Tue, 26 Jan 2021 11:16:07 +0100

nuitka (0.6.11.2+ds-1) unstable; urgency=medium

  * New upstream hotfix release.

 -- Kay Hayen <kay.hayen@gmail.com>  Mon, 25 Jan 2021 20:14:39 +0100

nuitka (0.6.11.1+ds-1) unstable; urgency=medium

  * New upstream hotfix release.

 -- Kay Hayen <kay.hayen@gmail.com>  Sun, 24 Jan 2021 17:55:22 +0100

nuitka (0.6.11+ds-1) unstable; urgency=medium

  * New upstream release.

 -- Kay Hayen <kay.hayen@gmail.com>  Sat, 23 Jan 2021 10:01:54 +0100

nuitka (0.6.10.5+ds-1) unstable; urgency=medium

  * New upstream hotfix release.

 -- Kay Hayen <kay.hayen@gmail.com>  Thu, 07 Jan 2021 11:04:59 +0100

nuitka (0.6.10.4+ds-1) unstable; urgency=medium

  * New upstream hotfix release.

 -- Kay Hayen <kay.hayen@gmail.com>  Tue, 29 Dec 2020 16:17:44 +0100

nuitka (0.6.10.3+ds-1) unstable; urgency=medium

  * New upstream hotfix release.

 -- Kay Hayen <kay.hayen@gmail.com>  Thu, 24 Dec 2020 16:30:17 +0100

nuitka (0.6.10.2+ds-1) unstable; urgency=medium

  * New upstream hotfix release.

 -- Kay Hayen <kay.hayen@gmail.com>  Sun, 20 Dec 2020 10:56:00 +0100

nuitka (0.6.10.1+ds-1) unstable; urgency=medium

  * New upstream hotfix release.

 -- Kay Hayen <kay.hayen@gmail.com>  Sun, 13 Dec 2020 19:47:53 +0100

nuitka (0.6.10+ds-1) unstable; urgency=medium

  * New upstream release.

 -- Kay Hayen <kay.hayen@gmail.com>  Mon, 07 Dec 2020 12:44:03 +0100

nuitka (0.6.9.7+ds-1) unstable; urgency=medium

  * New upstream hotfix release.

 -- Kay Hayen <kay.hayen@gmail.com>  Mon, 16 Nov 2020 11:20:22 +0100

nuitka (0.6.9.6+ds-1) unstable; urgency=medium

  * New upstream hotfix release.

 -- Kay Hayen <kay.hayen@gmail.com>  Wed, 04 Nov 2020 08:32:22 +0100

nuitka (0.6.9.5+ds-1) unstable; urgency=medium

  * New upstream hotfix release.

 -- Kay Hayen <kay.hayen@gmail.com>  Fri, 30 Oct 2020 13:49:19 +0100

nuitka (0.6.9.4+ds-1) unstable; urgency=medium

  * New upstream hotfix release.

 -- Kay Hayen <kay.hayen@gmail.com>  Mon, 19 Oct 2020 10:55:17 +0200

nuitka (0.6.9.3+ds-1) unstable; urgency=medium

  * New upstream hotfix release.

 -- Kay Hayen <kay.hayen@gmail.com>  Mon, 12 Oct 2020 17:17:10 +0200

nuitka (0.6.9.2+ds-1) unstable; urgency=medium

  * New upstream hotfix release.

 -- Kay Hayen <kay.hayen@gmail.com>  Sun, 04 Oct 2020 12:47:36 +0200

nuitka (0.6.9.1+ds-1) unstable; urgency=medium

  * New upstream hotfix release.

 -- Kay Hayen <kay.hayen@gmail.com>  Sat, 19 Sep 2020 14:38:08 +0200

nuitka (0.6.9+ds-1) unstable; urgency=medium

  * New upstream release.

 -- Kay Hayen <kay.hayen@gmail.com>  Mon, 14 Sep 2020 15:40:36 +0200

nuitka (0.6.8.4+ds-1) unstable; urgency=medium

  * New upstream hotfix release.

  * Source only upload. (Closes: #961896)

  * Updated VCS URLs. (Closes: #961895)

 -- Kay Hayen <kay.hayen@gmail.com>  Sat, 06 Jun 2020 09:58:32 +0200

nuitka (0.6.8.3+ds-1) unstable; urgency=medium

  * New upstream hotfix release.

 -- Kay Hayen <kay.hayen@gmail.com>  Sat, 23 May 2020 13:56:13 +0200

nuitka (0.6.8.2+ds-1) unstable; urgency=medium

  * New upstream hotfix release.

 -- Kay Hayen <kay.hayen@gmail.com>  Thu, 21 May 2020 15:04:13 +0200

nuitka (0.6.8.1+ds-1) unstable; urgency=medium

  * New upstream hotfix release.

  * Corrected copyright file format to not have emails.

 -- Kay Hayen <kay.hayen@gmail.com>  Fri, 15 May 2020 08:32:39 +0200

nuitka (0.6.8+ds-1) unstable; urgency=medium

  * New upstream release.

  * Changed dependencies to prefer Debian 11 packages.
    (Closes: #937166).

 -- Kay Hayen <kay.hayen@gmail.com>  Mon, 11 May 2020 16:41:34 +0200

nuitka (0.6.7+ds-1) unstable; urgency=medium

  * New upstream release.

  * The rst2pdf dependency is finally fixed
    (Closes: #943645) (Closes: #947573).

  * Enabled package build without Python2 (Closes: #937166)

 -- Kay Hayen <kay.hayen@gmail.com>  Thu, 23 Jan 2020 12:34:10 +0100

nuitka (0.6.6+ds-1) unstable; urgency=medium

  * New upstream release.

 -- Kay Hayen <kay.hayen@gmail.com>  Fri, 27 Dec 2019 08:47:38 +0100

nuitka (0.6.6~rc7+ds-1) unstable; urgency=medium

  * New upstream pre-release.

 -- Kay Hayen <kay.hayen@gmail.com>  Tue, 24 Sep 2019 08:49:41 +0200

nuitka (0.6.5+ds-1) unstable; urgency=medium

  * New upstream release.

 -- Kay Hayen <kay.hayen@gmail.com>  Sat, 27 Jul 2019 12:07:20 +0200

nuitka (0.6.4+ds-1) experimental; urgency=medium

  * New upstream release.

 -- Kay Hayen <kay.hayen@gmail.com>  Fri, 07 Jun 2019 23:30:22 +0200

nuitka (0.6.3.1+ds-1) experimental; urgency=medium

  * New upstream hotfix release.

 -- Kay Hayen <kay.hayen@gmail.com>  Thu, 25 Apr 2019 22:08:36 +0200

nuitka (0.6.3+ds-1) unstable; urgency=medium

  * New upstream release.

 -- Kay Hayen <kay.hayen@gmail.com>  Thu, 04 Apr 2019 06:12:30 +0200

nuitka (0.6.2+ds-1) unstable; urgency=medium

  * New upstream release.

 -- Kay Hayen <kay.hayen@gmail.com>  Sat, 16 Feb 2019 08:48:51 +0100

nuitka (0.6.1.1+ds-1) unstable; urgency=medium

  * New upstream hotfix release.

 -- Kay Hayen <kay.hayen@gmail.com>  Thu, 24 Jan 2019 09:13:53 +0100

nuitka (0.6.1+ds-1) unstable; urgency=medium

  * New upstream release.

  * Depend on python-pil over python-imaging (Closes: #917694).

 -- Kay Hayen <kay.hayen@gmail.com>  Sat, 05 Jan 2019 12:41:57 +0100

nuitka (0.6.0.6+ds-1) unstable; urgency=medium

  * New upstream hotfix release.

 -- Kay Hayen <kay.hayen@gmail.com>  Wed, 31 Oct 2018 09:03:57 +0100

nuitka (0.6.0.5+ds-1) unstable; urgency=medium

  * New upstream hotfix release.

 -- Kay Hayen <kay.hayen@gmail.com>  Thu, 18 Oct 2018 23:11:34 +0200

nuitka (0.6.0.4+ds-1) unstable; urgency=medium

  * New upstream hotfix release.

 -- Kay Hayen <kay.hayen@gmail.com>  Sun, 14 Oct 2018 08:26:48 +0200

nuitka (0.6.0.3+ds-1) unstable; urgency=medium

  * New upstream hotfix release.

 -- Kay Hayen <kay.hayen@gmail.com>  Sat, 06 Oct 2018 10:43:33 +0200

nuitka (0.6.0.2+ds-1) unstable; urgency=medium

  * New upstream hotfix release.

 -- Kay Hayen <kay.hayen@gmail.com>  Wed, 03 Oct 2018 10:41:52 +0200

nuitka (0.6.0.1+ds-1) unstable; urgency=medium

  * New upstream hotfix release.

 -- Kay Hayen <kay.hayen@gmail.com>  Thu, 27 Sep 2018 09:57:05 +0200

nuitka (0.6.0+ds-1) unstable; urgency=medium

  * New upstream release.

 -- Kay Hayen <kay.hayen@gmail.com>  Wed, 26 Sep 2018 07:00:04 +0200

nuitka (0.5.33+ds-1) unstable; urgency=medium

  * New upstream release.

 -- Kay Hayen <kay.hayen@gmail.com>  Thu, 13 Sep 2018 19:01:48 +0200

nuitka (0.5.32.8+ds-1) unstable; urgency=medium

  * New upstream hotfix release.

 -- Kay Hayen <kay.hayen@gmail.com>  Tue, 04 Sep 2018 14:58:47 +0200

nuitka (0.5.32.7+ds-1) unstable; urgency=medium

  * New upstream hotfix release.

 -- Kay Hayen <kay.hayen@gmail.com>  Thu, 23 Aug 2018 22:06:00 +0200

nuitka (0.5.32.6+ds-1) unstable; urgency=medium

  * New upstream hotfix release.

 -- Kay Hayen <kay.hayen@gmail.com>  Thu, 23 Aug 2018 20:05:18 +0200

nuitka (0.5.32.5+ds-1) unstable; urgency=medium

  * New upstream hotfix release.

 -- Kay Hayen <kay.hayen@gmail.com>  Wed, 15 Aug 2018 19:06:01 +0200

nuitka (0.5.32.4+ds-1) unstable; urgency=medium

  * New upstream hotfix release.

 -- Kay Hayen <kay.hayen@gmail.com>  Fri, 10 Aug 2018 12:06:44 +0200

nuitka (0.5.32.3+ds-1) unstable; urgency=medium

  * New upstream hotfix release.

 -- Kay Hayen <kay.hayen@gmail.com>  Sat, 04 Aug 2018 10:40:31 +0200

nuitka (0.5.32.2+ds-1) unstable; urgency=medium

  * New upstream hotfix release.

 -- Kay Hayen <kay.hayen@gmail.com>  Wed, 01 Aug 2018 17:38:43 +0200

nuitka (0.5.32.1+ds-1) unstable; urgency=medium

  * New upstream hotfix release.

 -- Kay Hayen <kay.hayen@gmail.com>  Sat, 28 Jul 2018 20:16:29 +0200

nuitka (0.5.32+ds-1) unstable; urgency=medium

  * New upstream release.

 -- Kay Hayen <kay.hayen@gmail.com>  Sat, 28 Jul 2018 15:07:21 +0200

nuitka (0.5.31+ds-1) unstable; urgency=medium

  * New upstream release.

 -- Kay Hayen <kay.hayen@gmail.com>  Mon, 09 Jul 2018 08:23:02 +0200

nuitka (0.5.30+ds-1) unstable; urgency=medium

  * New upstream release.

 -- Kay Hayen <kay.hayen@gmail.com>  Mon, 30 Apr 2018 09:50:54 +0200

nuitka (0.5.29.5+ds-1) unstable; urgency=medium

  * New upstream hotfix release.

 -- Kay Hayen <kay.hayen@gmail.com>  Wed, 25 Apr 2018 09:33:55 +0200

nuitka (0.5.29.4+ds-1) unstable; urgency=medium

  * New upstream hotfix release.

 -- Kay Hayen <kay.hayen@gmail.com>  Mon, 09 Apr 2018 20:22:37 +0200

nuitka (0.5.29.3+ds-1) unstable; urgency=medium

  * New upstream hotfix release.

 -- Kay Hayen <kay.hayen@gmail.com>  Sat, 31 Mar 2018 16:12:25 +0200

nuitka (0.5.29.2+ds-1) unstable; urgency=medium

  * New upstream hotfix release.

 -- Kay Hayen <kay.hayen@gmail.com>  Thu, 29 Mar 2018 10:19:24 +0200

nuitka (0.5.29.1+ds-1) unstable; urgency=medium

  * New upstream hotfix release.

 -- Kay Hayen <kay.hayen@gmail.com>  Tue, 27 Mar 2018 18:22:54 +0200

nuitka (0.5.29+ds-1) unstable; urgency=medium

  * New upstream release.

 -- Kay Hayen <kay.hayen@gmail.com>  Mon, 26 Mar 2018 20:13:44 +0200

nuitka (0.5.28.2+ds-1) unstable; urgency=medium

  * New upstream hotfix release.

 -- Kay Hayen <kay.hayen@gmail.com>  Wed, 29 Nov 2017 15:09:28 +0100

nuitka (0.5.28.1+ds-1) unstable; urgency=medium

  * New upstream hotfix release.
  * Also ignore sbuild non-existent directory (Closes: #871125).

 -- Kay Hayen <kay.hayen@gmail.com>  Sun, 22 Oct 2017 10:44:31 +0200

nuitka (0.5.28+ds-1) unstable; urgency=medium

  * New upstream release.

 -- Kay Hayen <kay.hayen@gmail.com>  Tue, 17 Oct 2017 10:03:56 +0200

nuitka (0.5.27+ds-1) unstable; urgency=medium

  * New upstream release.

 -- Kay Hayen <kay.hayen@gmail.com>  Sat, 22 Jul 2017 16:21:37 +0200

nuitka (0.5.26.4+ds-1) unstable; urgency=medium

  * New upstream hotfix release.
  * Recommend actual PyQT package (Closes: #866540).

 -- Kay Hayen <kay.hayen@gmail.com>  Mon, 03 Jul 2017 08:59:37 +0200

nuitka (0.5.26.3+ds-1) unstable; urgency=medium

  * New upstream hotfix release.

 -- Kay Hayen <kay.hayen@gmail.com>  Thu, 22 Jun 2017 08:08:53 +0200

nuitka (0.5.26.2+ds-1) unstable; urgency=medium

  * New upstream hotfix release.

 -- Kay Hayen <kay.hayen@gmail.com>  Sat, 17 Jun 2017 11:37:12 +0200

nuitka (0.5.26.1+ds-1) unstable; urgency=medium

  * New upstream hotfix release.

 -- Kay Hayen <kay.hayen@gmail.com>  Sat, 10 Jun 2017 13:09:51 +0200

nuitka (0.5.26+ds-1) unstable; urgency=medium

  * New upstream release.

 -- Kay Hayen <kay.hayen@gmail.com>  Wed, 07 Jun 2017 08:15:19 +0200

nuitka (0.5.25+ds-1) unstable; urgency=medium

  * New upstream release.

 -- Kay Hayen <kay.hayen@gmail.com>  Tue, 24 Jan 2017 06:13:46 +0100

nuitka (0.5.24.4+ds-1) unstable; urgency=medium

  * New upstream hotfix release.
  * Better detection of acceptable shared library loads from
    system paths for standalone tests (Closes: #844902).

 -- Kay Hayen <kay.hayen@gmail.com>  Sat, 10 Dec 2016 12:25:35 +0100

nuitka (0.5.24.3+ds-1) unstable; urgency=medium

  * New upstream hotfix release.

 -- Kay Hayen <kay.hayen@gmail.com>  Fri, 09 Dec 2016 06:50:55 +0100

nuitka (0.5.24.2+ds-1) unstable; urgency=medium

  * New upstream hotfix release.

 -- Kay Hayen <kay.hayen@gmail.com>  Wed, 30 Nov 2016 09:32:03 +0100

nuitka (0.5.24.1+ds-1) unstable; urgency=medium

  * New upstream hotfix release.

 -- Kay Hayen <kay.hayen@gmail.com>  Wed, 16 Nov 2016 08:16:53 +0100

nuitka (0.5.24+ds-1) unstable; urgency=medium

  * New upstream release.

 -- Kay Hayen <kay.hayen@gmail.com>  Mon, 14 Nov 2016 09:41:31 +0100

nuitka (0.5.23.2+ds-1) unstable; urgency=medium

  * New upstream hotfix release.

 -- Kay Hayen <kay.hayen@gmail.com>  Mon, 07 Nov 2016 07:55:11 +0100

nuitka (0.5.23.1+ds-1) unstable; urgency=medium

  * New upstream hotfix release.
  * Use of C11 compiler instead of C++ compiler, so we drop the
    versioned dependencies. (Closes: #835954)

 -- Kay Hayen <kay.hayen@gmail.com>  Sun, 16 Oct 2016 10:40:59 +0200

nuitka (0.5.23+ds-1) unstable; urgency=medium

  * New upstream release.

 -- Kay Hayen <kay.hayen@gmail.com>  Sun, 02 Oct 2016 18:14:41 +0200

nuitka (0.5.22+ds-1) unstable; urgency=medium

  * New upstream release.

 -- Kay Hayen <kay.hayen@gmail.com>  Tue, 16 Aug 2016 11:22:16 +0200

nuitka (0.5.21.3+ds-1) unstable; urgency=medium

  * New upstream hotfix release.

 -- Kay Hayen <kay.hayen@gmail.com>  Thu, 26 May 2016 14:51:39 +0200

nuitka (0.5.21.2+ds-1) unstable; urgency=medium

  * New upstream hotfix release.

 -- Kay Hayen <kay.hayen@gmail.com>  Sat, 14 May 2016 14:43:28 +0200

nuitka (0.5.21.1+ds-1) unstable; urgency=medium

  * New upstream hotfix release.

  * Depends on g++-5 now.

 -- Kay Hayen <kay.hayen@gmail.com>  Sat, 30 Apr 2016 07:59:57 +0200

nuitka (0.5.21+ds-1) unstable; urgency=medium

  * New upstream release.

 -- Kay Hayen <kay.hayen@gmail.com>  Sun, 24 Apr 2016 14:06:29 +0200

nuitka (0.5.20+ds-1) unstable; urgency=medium

  * New upstream release.

 -- Kay Hayen <kay.hayen@gmail.com>  Sun, 20 Mar 2016 08:11:16 +0100

nuitka (0.5.19.1+ds-1) unstable; urgency=medium

  * New upstream hotfix release.

 -- Kay Hayen <kay.hayen@gmail.com>  Tue, 15 Mar 2016 09:11:57 +0100

nuitka (0.5.19+ds-1) unstable; urgency=medium

  * New upstream release.

 -- Kay Hayen <kay.hayen@gmail.com>  Mon, 01 Feb 2016 07:53:08 +0100

nuitka (0.5.18.1+ds-1) unstable; urgency=medium

  * New upstream hotfix release.

 -- Kay Hayen <kay.hayen@gmail.com>  Sun, 24 Jan 2016 07:52:03 +0100

nuitka (0.5.18+ds-1) unstable; urgency=medium

  * New upstream release.

 -- Kay Hayen <kay.hayen@gmail.com>  Fri, 15 Jan 2016 07:48:41 +0100

nuitka (0.5.17.1+ds-1) unstable; urgency=medium

  * New upstream hotfix release.

 -- Kay Hayen <kay.hayen@gmail.com>  Thu, 14 Jan 2016 23:21:51 +0100

nuitka (0.5.17+ds-1) unstable; urgency=medium

  * New upstream release.

 -- Kay Hayen <kay.hayen@gmail.com>  Sun, 27 Dec 2015 15:18:39 +0100

nuitka (0.5.16.1+ds-1) unstable; urgency=medium

  * New upstream hotfix release.

 -- Kay Hayen <kay.hayen@gmail.com>  Thu, 03 Dec 2015 07:04:12 +0100

nuitka (0.5.16+ds-1) unstable; urgency=medium

  * New upstream release.

 -- Kay Hayen <kay.hayen@gmail.com>  Mon, 09 Nov 2015 18:30:07 +0100

nuitka (0.5.15+ds-1) unstable; urgency=medium

  * New upstream release.

 -- Kay Hayen <kay.hayen@gmail.com>  Mon, 12 Oct 2015 08:57:03 +0200

nuitka (0.5.14.3+ds-1) unstable; urgency=medium

  * New upstream hotfix release.

 -- Kay Hayen <kay.hayen@gmail.com>  Sun, 13 Sep 2015 12:26:59 +0200

nuitka (0.5.14.2+ds-1) unstable; urgency=medium

  * New upstream hotfix release.

 -- Kay Hayen <kay.hayen@gmail.com>  Mon, 07 Sep 2015 00:30:11 +0200

nuitka (0.5.14.1+ds-1) UNRELEASED; urgency=medium

  * New upstream hotfix release.

 -- Kay Hayen <kay.hayen@gmail.com>  Sun, 06 Sep 2015 22:37:22 +0200

nuitka (0.5.14+ds-1) unstable; urgency=medium

  * New upstream release.

 -- Kay Hayen <kay.hayen@gmail.com>  Thu, 27 Aug 2015 06:24:11 +0200

nuitka (0.5.13.8+ds-1) UNRELEASED; urgency=medium

  * New upstream hotfix release.

 -- Kay Hayen <kay.hayen@gmail.com>  Thu, 20 Aug 2015 11:55:53 +0200

nuitka (0.5.13.7+ds-1) UNRELEASED; urgency=medium

  * New upstream hotfix release.

 -- Kay Hayen <kay.hayen@gmail.com>  Tue, 18 Aug 2015 21:55:08 +0200

nuitka (0.5.13.6+ds-1) UNRELEASED; urgency=medium

  * New upstream hotfix release.

 -- Kay Hayen <kay.hayen@gmail.com>  Sun, 16 Aug 2015 14:38:46 +0200

nuitka (0.5.13.5+ds-1) UNRELEASED; urgency=medium

  * New upstream hotfix release.

 -- Kay Hayen <kay.hayen@gmail.com>  Sun, 16 Aug 2015 13:42:02 +0200

nuitka (0.5.13.4+ds-1) UNRELEASED; urgency=medium

  * New upstream hotfix release.

 -- Kay Hayen <kay.hayen@gmail.com>  Fri, 31 Jul 2015 17:24:40 +0200

nuitka (0.5.13.3+ds-1) UNRELEASED; urgency=medium

  * New upstream hotfix release.

 -- Kay Hayen <kay.hayen@gmail.com>  Wed, 29 Jul 2015 10:54:05 +0200

nuitka (0.5.13.2+ds-1) UNRELEASED; urgency=medium

  * New upstream hotfix release.

 -- Kay Hayen <kay.hayen@gmail.com>  Tue, 16 Jun 2015 10:29:12 +0200

nuitka (0.5.13.1+ds-1) UNRELEASED; urgency=medium

  * New upstream hotfix release.

 -- Kay Hayen <kay.hayen@gmail.com>  Mon, 04 May 2015 09:27:19 +0200

nuitka (0.5.13+ds-1) unstable; urgency=medium

  * New upstream release.

 -- Kay Hayen <kay.hayen@gmail.com>  Fri, 01 May 2015 10:44:27 +0200

nuitka (0.5.12.2+ds-1) UNRELEASED; urgency=medium

  * New upstream hotfix release.

 -- Kay Hayen <kay.hayen@gmail.com>  Sun, 26 Apr 2015 08:51:37 +0200

nuitka (0.5.12.1+ds-1) UNRELEASED; urgency=medium

  * New upstream hotfix release.

 -- Kay Hayen <kay.hayen@gmail.com>  Sat, 18 Apr 2015 09:35:06 +0200

nuitka (0.5.12+ds-1) experimental; urgency=medium

  * New upstream release.

 -- Kay Hayen <kay.hayen@gmail.com>  Mon, 06 Apr 2015 17:20:44 +0200

nuitka (0.5.11.2+ds-1) experimental; urgency=medium

  * New upstream hotfix release.

 -- Kay Hayen <kay.hayen@gmail.com>  Thu, 26 Mar 2015 20:09:06 +0100

nuitka (0.5.11.1+ds-1) experimental; urgency=medium

  * New upstream hotfix release.

 -- Kay Hayen <kay.hayen@gmail.com>  Mon, 23 Mar 2015 10:34:17 +0100

nuitka (0.5.11+ds-1) experimental; urgency=medium

  * New upstream release.

 -- Kay Hayen <kay.hayen@gmail.com>  Wed, 18 Mar 2015 08:38:39 +0100

nuitka (0.5.10.2+ds-1) experimental; urgency=medium

  * New upstream hotfix release.

 -- Kay Hayen <kay.hayen@gmail.com>  Tue, 10 Mar 2015 07:46:24 +0100

nuitka (0.5.10.1+ds-1) experimental; urgency=medium

  * New upstream hotfix release.

 -- Kay Hayen <kay.hayen@gmail.com>  Sun, 08 Mar 2015 11:56:55 +0100

nuitka (0.5.10+ds-1) experimental; urgency=medium

  * New upstream release.

 -- Kay Hayen <kay.hayen@gmail.com>  Thu, 05 Mar 2015 07:43:43 +0100

nuitka (0.5.9+ds-1) experimental; urgency=medium

  * New upstream release.

 -- Kay Hayen <kay.hayen@gmail.com>  Thu, 29 Jan 2015 08:18:06 +0100

nuitka (0.5.8+ds-1) experimental; urgency=medium

  * New upstream release.

 -- Kay Hayen <kay.hayen@gmail.com>  Thu, 15 Jan 2015 04:11:03 +0100

nuitka (0.5.7.1+ds-1) experimental; urgency=medium

  * New upstream hotfix release.

 -- Kay Hayen <kay.hayen@gmail.com>  Fri, 09 Jan 2015 13:52:15 +0100

nuitka (0.5.7+ds-1) UNRELEASED; urgency=medium

  * New upstream release.

 -- Kay Hayen <kay.hayen@gmail.com>  Thu, 01 Jan 2015 10:52:03 +0100

nuitka (0.5.6.1+ds-1) UNRELEASED; urgency=medium

  * New upstream hotfix release.

 -- Kay Hayen <kay.hayen@gmail.com>  Sun, 21 Dec 2014 08:32:58 +0100

nuitka (0.5.6+ds-1) UNRELEASED; urgency=medium

  * New upstream release.
  * Added support for hardening-wrapper to be installed.

 -- Kay Hayen <kay.hayen@gmail.com>  Fri, 19 Dec 2014 08:39:17 +0100

nuitka (0.5.5.3+ds-1) unstable; urgency=medium

  * New upstream hotfix release.
  * Added support for armhf architecture.

 -- Kay Hayen <kay.hayen@gmail.com>  Fri, 24 Oct 2014 17:33:59 +0200

nuitka (0.5.5.2+ds-1) unstable; urgency=medium

  * New upstream hotfix release.
  * Bump to Standards Version 3.9.6, no changes needed.

 -- Kay Hayen <kay.hayen@gmail.com>  Fri, 17 Oct 2014 07:56:05 +0200

nuitka (0.5.5+ds-1) unstable; urgency=medium

  * New upstream release.

 -- Kay Hayen <kay.hayen@gmail.com>  Sun, 05 Oct 2014 19:28:20 +0200

nuitka (0.5.4.3+ds-1) unstable; urgency=medium

  * New upstream hotfix release.

 -- Kay Hayen <kay.hayen@gmail.com>  Thu, 21 Aug 2014 09:41:37 +0200

nuitka (0.5.3.5+ds-1) unstable; urgency=medium

  * New upstream hotfix release.

 -- Kay Hayen <kay.hayen@gmail.com>  Fri, 18 Jul 2014 07:28:17 +0200

nuitka (0.5.3.3+ds-1) unstable; urgency=medium

  * New upstream release.
  * Original version didn't build for all versions due to error message
    changes, this release adapts to.

 -- Kay Hayen <kay.hayen@gmail.com>  Sat, 12 Jul 2014 20:50:01 +0200

nuitka (0.5.2+ds-1) unstable; urgency=medium

  * New upstream release.
  * Permit building using cowbuilder, eatmydata (Closes: #749518)
  * Do not require gcc in build-depends
    (Closes: #747984) (Closes: #748005) (Closes: #751325)

 -- Kay Hayen <kay.hayen@gmail.com>  Mon, 23 Jun 2014 08:17:57 +0200

nuitka (0.5.1.1+ds-1) unstable; urgency=medium

  * New upstream hotfix release.

 -- Kay Hayen <kay.hayen@gmail.com>  Thu, 06 Mar 2014 10:44:28 +0100

nuitka (0.5.1+ds-1) unstable; urgency=medium

  * New upstream release.

 -- Kay Hayen <kay.hayen@gmail.com>  Thu, 06 Mar 2014 09:33:51 +0100

nuitka (0.5.0.1+ds-1) unstable; urgency=medium

  * New upstream hotfix release.

 -- Kay Hayen <kay.hayen@gmail.com>  Mon, 13 Jan 2014 23:37:37 +0100

nuitka (0.5.0+ds-1) unstable; urgency=medium

  * New upstream release.
  * Added missing build dependency to process PNG images.

 -- Kay Hayen <kay.hayen@gmail.com>  Fri, 03 Jan 2014 19:18:18 +0100

nuitka (0.4.7.1+ds-1) unstable; urgency=low

  * New upstream hotfix release.

 -- Kay Hayen <kay.hayen@gmail.com>  Tue, 03 Dec 2013 08:44:31 +0100

nuitka (0.4.7+ds-1) UNRELEASED; urgency=low

  * New upstream release.
  * Handle unknown encoding error message change of CPython 2.7.6
    that was backported to CPython 2.7.5+ as well.
    (Closes: #730956)

 -- Kay Hayen <kay.hayen@gmail.com>  Mon, 02 Dec 2013 09:15:12 +0100

nuitka (0.4.6.2+ds-1) unstable; urgency=low

  * New upstream hotfix release.

 -- Kay Hayen <kayhayen@gmx.de>  Fri, 01 Nov 2013 19:07:42 +0100

nuitka (0.4.6+ds-1) unstable; urgency=low

  * New upstream release.

 -- Kay Hayen <kayhayen@gmx.de>  Sun, 27 Oct 2013 21:29:26 +0100

nuitka (0.4.5.1+ds-1) unstable; urgency=low

  * New upstream hotfix release.
  * Corrects upstream Issue#106.

 -- Kay Hayen <kayhayen@gmx.de>  Wed, 25 Sep 2013 14:29:55 +0200

nuitka (0.4.5+ds-1) unstable; urgency=low

  * New upstream release.

 -- Kay Hayen <kayhayen@gmx.de>  Sun, 18 Aug 2013 09:06:29 +0200

nuitka (0.4.4.2+ds-1) unstable; urgency=low

  * New upstream hotfix release.
  * Corrects upstream Issue#98.
  * Corrects upstream Issue#100.
  * Corrects upstream Issue#101.
  * Corrects upstream Issue#102.

 -- Kay Hayen <kayhayen@gmx.de>  Sat, 20 Jul 2013 09:08:29 +0200

nuitka (0.4.4.1+ds-1) unstable; urgency=low

  * New upstream hotfix release.
  * Corrects upstream Issue#95.
  * Corrects upstream Issue#96.

 -- Kay Hayen <kayhayen@gmx.de>  Sat, 13 Jul 2013 11:56:21 +0200

nuitka (0.4.4+ds-1) unstable; urgency=low

  * New upstream release.
  * Upstream now supports Python3.3 and threads.
  * Bump to Standards Version 3.9.4, no changes needed.
  * Fix support for modules and Python3 was broken (Closes: #711459)
  * Fix encoding error changes  Python 2.7.5 (Closes: #713531)

 -- Kay Hayen <kayhayen@gmx.de>  Tue, 25 Jun 2013 10:46:40 +0200

nuitka (0.4.3+ds-1) unstable; urgency=low

  * New upstream release.

 -- Kay Hayen <kayhayen@gmx.de>  Sat, 18 May 2013 10:16:25 +0200

nuitka (0.4.2+ds-1) unstable; urgency=low

  * New upstream release.

 -- Kay Hayen <kayhayen@gmx.de>  Fri, 29 Mar 2013 11:05:08 +0100

nuitka (0.4.1+ds-1) unstable; urgency=low

  * New upstream release.

 -- Kay Hayen <kayhayen@gmx.de>  Tue, 05 Mar 2013 08:15:41 +0100

nuitka (0.4.0+ds-1) UNRELEASED; urgency=low

  * New upstream release.
  * Changes so the Debian package can be backported to Squeeze as well.

 -- Kay Hayen <kayhayen@gmx.de>  Sat, 09 Feb 2013 10:08:15 +0100

nuitka (0.3.25+ds-1) unstable; urgency=low

  * New upstream release.
  * Register the User Manual with "doc-base".

 -- Kay Hayen <kayhayen@gmx.de>  Sun, 11 Nov 2012 13:57:32 +0100

nuitka (0.3.24.1+ds-1) unstable; urgency=low

  * New upstream hotfix release.
  * Corrects upstream Issue#46.

 -- Kay Hayen <kayhayen@gmx.de>  Sat, 08 Sep 2012 22:30:11 +0000

nuitka (0.3.24+ds-1) unstable; urgency=low

  * New upstream release.
  * Detect the absence of "g++" and gracefully fallback to the
    compiler depended on. (Closes: #682146)
  * Changed usage of "temp" files in developer scripts to be
    secure. (Closes: #682145)
  * Added support for "DEB_BUILD_OPTIONS=nocheck" to skip the
    test runs. (Closes: #683090)

 -- Kay Hayen <kayhayen@gmx.de>  Sat, 18 Aug 2012 21:19:17 +0200

nuitka (0.3.23.1+ds-1) unstable; urgency=low

  * New upstream hotfix release.
  * Corrects upstream Issue#40, Issue#41, and Issue#42.

 -- Kay Hayen <kayhayen@gmx.de>  Mon, 16 Jul 2012 07:25:41 +0200

nuitka (0.3.23+ds-1) unstable; urgency=low

  * New upstream release.
  * License for Nuitka is now Apache License 2.0, no more GPLv3.
  * Corrects upstream Issue#37 and Issue#38.

 -- Kay Hayen <kayhayen@gmx.de>  Sun, 01 Jul 2012 00:00:57 +0200

nuitka (0.3.22.1+ds-1) unstable; urgency=low

  * New upstream hotfix release.
  * Corrected copyright file syntax error found by new lintian
    version.
  * Corrects upstream Issue#19.

 -- Kay Hayen <kayhayen@gmx.de>  Sat, 16 Jun 2012 08:58:30 +0200

nuitka (0.3.22+ds-1) unstable; urgency=low

  * New upstream release.

 -- Kay Hayen <kayhayen@gmx.de>  Sun, 13 May 2012 12:51:16 +0200

nuitka (0.3.21+ds-1) unstable; urgency=low

  * New upstream release.

 -- Kay Hayen <kayhayen@gmx.de>  Thu, 12 Apr 2012 20:24:01 +0200

nuitka (0.3.20.2+ds-1) unstable; urgency=low

  * New upstream hotfix release.
  * Corrects upstream Issue#35.
  * Bump to Standards Version 3.9.3, no changes needed.
  * In the alternative build dependencies, designed to make the
    Python3 build dependency optional, put option that is going
    to work on "unstable" first. (Closes: #665021)

 -- Kay Hayen <kayhayen@gmx.de>  Tue, 03 Apr 2012 22:31:36 +0200

nuitka (0.3.20.1+ds-1) unstable; urgency=low

  * New upstream hotfix release.
  * Corrects upstream Issue#34.

 -- Kay Hayen <kayhayen@gmx.de>  Sat, 03 Mar 2012 10:18:30 +0100

nuitka (0.3.20+ds-1) unstable; urgency=low

  * New upstream release.
  * Added upstream "Changelog.rst" as "changelog"

 -- Kay Hayen <kayhayen@gmx.de>  Mon, 27 Feb 2012 09:32:10 +0100

nuitka (0.3.19.2+ds-1) unstable; urgency=low

  * New upstream hotfix release.
  * Corrects upstream Issue#32.

 -- Kay Hayen <kayhayen@gmx.de>  Sun, 12 Feb 2012 20:33:30 +0100

nuitka (0.3.19.1+ds-1) unstable; urgency=low

  * New upstream hotfix release.
  * Corrects upstream Issue#30 and Issue#31.

 -- Kay Hayen <kayhayen@gmx.de>  Sat, 28 Jan 2012 07:27:38 +0100

nuitka (0.3.19+ds-1) unstable; urgency=low

  * New upstream release.
  * Improvements to option groups layout in manpages, and broken
    whitespace for "--recurse-to" option. (Closes: #655910)
  * Documented new option "--recurse-directory" in man page with
    example.
  * Made the "debian/watch" file ignore upstream pre-releases,
    these shall not be considered for this package.
  * Aligned depended version with build depended versions.
  * Depend on "python-dev" as well, needed to compile against
    "libpython".
  * Build depend on "python-dev-all" and "python-dbg-all" to
    execute tests with both all supported Python versions.
  * Build depend on "python3.2-dev-all" and "python3-dbg-all"
    to execute tests with Python3 as well. It is currently not
    supported by upstream, this is only preparatory.
  * Added suggestion of "ccache", can speed up the compilation
    process.

 -- Kay Hayen <kayhayen@gmx.de>  Tue, 17 Jan 2012 10:29:45 +0100

nuitka (0.3.18+ds-1) unstable; urgency=low

  * New upstream release.
  * Lowered dependencies so that a backport to Ubuntu Natty and
    higher is now feasible. A "scons >=2.0.0" is good enough,
    and so is "g++-4.5" as well.
  * Don't require the PDF generation to be successful on older
    Ubuntu versions as it crashes due to old "rst2pdf" bugs.

 -- Kay Hayen <kayhayen@gmx.de>  Thu, 12 Jan 2012 19:55:43 +0100

nuitka (0.3.18~pre2+ds-1) unstable; urgency=low

  * New upstream pre-release.
  * First upload to unstable, many thanks to my reviewer and
    sponsor Yaroslav Halchenko <debian@onerussian.com>
  * New maintainer (Closes: #648489)
  * Added Developer Manual to the generated PDF documentation.
  * Added python-dbg to Build-Depends to also execute reference
    count tests.
  * Changed copyright file to reference Apache license via its
    standard Debian location as well.

 -- Kay Hayen <kayhayen@gmx.de>  Tue, 10 Jan 2012 22:21:56 +0100

nuitka (0.3.17+ds-1) UNRELEASED; urgency=low

  * New upstream release.
  * Updated man page to use new "--recurse-*" options in examples
    over removed "--deep*" options.
  * Completed copyright file according to "licensecheck" findings
    and updated files accordingly. Put the included tests owned
    by upstream into public domain.
  * Use a "+ds" file as orig source with inline copy of Scons
    already removed instead of doing it as a patch.
  * Also removed the benchmark tests from "+ds" file, not useful
    to be provided with Nuitka.
  * Added syntax tests, these were omitted by mistake previously.
  * Run the test suite at package build time, it checks the basic
    tests, syntax error tests, program tests, and the compile
    itself test.
  * Added run time dependencies also as build time dependencies
    to be able to execute the tests.
  * Corrected handling of upstream pre-release names in the watch
    file.
  * Changed contributor notice to only require "Apache License 2.0"
    for the new parts.
  * Put Debian packaging and owned tests under "Apache License 2.0"
    as well.

 -- Kay Hayen <kayhayen@gmx.de>  Mon, 09 Jan 2012 09:02:19 +0100

nuitka (0.3.16-1) UNRELEASED; urgency=low

  * New upstream release.
  * Updated debian/copyright URI to match the latest one.
  * Updated debian/copyright to DEP5 changes.
  * Added Nuitka homepage to debian/control.
  * Added watch file, so uscan works.
  * Added git pointers to git repository and gitweb to the
    package control file.
  * Corrected examples section in man page to correctly escape "-".
  * Added meaningful "what is" to manpages.
  * Bump to Standards Version 3.9.2, no changes needed.
  * Added extended description to address lintian warning.

 -- Kay Hayen <kayhayen@gmx.de>  Sun, 18 Dec 2011 13:01:10 +0100

nuitka (0.3.15-1) UNRELEASED; urgency=low

  * New upstream release.
  * Renamed "/usr/bin/Python" to "/usr/bin/nuitka-python".
  * Added man pages for "nuitka" and "nuitka-python", the first
    with an examples section that shows the most important uses
    of the "nuitka" binary.
  * Removed foreign code for Windows generators, removed from
    debian/copyright.
  * Lowered dependency for Scons to what Ubuntu Oneiric has and
    what we have as an inline copy, (scons >=2.0.1) should be
    sufficient.
  * Recommend python-lxml, as it's used by Nuitka to dump XML
    representation.
  * Recommend python-qt4, as it may be used to display the node
    tree in a window.
  * Removed inline copy of Scons from the binary package.
  * Added patch to remove the setting nuitka package in sys.path,
    not needed in Debian.

 -- Kay Hayen <kayhayen@gmx.de>  Thu, 01 Dec 2011 22:43:33 +0100

nuitka (0.3.15pre2-1) UNRELEASED; urgency=low

  * Initial Debian package.

 -- Kay Hayen <kayhayen@gmx.de>  Fri, 11 Nov 2011 20:58:55 +0100<|MERGE_RESOLUTION|>--- conflicted
+++ resolved
@@ -1,16 +1,14 @@
-<<<<<<< HEAD
 nuitka (2.9~rc3+ds-1) unstable; urgency=medium
 
   * New upstream pre-release.
 
  -- Kay Hayen <kay.hayen@gmail.com>  Sun, 19 Oct 2025 20:38:14 +0100
-=======
+
 nuitka (2.8.4+ds-1) unstable; urgency=medium
 
   * New upstream hotfix release.
 
  -- Kay Hayen <kay.hayen@gmail.com>  Mon, 20 Oct 2025 14:12:33 +0100
->>>>>>> fa3c20ac
 
 nuitka (2.8.3+ds-1) unstable; urgency=medium
 
