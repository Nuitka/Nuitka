<<<<<<< HEAD
nuitka (2.6~rc2+ds-1) unstable; urgency=medium

  * New upstream pre-release.

 -- Kay Hayen <kay.hayen@gmail.com>  Sun, 17 Nov 2024 09:04:17 +0100
=======
nuitka (2.5.2+ds-1) unstable; urgency=medium

  * New upstream hotfix release.

 -- Kay Hayen <kay.hayen@gmail.com>  Sun, 24 Nov 2024 09:32:17 +0100
>>>>>>> 8fae779a

nuitka (2.5.1+ds-1) unstable; urgency=medium

  * New upstream hotfix release.

 -- Kay Hayen <kay.hayen@gmail.com>  Sat, 16 Nov 2024 20:34:37 +0100

nuitka (2.5+ds-1) unstable; urgency=medium

  * New upstream release.

 -- Kay Hayen <kay.hayen@gmail.com>  Sat, 16 Nov 2024 10:46:15 +0100

nuitka (2.4.11+ds-1) unstable; urgency=medium

  * New upstream hotfix release.

 -- Kay Hayen <kay.hayen@gmail.com>  Tue, 22 Oct 2024 18:34:54 +0200

nuitka (2.4.10+ds-1) unstable; urgency=medium

  * New upstream hotfix release.

 -- Kay Hayen <kay.hayen@gmail.com>  Tue, 15 Oct 2024 10:17:37 +0200

nuitka (2.4.9+ds-1) unstable; urgency=medium

  * New upstream hotfix release.

 -- Kay Hayen <kay.hayen@gmail.com>  Fri, 11 Oct 2024 12:45:19 +0200

nuitka (2.4.8+ds-1) unstable; urgency=medium

  * New upstream hotfix release.

 -- Kay Hayen <kay.hayen@gmail.com>  Thu, 22 Aug 2024 16:48:54 +0200

nuitka (2.4.7+ds-1) unstable; urgency=medium

  * New upstream hotfix release.

 -- Kay Hayen <kay.hayen@gmail.com>  Sat, 10 Aug 2024 16:50:52 +0200

nuitka (2.4.6+ds-1) unstable; urgency=medium

  * New upstream hotfix release.

 -- Kay Hayen <kay.hayen@gmail.com>  Tue, 06 Aug 2024 10:39:11 +0200

nuitka (2.4.5+ds-1) unstable; urgency=medium

  * New upstream hotfix release.

 -- Kay Hayen <kay.hayen@gmail.com>  Wed, 31 Jul 2024 10:07:59 +0200

nuitka (2.4.4+ds-1) unstable; urgency=medium

  * New upstream hotfix release.

 -- Kay Hayen <kay.hayen@gmail.com>  Mon, 29 Jul 2024 11:08:23 +0200

nuitka (2.4.3+ds-1) unstable; urgency=medium

  * New upstream hotfix release.

 -- Kay Hayen <kay.hayen@gmail.com>  Sun, 28 Jul 2024 12:22:32 +0200

nuitka (2.4.2+ds-1) unstable; urgency=medium

  * New upstream hotfix release.

 -- Kay Hayen <kay.hayen@gmail.com>  Wed, 24 Jul 2024 08:42:23 +0200

nuitka (2.4.1+ds-1) unstable; urgency=medium

  * New upstream hotfix release.

 -- Kay Hayen <kay.hayen@gmail.com>  Sun, 21 Jul 2024 09:53:01 +0200

nuitka (2.4+ds-1) unstable; urgency=medium

  * New upstream release.

 -- Kay Hayen <kay.hayen@gmail.com>  Sat, 20 Jul 2024 14:42:18 +0200

nuitka (2.3.11+ds-1) unstable; urgency=medium

  * New upstream hotfix release.

 -- Kay Hayen <kay.hayen@gmail.com>  Mon, 01 Jul 2024 08:02:34 +0200

nuitka (2.3.10+ds-1) unstable; urgency=medium

  * New upstream hotfix release.

 -- Kay Hayen <kay.hayen@gmail.com>  Wed, 26 Jun 2024 13:54:04 +0200

nuitka (2.3.9+ds-1) unstable; urgency=medium

  * New upstream hotfix release.

 -- Kay Hayen <kay.hayen@gmail.com>  Fri, 21 Jun 2024 01:05:38 +0200

nuitka (2.3.8+ds-1) unstable; urgency=medium

  * New upstream hotfix release.

 -- Kay Hayen <kay.hayen@gmail.com>  Thu, 20 Jun 2024 20:00:14 +0200

nuitka (2.3.7+ds-1) unstable; urgency=medium

  * New upstream hotfix release.

 -- Kay Hayen <kay.hayen@gmail.com>  Wed, 19 Jun 2024 09:10:30 +0200

nuitka (2.3.6+ds-1) unstable; urgency=medium

  * New upstream hotfix release.

 -- Kay Hayen <kay.hayen@gmail.com>  Tue, 18 Jun 2024 12:07:39 +0200

nuitka (2.3.5+ds-1) unstable; urgency=medium

  * New upstream hotfix release.

 -- Kay Hayen <kay.hayen@gmail.com>  Sun, 16 Jun 2024 18:29:06 +0200

nuitka (2.3.4+ds-1) unstable; urgency=medium

  * New upstream hotfix release.

 -- Kay Hayen <kay.hayen@gmail.com>  Sat, 15 Jun 2024 15:01:32 +0200

nuitka (2.3.3+ds-1) unstable; urgency=medium

  * New upstream hotfix release.

 -- Kay Hayen <kay.hayen@gmail.com>  Tue, 11 Jun 2024 11:25:46 +0200

nuitka (2.3.2+ds-1) unstable; urgency=medium

  * New upstream hotfix release.

 -- Kay Hayen <kay.hayen@gmail.com>  Sun, 09 Jun 2024 22:55:03 +0200

nuitka (2.3.1+ds-1) unstable; urgency=medium

  * New upstream hotfix release.

 -- Kay Hayen <kay.hayen@gmail.com>  Thu, 06 Jun 2024 08:54:24 +0200

nuitka (2.3+ds-1) unstable; urgency=medium

  * New upstream release.

 -- Kay Hayen <kay.hayen@gmail.com>  Fri, 31 May 2024 09:36:10 +0200

nuitka (2.2.3+ds-1) unstable; urgency=medium

  * New upstream hotfix release.

 -- Kay Hayen <kay.hayen@gmail.com>  Thu, 16 May 2024 19:30:30 +0200

nuitka (2.2.2+ds-1) unstable; urgency=medium

  * New upstream hotfix release.

 -- Kay Hayen <kay.hayen@gmail.com>  Tue, 14 May 2024 09:09:04 +0200

nuitka (2.2.1+ds-1) unstable; urgency=medium

  * New upstream hotfix release.

 -- Kay Hayen <kay.hayen@gmail.com>  Sun, 05 May 2024 12:00:40 +0200

nuitka (2.2+ds-1) unstable; urgency=medium

  * New upstream release.

 -- Kay Hayen <kay.hayen@gmail.com>  Tue, 30 Apr 2024 09:05:13 +0200

nuitka (2.1.6+ds-1) unstable; urgency=medium

  * New upstream hotfix release.

 -- Kay Hayen <kay.hayen@gmail.com>  Fri, 19 Apr 2024 11:27:23 +0200

nuitka (2.1.5+ds-1) unstable; urgency=medium

  * New upstream hotfix release.

 -- Kay Hayen <kay.hayen@gmail.com>  Sat, 06 Apr 2024 13:02:40 +0200

nuitka (2.1.4+ds-1) unstable; urgency=medium

  * New upstream hotfix release.

 -- Kay Hayen <kay.hayen@gmail.com>  Wed, 27 Mar 2024 01:02:54 +0100

nuitka (2.1.3+ds-1) unstable; urgency=medium

  * New upstream hotfix release.

 -- Kay Hayen <kay.hayen@gmail.com>  Thu, 21 Mar 2024 11:07:28 +0100

nuitka (2.1.2+ds-1) unstable; urgency=medium

  * New upstream hotfix release.

 -- Kay Hayen <kay.hayen@gmail.com>  Thu, 14 Mar 2024 10:05:02 +0100

nuitka (2.1.1+ds-1) unstable; urgency=medium

  * New upstream hotfix release.

 -- Kay Hayen <kay.hayen@gmail.com>  Mon, 11 Mar 2024 18:02:57 +0100

nuitka (2.1+ds-1) unstable; urgency=medium

  * New upstream release.

 -- Kay Hayen <kay.hayen@gmail.com>  Mon, 04 Mar 2024 10:14:00 +0100

nuitka (2.0.6+ds-1) unstable; urgency=medium

  * New upstream hotfix release.

 -- Kay Hayen <kay.hayen@gmail.com>  Fri, 01 Mar 2024 13:27:15 +0100

nuitka (2.0.5+ds-1) unstable; urgency=medium

  * New upstream hotfix release.

 -- Kay Hayen <kay.hayen@gmail.com>  Mon, 26 Feb 2024 16:39:28 +0100

nuitka (2.0.4+ds-1) unstable; urgency=medium

  * New upstream hotfix release.

 -- Kay Hayen <kay.hayen@gmail.com>  Sun, 25 Feb 2024 11:23:55 +0100

nuitka (2.0.3+ds-1) unstable; urgency=medium

  * New upstream hotfix release.

 -- Kay Hayen <kay.hayen@gmail.com>  Sun, 18 Feb 2024 10:37:35 +0100

nuitka (2.0.2+ds-1) unstable; urgency=medium

  * New upstream hotfix release.

 -- Kay Hayen <kay.hayen@gmail.com>  Fri, 09 Feb 2024 12:18:45 +0100

nuitka (2.0.1+ds-1) unstable; urgency=medium

  * New upstream hotfix release.

 -- Kay Hayen <kay.hayen@gmail.com>  Fri, 02 Feb 2024 16:21:39 +0100

nuitka (2.0+ds-1) unstable; urgency=medium

  * New upstream release.

 -- Kay Hayen <kay.hayen@gmail.com>  Fri, 26 Jan 2024 12:44:50 +0100

nuitka (1.9.7+ds-1) unstable; urgency=medium

  * New upstream hotfix release.

 -- Kay Hayen <kay.hayen@gmail.com>  Sun, 07 Jan 2024 06:26:44 +0100

nuitka (1.9.6+ds-1) unstable; urgency=medium

  * New upstream hotfix release.

 -- Kay Hayen <kay.hayen@gmail.com>  Fri, 29 Dec 2023 14:52:54 +0100

nuitka (1.9.5+ds-1) unstable; urgency=medium

  * New upstream hotfix release.

 -- Kay Hayen <kay.hayen@gmail.com>  Thu, 14 Dec 2023 13:50:11 +0100

nuitka (1.9.4+ds-1) unstable; urgency=medium

  * New upstream hotfix release.

 -- Kay Hayen <kay.hayen@gmail.com>  Wed, 06 Dec 2023 21:58:31 +0100

nuitka (1.9.3+ds-1) unstable; urgency=medium

  * New upstream hotfix release.

 -- Kay Hayen <kay.hayen@gmail.com>  Fri, 01 Dec 2023 14:35:43 +0100

nuitka (1.9.2+ds-1) unstable; urgency=medium

  * New upstream hotfix release.

 -- Kay Hayen <kay.hayen@gmail.com>  Mon, 27 Nov 2023 04:42:21 +0100

nuitka (1.9.1+ds-1) unstable; urgency=medium

  * New upstream hotfix release.

 -- Kay Hayen <kay.hayen@gmail.com>  Fri, 24 Nov 2023 12:45:23 +0100

nuitka (1.9+ds-1) unstable; urgency=medium

  * New upstream release.

 -- Kay Hayen <kay.hayen@gmail.com>  Tue, 21 Nov 2023 07:05:50 +0100

nuitka (1.8.6+ds-1) unstable; urgency=medium

  * New upstream hotfix release.

 -- Kay Hayen <kay.hayen@gmail.com>  Sat, 11 Nov 2023 12:02:30 +0100

nuitka (1.8.5+ds-1) unstable; urgency=medium

  * New upstream hotfix release.

 -- Kay Hayen <kay.hayen@gmail.com>  Fri, 27 Oct 2023 12:46:19 +0200

nuitka (1.8.4+ds-1) unstable; urgency=medium

  * New upstream hotfix release.

 -- Kay Hayen <kay.hayen@gmail.com>  Sun, 08 Oct 2023 12:01:03 +0200

nuitka (1.8.3+ds-1) unstable; urgency=medium

  * New upstream hotfix release.

 -- Kay Hayen <kay.hayen@gmail.com>  Thu, 28 Sep 2023 15:30:04 +0200

nuitka (1.8.2+ds-1) unstable; urgency=medium

  * New upstream hotfix release.

 -- Kay Hayen <kay.hayen@gmail.com>  Tue, 19 Sep 2023 05:39:14 +0200

nuitka (1.8.1+ds-1) unstable; urgency=medium

  * New upstream hotfix release.

 -- Kay Hayen <kay.hayen@gmail.com>  Sun, 10 Sep 2023 11:03:41 +0200

nuitka (1.8+ds-1) unstable; urgency=medium

  * New upstream release.

 -- Kay Hayen <kay.hayen@gmail.com>  Thu, 31 Aug 2023 01:32:29 +0200

nuitka (1.7.10+ds-1) unstable; urgency=medium

  * New upstream hotfix release.

 -- Kay Hayen <kay.hayen@gmail.com>  Fri, 11 Aug 2023 12:06:42 +0200

nuitka (1.7.9+ds-1) unstable; urgency=medium

  * New upstream hotfix release.

 -- Kay Hayen <kay.hayen@gmail.com>  Thu, 03 Aug 2023 19:53:32 +0200

nuitka (1.7.8+ds-1) unstable; urgency=medium

  * New upstream hotfix release.

 -- Kay Hayen <kay.hayen@gmail.com>  Tue, 01 Aug 2023 13:48:24 +0200

nuitka (1.7.7+ds-1) unstable; urgency=medium

  * New upstream hotfix release.

 -- Kay Hayen <kay.hayen@gmail.com>  Thu, 27 Jul 2023 11:57:01 +0200

nuitka (1.7.6+ds-1) unstable; urgency=medium

  * New upstream hotfix release.

 -- Kay Hayen <kay.hayen@gmail.com>  Sat, 22 Jul 2023 11:47:47 +0200

nuitka (1.7.5+ds-1) unstable; urgency=medium

  * New upstream hotfix release.

 -- Kay Hayen <kay.hayen@gmail.com>  Fri, 14 Jul 2023 04:09:33 +0200

nuitka (1.7.4+ds-1) unstable; urgency=medium

  * New upstream hotfix release.

 -- Kay Hayen <kay.hayen@gmail.com>  Tue, 11 Jul 2023 14:54:05 +0200

nuitka (1.7.3+ds-1) unstable; urgency=medium

  * New upstream hotfix release.

 -- Kay Hayen <kay.hayen@gmail.com>  Sun, 09 Jul 2023 18:53:35 +0200

nuitka (1.7.2+ds-1) unstable; urgency=medium

  * New upstream hotfix release.

 -- Kay Hayen <kay.hayen@gmail.com>  Fri, 07 Jul 2023 09:40:11 +0200

nuitka (1.7.1+ds-1) unstable; urgency=medium

  * New upstream hotfix release.

 -- Kay Hayen <kay.hayen@gmail.com>  Wed, 05 Jul 2023 16:29:43 +0200

nuitka (1.7+ds-1) unstable; urgency=medium

  * New upstream release.

 -- Kay Hayen <kay.hayen@gmail.com>  Mon, 03 Jul 2023 10:57:55 +0200

nuitka (1.6.5+ds-1) unstable; urgency=medium

  * New upstream hotfix release.

 -- Kay Hayen <kay.hayen@gmail.com>  Thu, 22 Jun 2023 04:01:33 +0200

nuitka (1.6.4+ds-1) unstable; urgency=medium

  * New upstream hotfix release.

 -- Kay Hayen <kay.hayen@gmail.com>  Mon, 19 Jun 2023 15:31:28 +0200

nuitka (1.6.3+ds-1) unstable; urgency=medium

  * New upstream hotfix release.

 -- Kay Hayen <kay.hayen@gmail.com>  Sat, 10 Jun 2023 09:34:49 +0200

nuitka (1.6.2+ds-1) unstable; urgency=medium

  * New upstream hotfix release.

 -- Kay Hayen <kay.hayen@gmail.com>  Fri, 09 Jun 2023 12:00:01 +0200

nuitka (1.6.1+ds-1) unstable; urgency=medium

  * New upstream hotfix release.

 -- Kay Hayen <kay.hayen@gmail.com>  Mon, 05 Jun 2023 11:35:18 +0200

nuitka (1.6+ds-1) unstable; urgency=medium

  * New upstream release.

 -- Kay Hayen <kay.hayen@gmail.com>  Sun, 28 May 2023 21:05:53 +0200

nuitka (1.5.8+ds-1) unstable; urgency=medium

  * New upstream hotfix release.

 -- Kay Hayen <kay.hayen@gmail.com>  Mon, 15 May 2023 10:19:45 +0200

nuitka (1.5.7+ds-1) unstable; urgency=medium

  * New upstream hotfix release.

 -- Kay Hayen <kay.hayen@gmail.com>  Mon, 24 Apr 2023 16:45:23 +0200

nuitka (1.5.8+ds-1) unstable; urgency=medium

  * New upstream hotfix release.

 -- Kay Hayen <kay.hayen@gmail.com>  Mon, 15 May 2023 10:19:45 +0200

nuitka (1.5.7+ds-1) unstable; urgency=medium

  * New upstream hotfix release.

 -- Kay Hayen <kay.hayen@gmail.com>  Mon, 24 Apr 2023 16:45:23 +0200

nuitka (1.5.6+ds-1) unstable; urgency=medium

  * New upstream hotfix release.

 -- Kay Hayen <kay.hayen@gmail.com>  Tue, 11 Apr 2023 10:09:53 +0200

nuitka (1.5.5+ds-1) unstable; urgency=medium

  * New upstream hotfix release.

 -- Kay Hayen <kay.hayen@gmail.com>  Tue, 04 Apr 2023 08:43:30 +0200

nuitka (1.5.4+ds-1) unstable; urgency=medium

  * New upstream hotfix release.

 -- Kay Hayen <kay.hayen@gmail.com>  Sun, 26 Mar 2023 10:24:29 +0200

nuitka (1.5.3+ds-1) unstable; urgency=medium

  * New upstream hotfix release.

 -- Kay Hayen <kay.hayen@gmail.com>  Thu, 16 Mar 2023 20:51:55 +0100

nuitka (1.5.2+ds-1) unstable; urgency=medium

  * New upstream hotfix release.

 -- Kay Hayen <kay.hayen@gmail.com>  Thu, 16 Mar 2023 13:44:56 +0100

nuitka (1.5.1+ds-1) unstable; urgency=medium

  * New upstream hotfix release.

 -- Kay Hayen <kay.hayen@gmail.com>  Mon, 13 Mar 2023 15:52:36 +0100

nuitka (1.5+ds-1) unstable; urgency=medium

  * New upstream release.

 -- Kay Hayen <kay.hayen@gmail.com>  Sat, 11 Mar 2023 15:55:37 +0100

nuitka (1.4.8+ds-1) unstable; urgency=medium

  * New upstream hotfix release.

 -- Kay Hayen <kay.hayen@gmail.com>  Tue, 21 Feb 2023 09:18:59 +0100

nuitka (1.4.7+ds-1) unstable; urgency=medium

  * New upstream hotfix release.

 -- Kay Hayen <kay.hayen@gmail.com>  Mon, 13 Feb 2023 14:38:57 +0100

nuitka (1.4.6+ds-1) unstable; urgency=medium

  * New upstream hotfix release.

 -- Kay Hayen <kay.hayen@gmail.com>  Sun, 12 Feb 2023 19:11:46 +0100

nuitka (1.4.5+ds-1) unstable; urgency=medium

  * New upstream hotfix release.

 -- Kay Hayen <kay.hayen@gmail.com>  Fri, 10 Feb 2023 07:36:27 +0100

nuitka (1.4.4+ds-1) unstable; urgency=medium

  * New upstream hotfix release.

 -- Kay Hayen <kay.hayen@gmail.com>  Tue, 07 Feb 2023 19:03:45 +0100

nuitka (1.4.3+ds-1) unstable; urgency=medium

  * New upstream hotfix release.

 -- Kay Hayen <kay.hayen@gmail.com>  Sat, 04 Feb 2023 07:24:47 +0100

nuitka (1.4.2+ds-1) unstable; urgency=medium

  * New upstream hotfix release.

 -- Kay Hayen <kay.hayen@gmail.com>  Tue, 31 Jan 2023 07:17:15 +0100

nuitka (1.4.1+ds-1) unstable; urgency=medium

  * New upstream hotfix release.

 -- Kay Hayen <kay.hayen@gmail.com>  Sun, 29 Jan 2023 23:21:23 +0100

nuitka (1.4+ds-1) unstable; urgency=medium

  * New upstream release.

 -- Kay Hayen <kay.hayen@gmail.com>  Thu, 26 Jan 2023 14:56:48 +0100

nuitka (1.3.8+ds-1) unstable; urgency=medium

  * New upstream hotfix release.

 -- Kay Hayen <kay.hayen@gmail.com>  Mon, 16 Jan 2023 11:05:41 +0100

nuitka (1.3.7+ds-1) unstable; urgency=medium

  * New upstream hotfix release.

 -- Kay Hayen <kay.hayen@gmail.com>  Mon, 09 Jan 2023 16:51:14 +0100

nuitka (1.3.6+ds-1) unstable; urgency=medium

  * New upstream hotfix release.

 -- Kay Hayen <kay.hayen@gmail.com>  Fri, 06 Jan 2023 09:10:31 +0100

nuitka (1.3.5+ds-1) unstable; urgency=medium

  * New upstream hotfix release.

 -- Kay Hayen <kay.hayen@gmail.com>  Sun, 01 Jan 2023 09:39:39 +0100

nuitka (1.3.4+ds-1) unstable; urgency=medium

  * New upstream hotfix release.

 -- Kay Hayen <kay.hayen@gmail.com>  Wed, 28 Dec 2022 21:20:25 +0100

nuitka (1.3.3+ds-1) unstable; urgency=medium

  * New upstream hotfix release.

 -- Kay Hayen <kay.hayen@gmail.com>  Mon, 26 Dec 2022 10:39:49 +0100

nuitka (1.3.2+ds-1) unstable; urgency=medium

  * New upstream hotfix release.

 -- Kay Hayen <kay.hayen@gmail.com>  Fri, 23 Dec 2022 08:19:05 +0100

nuitka (1.3.1+ds-1) unstable; urgency=medium

  * New upstream hotfix release.

 -- Kay Hayen <kay.hayen@gmail.com>  Wed, 21 Dec 2022 19:14:46 +0100

nuitka (1.3+ds-1) unstable; urgency=medium

  * New upstream release.

 -- Kay Hayen <kay.hayen@gmail.com>  Wed, 21 Dec 2022 13:14:49 +0100

nuitka (1.2.7+ds-1) unstable; urgency=medium

  * New upstream hotfix release.

 -- Kay Hayen <kay.hayen@gmail.com>  Tue, 13 Dec 2022 11:16:23 +0100

nuitka (1.2.6+ds-1) unstable; urgency=medium

  * New upstream hotfix release.

 -- Kay Hayen <kay.hayen@gmail.com>  Thu, 08 Dec 2022 07:18:44 +0100

nuitka (1.2.5+ds-1) unstable; urgency=medium

  * New upstream hotfix release.

 -- Kay Hayen <kay.hayen@gmail.com>  Wed, 07 Dec 2022 15:57:44 +0100

nuitka (1.2.4+ds-1) unstable; urgency=medium

  * New upstream hotfix release.

 -- Kay Hayen <kay.hayen@gmail.com>  Sat, 03 Dec 2022 13:45:31 +0100

nuitka (1.2.3+ds-1) unstable; urgency=medium

  * New upstream hotfix release.

 -- Kay Hayen <kay.hayen@gmail.com>  Sat, 26 Nov 2022 11:07:57 +0100

nuitka (1.2.2+ds-1) unstable; urgency=medium

  * New upstream hotfix release.

 -- Kay Hayen <kay.hayen@gmail.com>  Sat, 19 Nov 2022 17:05:08 +0100

nuitka (1.2.1+ds-1) unstable; urgency=medium

  * New upstream hotfix release.

 -- Kay Hayen <kay.hayen@gmail.com>  Wed, 16 Nov 2022 17:15:00 +0100

nuitka (1.2+ds-1) unstable; urgency=medium

  * New upstream release.

 -- Kay Hayen <kay.hayen@gmail.com>  Tue, 08 Nov 2022 09:42:28 +0100

nuitka (1.1.7+ds-1) unstable; urgency=medium

  * New upstream hotfix release.

  * Handle Debian sid change in release number (Closes: #1022400)

 -- Kay Hayen <kay.hayen@gmail.com>  Wed, 26 Oct 2022 14:46:14 +0200

nuitka (1.1.6+ds-1) unstable; urgency=medium

  * New upstream hotfix release.

 -- Kay Hayen <kay.hayen@gmail.com>  Wed, 19 Oct 2022 18:36:12 +0200

nuitka (1.1.5+ds-1) unstable; urgency=medium

  * New upstream hotfix release.

 -- Kay Hayen <kay.hayen@gmail.com>  Fri, 14 Oct 2022 08:19:39 +0200

nuitka (1.1.4+ds-1) unstable; urgency=medium

  * New upstream hotfix release.

 -- Kay Hayen <kay.hayen@gmail.com>  Fri, 14 Oct 2022 08:19:33 +0200

nuitka (1.1.3+ds-1) unstable; urgency=medium

  * New upstream hotfix release.

 -- Kay Hayen <kay.hayen@gmail.com>  Sat, 08 Oct 2022 17:40:59 +0200

nuitka (1.1.2+ds-1) unstable; urgency=medium

  * New upstream hotfix release.

 -- Kay Hayen <kay.hayen@gmail.com>  Tue, 04 Oct 2022 14:39:39 +0200

nuitka (1.1.1+ds-1) unstable; urgency=medium

  * New upstream hotfix release.

 -- Kay Hayen <kay.hayen@gmail.com>  Sun, 02 Oct 2022 11:10:07 +0200

nuitka (1.1+ds-1) unstable; urgency=medium

  * New upstream release.

 -- Kay Hayen <kay.hayen@gmail.com>  Sun, 25 Sep 2022 18:58:01 +0200

nuitka (1.0.8+ds-1) unstable; urgency=medium

  * New upstream hotfix release.

 -- Kay Hayen <kay.hayen@gmail.com>  Mon, 19 Sep 2022 08:18:45 +0200

nuitka (1.0.7+ds-1) unstable; urgency=medium

  * New upstream hotfix release.

 -- Kay Hayen <kay.hayen@gmail.com>  Sun, 11 Sep 2022 10:34:06 +0200

nuitka (1.0.6+ds-1) unstable; urgency=medium

  * New upstream hotfix release.

 -- Kay Hayen <kay.hayen@gmail.com>  Tue, 23 Aug 2022 20:07:27 +0200

nuitka (1.0.5+ds-1) unstable; urgency=medium

  * New upstream hotfix release.

 -- Kay Hayen <kay.hayen@gmail.com>  Sun, 21 Aug 2022 08:24:28 +0200

nuitka (1.0.4+ds-1) unstable; urgency=medium

  * New upstream hotfix release.

 -- Kay Hayen <kay.hayen@gmail.com>  Sat, 13 Aug 2022 16:13:29 +0200

nuitka (1.0.3+ds-1) unstable; urgency=medium

  * New upstream hotfix release.

 -- Kay Hayen <kay.hayen@gmail.com>  Wed, 10 Aug 2022 13:16:19 +0200

nuitka (1.0.2+ds-1) unstable; urgency=medium

  * New upstream hotfix release.

 -- Kay Hayen <kay.hayen@gmail.com>  Mon, 08 Aug 2022 08:13:46 +0200

nuitka (1.0.1+ds-1) unstable; urgency=medium

  * New upstream hotfix release.

 -- Kay Hayen <kay.hayen@gmail.com>  Thu, 04 Aug 2022 16:55:17 +0200

nuitka (1.0+ds-1) unstable; urgency=medium

  * New upstream release.

 -- Kay Hayen <kay.hayen@gmail.com>  Sat, 30 Jul 2022 16:16:40 +0200

nuitka (0.9.6+ds-1) unstable; urgency=medium

  * New upstream hotfix release.

 -- Kay Hayen <kay.hayen@gmail.com>  Sun, 17 Jul 2022 18:40:22 +0200

nuitka (0.9.5+ds-1) unstable; urgency=medium

  * New upstream hotfix release.

 -- Kay Hayen <kay.hayen@gmail.com>  Fri, 15 Jul 2022 13:59:28 +0200

nuitka (0.9.4+ds-1) unstable; urgency=medium

  * New upstream hotfix release.

 -- Kay Hayen <kay.hayen@gmail.com>  Thu, 07 Jul 2022 09:24:53 +0200

nuitka (0.9.3+ds-1) unstable; urgency=medium

  * New upstream hotfix release.

 -- Kay Hayen <kay.hayen@gmail.com>  Sat, 02 Jul 2022 18:49:29 +0200

nuitka (0.9.2+ds-1) unstable; urgency=medium

  * New upstream hotfix release.

 -- Kay Hayen <kay.hayen@gmail.com>  Thu, 30 Jun 2022 08:40:14 +0200

nuitka (0.9.1+ds-1) unstable; urgency=medium

  * New upstream hotfix release.

 -- Kay Hayen <kay.hayen@gmail.com>  Sun, 26 Jun 2022 10:41:06 +0200

nuitka (0.9+ds-1) unstable; urgency=medium

  * New upstream release.

  * Python 3.10 is now compatible again. (Closes: #1006051)

  * Solved CVE-2022-2054 (Closes: #1012762)

 -- Kay Hayen <kay.hayen@gmail.com>  Thu, 23 Jun 2022 08:36:25 +0200

nuitka (0.8.4+ds-1) unstable; urgency=medium

  * New upstream hotfix release.

 -- Kay Hayen <kay.hayen@gmail.com>  Tue, 07 Jun 2022 17:21:39 +0200

nuitka (0.8.3+ds-1) unstable; urgency=medium

  * New upstream hotfix release.

 -- Kay Hayen <kay.hayen@gmail.com>  Sat, 28 May 2022 14:59:01 +0200

nuitka (0.8.2+ds-1) unstable; urgency=medium

  * New upstream hotfix release.

 -- Kay Hayen <kay.hayen@gmail.com>  Thu, 26 May 2022 08:23:28 +0200

nuitka (0.8.1+ds-1) unstable; urgency=medium

  * New upstream hotfix release.

 -- Kay Hayen <kay.hayen@gmail.com>  Mon, 23 May 2022 08:31:51 +0200

nuitka (0.8+ds-1) unstable; urgency=medium

  * New upstream release.

 -- Kay Hayen <kay.hayen@gmail.com>  Thu, 19 May 2022 14:24:06 +0200

nuitka (0.7.7+ds-1) unstable; urgency=medium

  * New upstream hotfix release.

 -- Kay Hayen <kay.hayen@gmail.com>  Fri, 01 Apr 2022 12:01:36 +0200

nuitka (0.7.6+ds-1) unstable; urgency=medium

  * New upstream hotfix release.

 -- Kay Hayen <kay.hayen@gmail.com>  Sat, 19 Mar 2022 13:44:59 +0100

nuitka (0.7.5+ds-1) unstable; urgency=medium

  * New upstream hotfix release.

 -- Kay Hayen <kay.hayen@gmail.com>  Mon, 14 Mar 2022 18:55:11 +0100

nuitka (0.7.4+ds-1) unstable; urgency=medium

  * New upstream hotfix release.

 -- Kay Hayen <kay.hayen@gmail.com>  Sat, 12 Mar 2022 13:50:50 +0100

nuitka (0.7.3+ds-1) unstable; urgency=medium

  * New upstream hotfix release.

 -- Kay Hayen <kay.hayen@gmail.com>  Sun, 27 Feb 2022 13:58:34 +0100

nuitka (0.7.2+ds-1) unstable; urgency=medium

  * New upstream hotfix release.

 -- Kay Hayen <kay.hayen@gmail.com>  Sat, 26 Feb 2022 16:54:03 +0100

nuitka (0.7.1+ds-1) unstable; urgency=medium

  * New upstream hotfix release.

 -- Kay Hayen <kay.hayen@gmail.com>  Thu, 24 Feb 2022 13:22:40 +0100

nuitka (0.7+ds-1) unstable; urgency=medium

  * New upstream release.

 -- Kay Hayen <kay.hayen@gmail.com>  Sun, 20 Feb 2022 09:09:50 +0100

nuitka (0.6.19.7+ds-1) unstable; urgency=medium

  * New upstream hotfix release.

 -- Kay Hayen <kay.hayen@gmail.com>  Fri, 11 Feb 2022 14:37:34 +0100

nuitka (0.6.19.6+ds-1) unstable; urgency=medium

  * New upstream hotfix release.

 -- Kay Hayen <kay.hayen@gmail.com>  Thu, 03 Feb 2022 10:30:39 +0100

nuitka (0.6.19.5+ds-1) unstable; urgency=medium

  * New upstream hotfix release.

 -- Kay Hayen <kay.hayen@gmail.com>  Tue, 01 Feb 2022 18:53:20 +0100

nuitka (0.6.19.4+ds-1) unstable; urgency=medium

  * New upstream hotfix release.

 -- Kay Hayen <kay.hayen@gmail.com>  Wed, 19 Jan 2022 10:02:04 +0100

nuitka (0.6.19.3+ds-1) unstable; urgency=medium

  * New upstream hotfix release.

 -- Kay Hayen <kay.hayen@gmail.com>  Sun, 16 Jan 2022 11:32:51 +0100

nuitka (0.6.19.2+ds-1) unstable; urgency=medium

  * New upstream hotfix release.

 -- Kay Hayen <kay.hayen@gmail.com>  Fri, 14 Jan 2022 11:03:16 +0100

nuitka (0.6.19.1+ds-1) unstable; urgency=medium

  * New upstream hotfix release.

 -- Kay Hayen <kay.hayen@gmail.com>  Tue, 11 Jan 2022 07:59:24 +0100

nuitka (0.6.19+ds-1) unstable; urgency=medium

  * New upstream release.

 -- Kay Hayen <kay.hayen@gmail.com>  Sun, 09 Jan 2022 13:14:29 +0100

nuitka (0.6.18.6+ds-1) unstable; urgency=medium

  * New upstream hotfix release.

 -- Kay Hayen <kay.hayen@gmail.com>  Wed, 29 Dec 2021 19:42:43 +0100

nuitka (0.6.18.5+ds-1) unstable; urgency=medium

  * New upstream hotfix release.

 -- Kay Hayen <kay.hayen@gmail.com>  Mon, 20 Dec 2021 13:41:00 +0100

nuitka (0.6.18.4+ds-1) unstable; urgency=medium

  * New upstream hotfix release.

 -- Kay Hayen <kay.hayen@gmail.com>  Thu, 16 Dec 2021 08:31:41 +0100

nuitka (0.6.18.3+ds-1) unstable; urgency=medium

  * New upstream hotfix release.

 -- Kay Hayen <kay.hayen@gmail.com>  Fri, 10 Dec 2021 17:49:19 +0100

nuitka (0.6.18.2+ds-1) unstable; urgency=medium

  * New upstream hotfix release.

 -- Kay Hayen <kay.hayen@gmail.com>  Thu, 09 Dec 2021 14:52:56 +0100

nuitka (0.6.18.1+ds-1) unstable; urgency=medium

  * New upstream hotfix release.

 -- Kay Hayen <kay.hayen@gmail.com>  Sat, 04 Dec 2021 18:39:19 +0100

nuitka (0.6.18+ds-1) unstable; urgency=medium

  * New upstream release.

 -- Kay Hayen <kay.hayen@gmail.com>  Thu, 02 Dec 2021 17:33:56 +0100

nuitka (0.6.17.7+ds-1) unstable; urgency=medium

  * New upstream hotfix release.

 -- Kay Hayen <kay.hayen@gmail.com>  Mon, 15 Nov 2021 14:33:27 +0100

nuitka (0.6.17.6+ds-1) unstable; urgency=medium

  * New upstream hotfix release.

 -- Kay Hayen <kay.hayen@gmail.com>  Mon, 08 Nov 2021 14:07:11 +0100

nuitka (0.6.17.5+ds-1) unstable; urgency=medium

  * New upstream hotfix release.

 -- Kay Hayen <kay.hayen@gmail.com>  Thu, 28 Oct 2021 11:52:02 +0200

nuitka (0.6.17.4+ds-1) unstable; urgency=medium

  * New upstream hotfix release.

 -- Kay Hayen <kay.hayen@gmail.com>  Thu, 21 Oct 2021 13:03:34 +0200

nuitka (0.6.17.3+ds-1) unstable; urgency=medium

  * New upstream hotfix release.

 -- Kay Hayen <kay.hayen@gmail.com>  Thu, 14 Oct 2021 10:32:17 +0200

nuitka (0.6.17.2+ds-1) unstable; urgency=medium

  * New upstream hotfix release.

 -- Kay Hayen <kay.hayen@gmail.com>  Tue, 05 Oct 2021 17:21:29 +0200

nuitka (0.6.17.1+ds-1) unstable; urgency=medium

  * New upstream hotfix release.

 -- Kay Hayen <kay.hayen@gmail.com>  Wed, 29 Sep 2021 12:28:39 +0200

nuitka (0.6.17+ds-1) unstable; urgency=medium

  * New upstream release.

 -- Kay Hayen <kay.hayen@gmail.com>  Mon, 27 Sep 2021 13:38:42 +0200

nuitka (0.6.16.5+ds-1) experimental; urgency=medium

  * New upstream hotfix release.

 -- Kay Hayen <kay.hayen@gmail.com>  Mon, 06 Sep 2021 10:46:40 +0200

nuitka (0.6.16.4+ds-1) experimental; urgency=medium

  * New upstream hotfix release.

 -- Kay Hayen <kay.hayen@gmail.com>  Wed, 25 Aug 2021 11:51:44 +0200

nuitka (0.6.16.3+ds-1) experimental; urgency=medium

  * New upstream hotfix release.

 -- Kay Hayen <kay.hayen@gmail.com>  Sat, 07 Aug 2021 18:14:58 +0200

nuitka (0.6.16.2+ds-1) experimental; urgency=medium

  * New upstream hotfix release.

 -- Kay Hayen <kay.hayen@gmail.com>  Fri, 02 Jul 2021 10:40:08 +0200

nuitka (0.6.16.1+ds-1) experimental; urgency=medium

  * New upstream hotfix release.

 -- Kay Hayen <kay.hayen@gmail.com>  Fri, 25 Jun 2021 16:45:43 +0200

nuitka (0.6.16+ds-1) experimental; urgency=medium

  * New upstream release.

 -- Kay Hayen <kay.hayen@gmail.com>  Thu, 24 Jun 2021 11:52:37 +0200

nuitka (0.6.15.3+ds-1) experimental; urgency=medium

  * New upstream hotfix release.

 -- Kay Hayen <kay.hayen@gmail.com>  Sun, 06 Jun 2021 12:18:06 +0200

nuitka (0.6.15.2+ds-1) experimental; urgency=medium

  * New upstream hotfix release.

 -- Kay Hayen <kay.hayen@gmail.com>  Thu, 03 Jun 2021 11:41:07 +0200

nuitka (0.6.15.1+ds-1) experimental; urgency=medium

  * New upstream hotfix release.

 -- Kay Hayen <kay.hayen@gmail.com>  Mon, 31 May 2021 17:12:04 +0200

nuitka (0.6.15+ds-1) experimental; urgency=medium

  * New upstream release.

 -- Kay Hayen <kay.hayen@gmail.com>  Mon, 24 May 2021 12:26:59 +0200

nuitka (0.6.14.7+ds-1) unstable; urgency=medium

  * New upstream hotfix release.

 -- Kay Hayen <kay.hayen@gmail.com>  Mon, 10 May 2021 16:25:14 +0200

nuitka (0.6.14.6+ds-1) unstable; urgency=medium

  * New upstream hotfix release.

 -- Kay Hayen <kay.hayen@gmail.com>  Mon, 03 May 2021 07:57:04 +0200

nuitka (0.6.14.5+ds-1) experimental; urgency=medium

  * New upstream hotfix release.

 -- Kay Hayen <kay.hayen@gmail.com>  Thu, 22 Apr 2021 08:51:05 +0200

nuitka (0.6.14.4+ds-1) unstable; urgency=medium

  * New upstream hotfix release.

 -- Kay Hayen <kay.hayen@gmail.com>  Sun, 18 Apr 2021 16:13:42 +0200

nuitka (0.6.14.3+ds-1) unstable; urgency=medium

  * New upstream hotfix release.

 -- Kay Hayen <kay.hayen@gmail.com>  Sun, 18 Apr 2021 10:29:07 +0200

nuitka (0.6.14.2+ds-1) unstable; urgency=medium

  * New upstream hotfix release.

 -- Kay Hayen <kay.hayen@gmail.com>  Sat, 17 Apr 2021 11:03:23 +0200

nuitka (0.6.14.1+ds-1) unstable; urgency=medium

  * New upstream hotfix release.

 -- Kay Hayen <kay.hayen@gmail.com>  Fri, 16 Apr 2021 07:49:30 +0200

nuitka (0.6.14+ds-1) unstable; urgency=medium

  * New upstream release.

 -- Kay Hayen <kay.hayen@gmail.com>  Thu, 15 Apr 2021 11:09:55 +0200

nuitka (0.6.13.3+ds-1) unstable; urgency=medium

  * New upstream hotfix release.

 -- Kay Hayen <kay.hayen@gmail.com>  Sun, 04 Apr 2021 11:11:56 +0200

nuitka (0.6.13.2+ds-1) unstable; urgency=medium

  * New upstream hotfix release.

 -- Kay Hayen <kay.hayen@gmail.com>  Sat, 27 Mar 2021 19:44:51 +0100

nuitka (0.6.13.1+ds-1) unstable; urgency=medium

  * New upstream hotfix release.

 -- Kay Hayen <kay.hayen@gmail.com>  Fri, 26 Mar 2021 14:28:02 +0100

nuitka (0.6.13+ds-1) unstable; urgency=medium

  * New upstream release.

 -- Kay Hayen <kay.hayen@gmail.com>  Wed, 17 Mar 2021 08:58:23 +0100

nuitka (0.6.12.4+ds-1) unstable; urgency=medium

  * New upstream hotfix release.

 -- Kay Hayen <kay.hayen@gmail.com>  Thu, 11 Mar 2021 12:16:01 +0100

nuitka (0.6.12.3+ds-1) unstable; urgency=medium

  * New upstream hotfix release.

 -- Kay Hayen <kay.hayen@gmail.com>  Sun, 21 Feb 2021 06:04:51 +0100

nuitka (0.6.12.2+ds-1) unstable; urgency=medium

  * New upstream hotfix release.

 -- Kay Hayen <kay.hayen@gmail.com>  Sun, 14 Feb 2021 14:25:06 +0100

nuitka (0.6.12.1+ds-1) unstable; urgency=medium

  * New upstream hotfix release.

 -- Kay Hayen <kay.hayen@gmail.com>  Wed, 10 Feb 2021 00:23:11 +0100

nuitka (0.6.12+ds-1) unstable; urgency=medium

  * New upstream release.

 -- Kay Hayen <kay.hayen@gmail.com>  Tue, 09 Feb 2021 11:08:35 +0100

nuitka (0.6.11.6+ds-1) unstable; urgency=medium

  * New upstream hotfix release.

 -- Kay Hayen <kay.hayen@gmail.com>  Sun, 07 Feb 2021 19:59:48 +0100

nuitka (0.6.11.5+ds-1) unstable; urgency=medium

  * New upstream hotfix release.

 -- Kay Hayen <kay.hayen@gmail.com>  Mon, 01 Feb 2021 12:17:21 +0100

nuitka (0.6.11.4+ds-1) unstable; urgency=medium

  * New upstream hotfix release.

 -- Kay Hayen <kay.hayen@gmail.com>  Wed, 27 Jan 2021 17:09:48 +0100

nuitka (0.6.11.3+ds-1) unstable; urgency=medium

  * New upstream hotfix release.

 -- Kay Hayen <kay.hayen@gmail.com>  Tue, 26 Jan 2021 11:16:07 +0100

nuitka (0.6.11.2+ds-1) unstable; urgency=medium

  * New upstream hotfix release.

 -- Kay Hayen <kay.hayen@gmail.com>  Mon, 25 Jan 2021 20:14:39 +0100

nuitka (0.6.11.1+ds-1) unstable; urgency=medium

  * New upstream hotfix release.

 -- Kay Hayen <kay.hayen@gmail.com>  Sun, 24 Jan 2021 17:55:22 +0100

nuitka (0.6.11+ds-1) unstable; urgency=medium

  * New upstream release.

 -- Kay Hayen <kay.hayen@gmail.com>  Sat, 23 Jan 2021 10:01:54 +0100

nuitka (0.6.10.5+ds-1) unstable; urgency=medium

  * New upstream hotfix release.

 -- Kay Hayen <kay.hayen@gmail.com>  Thu, 07 Jan 2021 11:04:59 +0100

nuitka (0.6.10.4+ds-1) unstable; urgency=medium

  * New upstream hotfix release.

 -- Kay Hayen <kay.hayen@gmail.com>  Tue, 29 Dec 2020 16:17:44 +0100

nuitka (0.6.10.3+ds-1) unstable; urgency=medium

  * New upstream hotfix release.

 -- Kay Hayen <kay.hayen@gmail.com>  Thu, 24 Dec 2020 16:30:17 +0100

nuitka (0.6.10.2+ds-1) unstable; urgency=medium

  * New upstream hotfix release.

 -- Kay Hayen <kay.hayen@gmail.com>  Sun, 20 Dec 2020 10:56:00 +0100

nuitka (0.6.10.1+ds-1) unstable; urgency=medium

  * New upstream hotfix release.

 -- Kay Hayen <kay.hayen@gmail.com>  Sun, 13 Dec 2020 19:47:53 +0100

nuitka (0.6.10+ds-1) unstable; urgency=medium

  * New upstream release.

 -- Kay Hayen <kay.hayen@gmail.com>  Mon, 07 Dec 2020 12:44:03 +0100

nuitka (0.6.9.7+ds-1) unstable; urgency=medium

  * New upstream hotfix release.

 -- Kay Hayen <kay.hayen@gmail.com>  Mon, 16 Nov 2020 11:20:22 +0100

nuitka (0.6.9.6+ds-1) unstable; urgency=medium

  * New upstream hotfix release.

 -- Kay Hayen <kay.hayen@gmail.com>  Wed, 04 Nov 2020 08:32:22 +0100

nuitka (0.6.9.5+ds-1) unstable; urgency=medium

  * New upstream hotfix release.

 -- Kay Hayen <kay.hayen@gmail.com>  Fri, 30 Oct 2020 13:49:19 +0100

nuitka (0.6.9.4+ds-1) unstable; urgency=medium

  * New upstream hotfix release.

 -- Kay Hayen <kay.hayen@gmail.com>  Mon, 19 Oct 2020 10:55:17 +0200

nuitka (0.6.9.3+ds-1) unstable; urgency=medium

  * New upstream hotfix release.

 -- Kay Hayen <kay.hayen@gmail.com>  Mon, 12 Oct 2020 17:17:10 +0200

nuitka (0.6.9.2+ds-1) unstable; urgency=medium

  * New upstream hotfix release.

 -- Kay Hayen <kay.hayen@gmail.com>  Sun, 04 Oct 2020 12:47:36 +0200

nuitka (0.6.9.1+ds-1) unstable; urgency=medium

  * New upstream hotfix release.

 -- Kay Hayen <kay.hayen@gmail.com>  Sat, 19 Sep 2020 14:38:08 +0200

nuitka (0.6.9+ds-1) unstable; urgency=medium

  * New upstream release.

 -- Kay Hayen <kay.hayen@gmail.com>  Mon, 14 Sep 2020 15:40:36 +0200

nuitka (0.6.8.4+ds-1) unstable; urgency=medium

  * New upstream hotfix release.

  * Source only upload. (Closes: #961896)

  * Updated VCS URLs. (Closes: #961895)

 -- Kay Hayen <kay.hayen@gmail.com>  Sat, 06 Jun 2020 09:58:32 +0200

nuitka (0.6.8.3+ds-1) unstable; urgency=medium

  * New upstream hotfix release.

 -- Kay Hayen <kay.hayen@gmail.com>  Sat, 23 May 2020 13:56:13 +0200

nuitka (0.6.8.2+ds-1) unstable; urgency=medium

  * New upstream hotfix release.

 -- Kay Hayen <kay.hayen@gmail.com>  Thu, 21 May 2020 15:04:13 +0200

nuitka (0.6.8.1+ds-1) unstable; urgency=medium

  * New upstream hotfix release.

  * Corrected copyright file format to not have emails.

 -- Kay Hayen <kay.hayen@gmail.com>  Fri, 15 May 2020 08:32:39 +0200

nuitka (0.6.8+ds-1) unstable; urgency=medium

  * New upstream release.

  * Changed dependencies to prefer Debian 11 packages.
    (Closes: #937166).

 -- Kay Hayen <kay.hayen@gmail.com>  Mon, 11 May 2020 16:41:34 +0200

nuitka (0.6.7+ds-1) unstable; urgency=medium

  * New upstream release.

  * The rst2pdf dependency is finally fixed
    (Closes: #943645) (Closes: #947573).

  * Enabled package build without Python2 (Closes: #937166)

 -- Kay Hayen <kay.hayen@gmail.com>  Thu, 23 Jan 2020 12:34:10 +0100

nuitka (0.6.6+ds-1) unstable; urgency=medium

  * New upstream release.

 -- Kay Hayen <kay.hayen@gmail.com>  Fri, 27 Dec 2019 08:47:38 +0100

nuitka (0.6.6~rc7+ds-1) unstable; urgency=medium

  * New upstream pre-release.

 -- Kay Hayen <kay.hayen@gmail.com>  Tue, 24 Sep 2019 08:49:41 +0200

nuitka (0.6.5+ds-1) unstable; urgency=medium

  * New upstream release.

 -- Kay Hayen <kay.hayen@gmail.com>  Sat, 27 Jul 2019 12:07:20 +0200

nuitka (0.6.4+ds-1) experimental; urgency=medium

  * New upstream release.

 -- Kay Hayen <kay.hayen@gmail.com>  Fri, 07 Jun 2019 23:30:22 +0200

nuitka (0.6.3.1+ds-1) experimental; urgency=medium

  * New upstream hotfix release.

 -- Kay Hayen <kay.hayen@gmail.com>  Thu, 25 Apr 2019 22:08:36 +0200

nuitka (0.6.3+ds-1) unstable; urgency=medium

  * New upstream release.

 -- Kay Hayen <kay.hayen@gmail.com>  Thu, 04 Apr 2019 06:12:30 +0200

nuitka (0.6.2+ds-1) unstable; urgency=medium

  * New upstream release.

 -- Kay Hayen <kay.hayen@gmail.com>  Sat, 16 Feb 2019 08:48:51 +0100

nuitka (0.6.1.1+ds-1) unstable; urgency=medium

  * New upstream hotfix release.

 -- Kay Hayen <kay.hayen@gmail.com>  Thu, 24 Jan 2019 09:13:53 +0100

nuitka (0.6.1+ds-1) unstable; urgency=medium

  * New upstream release.

  * Depend on python-pil over python-imaging (Closes: #917694).

 -- Kay Hayen <kay.hayen@gmail.com>  Sat, 05 Jan 2019 12:41:57 +0100

nuitka (0.6.0.6+ds-1) unstable; urgency=medium

  * New upstream hotfix release.

 -- Kay Hayen <kay.hayen@gmail.com>  Wed, 31 Oct 2018 09:03:57 +0100

nuitka (0.6.0.5+ds-1) unstable; urgency=medium

  * New upstream hotfix release.

 -- Kay Hayen <kay.hayen@gmail.com>  Thu, 18 Oct 2018 23:11:34 +0200

nuitka (0.6.0.4+ds-1) unstable; urgency=medium

  * New upstream hotfix release.

 -- Kay Hayen <kay.hayen@gmail.com>  Sun, 14 Oct 2018 08:26:48 +0200

nuitka (0.6.0.3+ds-1) unstable; urgency=medium

  * New upstream hotfix release.

 -- Kay Hayen <kay.hayen@gmail.com>  Sat, 06 Oct 2018 10:43:33 +0200

nuitka (0.6.0.2+ds-1) unstable; urgency=medium

  * New upstream hotfix release.

 -- Kay Hayen <kay.hayen@gmail.com>  Wed, 03 Oct 2018 10:41:52 +0200

nuitka (0.6.0.1+ds-1) unstable; urgency=medium

  * New upstream hotfix release.

 -- Kay Hayen <kay.hayen@gmail.com>  Thu, 27 Sep 2018 09:57:05 +0200

nuitka (0.6.0+ds-1) unstable; urgency=medium

  * New upstream release.

 -- Kay Hayen <kay.hayen@gmail.com>  Wed, 26 Sep 2018 07:00:04 +0200

nuitka (0.5.33+ds-1) unstable; urgency=medium

  * New upstream release.

 -- Kay Hayen <kay.hayen@gmail.com>  Thu, 13 Sep 2018 19:01:48 +0200

nuitka (0.5.32.8+ds-1) unstable; urgency=medium

  * New upstream hotfix release.

 -- Kay Hayen <kay.hayen@gmail.com>  Tue, 04 Sep 2018 14:58:47 +0200

nuitka (0.5.32.7+ds-1) unstable; urgency=medium

  * New upstream hotfix release.

 -- Kay Hayen <kay.hayen@gmail.com>  Thu, 23 Aug 2018 22:06:00 +0200

nuitka (0.5.32.6+ds-1) unstable; urgency=medium

  * New upstream hotfix release.

 -- Kay Hayen <kay.hayen@gmail.com>  Thu, 23 Aug 2018 20:05:18 +0200

nuitka (0.5.32.5+ds-1) unstable; urgency=medium

  * New upstream hotfix release.

 -- Kay Hayen <kay.hayen@gmail.com>  Wed, 15 Aug 2018 19:06:01 +0200

nuitka (0.5.32.4+ds-1) unstable; urgency=medium

  * New upstream hotfix release.

 -- Kay Hayen <kay.hayen@gmail.com>  Fri, 10 Aug 2018 12:06:44 +0200

nuitka (0.5.32.3+ds-1) unstable; urgency=medium

  * New upstream hotfix release.

 -- Kay Hayen <kay.hayen@gmail.com>  Sat, 04 Aug 2018 10:40:31 +0200

nuitka (0.5.32.2+ds-1) unstable; urgency=medium

  * New upstream hotfix release.

 -- Kay Hayen <kay.hayen@gmail.com>  Wed, 01 Aug 2018 17:38:43 +0200

nuitka (0.5.32.1+ds-1) unstable; urgency=medium

  * New upstream hotfix release.

 -- Kay Hayen <kay.hayen@gmail.com>  Sat, 28 Jul 2018 20:16:29 +0200

nuitka (0.5.32+ds-1) unstable; urgency=medium

  * New upstream release.

 -- Kay Hayen <kay.hayen@gmail.com>  Sat, 28 Jul 2018 15:07:21 +0200

nuitka (0.5.31+ds-1) unstable; urgency=medium

  * New upstream release.

 -- Kay Hayen <kay.hayen@gmail.com>  Mon, 09 Jul 2018 08:23:02 +0200

nuitka (0.5.30+ds-1) unstable; urgency=medium

  * New upstream release.

 -- Kay Hayen <kay.hayen@gmail.com>  Mon, 30 Apr 2018 09:50:54 +0200

nuitka (0.5.29.5+ds-1) unstable; urgency=medium

  * New upstream hotfix release.

 -- Kay Hayen <kay.hayen@gmail.com>  Wed, 25 Apr 2018 09:33:55 +0200

nuitka (0.5.29.4+ds-1) unstable; urgency=medium

  * New upstream hotfix release.

 -- Kay Hayen <kay.hayen@gmail.com>  Mon, 09 Apr 2018 20:22:37 +0200

nuitka (0.5.29.3+ds-1) unstable; urgency=medium

  * New upstream hotfix release.

 -- Kay Hayen <kay.hayen@gmail.com>  Sat, 31 Mar 2018 16:12:25 +0200

nuitka (0.5.29.2+ds-1) unstable; urgency=medium

  * New upstream hotfix release.

 -- Kay Hayen <kay.hayen@gmail.com>  Thu, 29 Mar 2018 10:19:24 +0200

nuitka (0.5.29.1+ds-1) unstable; urgency=medium

  * New upstream hotfix release.

 -- Kay Hayen <kay.hayen@gmail.com>  Tue, 27 Mar 2018 18:22:54 +0200

nuitka (0.5.29+ds-1) unstable; urgency=medium

  * New upstream release.

 -- Kay Hayen <kay.hayen@gmail.com>  Mon, 26 Mar 2018 20:13:44 +0200

nuitka (0.5.28.2+ds-1) unstable; urgency=medium

  * New upstream hotfix release.

 -- Kay Hayen <kay.hayen@gmail.com>  Wed, 29 Nov 2017 15:09:28 +0100

nuitka (0.5.28.1+ds-1) unstable; urgency=medium

  * New upstream hotfix release.
  * Also ignore sbuild non-existent directory (Closes: #871125).

 -- Kay Hayen <kay.hayen@gmail.com>  Sun, 22 Oct 2017 10:44:31 +0200

nuitka (0.5.28+ds-1) unstable; urgency=medium

  * New upstream release.

 -- Kay Hayen <kay.hayen@gmail.com>  Tue, 17 Oct 2017 10:03:56 +0200

nuitka (0.5.27+ds-1) unstable; urgency=medium

  * New upstream release.

 -- Kay Hayen <kay.hayen@gmail.com>  Sat, 22 Jul 2017 16:21:37 +0200

nuitka (0.5.26.4+ds-1) unstable; urgency=medium

  * New upstream hotfix release.
  * Recommend actual PyQT package (Closes: #866540).

 -- Kay Hayen <kay.hayen@gmail.com>  Mon, 03 Jul 2017 08:59:37 +0200

nuitka (0.5.26.3+ds-1) unstable; urgency=medium

  * New upstream hotfix release.

 -- Kay Hayen <kay.hayen@gmail.com>  Thu, 22 Jun 2017 08:08:53 +0200

nuitka (0.5.26.2+ds-1) unstable; urgency=medium

  * New upstream hotfix release.

 -- Kay Hayen <kay.hayen@gmail.com>  Sat, 17 Jun 2017 11:37:12 +0200

nuitka (0.5.26.1+ds-1) unstable; urgency=medium

  * New upstream hotfix release.

 -- Kay Hayen <kay.hayen@gmail.com>  Sat, 10 Jun 2017 13:09:51 +0200

nuitka (0.5.26+ds-1) unstable; urgency=medium

  * New upstream release.

 -- Kay Hayen <kay.hayen@gmail.com>  Wed, 07 Jun 2017 08:15:19 +0200

nuitka (0.5.25+ds-1) unstable; urgency=medium

  * New upstream release.

 -- Kay Hayen <kay.hayen@gmail.com>  Tue, 24 Jan 2017 06:13:46 +0100

nuitka (0.5.24.4+ds-1) unstable; urgency=medium

  * New upstream hotfix release.
  * Better detection of acceptable shared library loads from
    system paths for standalone tests (Closes: #844902).

 -- Kay Hayen <kay.hayen@gmail.com>  Sat, 10 Dec 2016 12:25:35 +0100

nuitka (0.5.24.3+ds-1) unstable; urgency=medium

  * New upstream hotfix release.

 -- Kay Hayen <kay.hayen@gmail.com>  Fri, 09 Dec 2016 06:50:55 +0100

nuitka (0.5.24.2+ds-1) unstable; urgency=medium

  * New upstream hotfix release.

 -- Kay Hayen <kay.hayen@gmail.com>  Wed, 30 Nov 2016 09:32:03 +0100

nuitka (0.5.24.1+ds-1) unstable; urgency=medium

  * New upstream hotfix release.

 -- Kay Hayen <kay.hayen@gmail.com>  Wed, 16 Nov 2016 08:16:53 +0100

nuitka (0.5.24+ds-1) unstable; urgency=medium

  * New upstream release.

 -- Kay Hayen <kay.hayen@gmail.com>  Mon, 14 Nov 2016 09:41:31 +0100

nuitka (0.5.23.2+ds-1) unstable; urgency=medium

  * New upstream hotfix release.

 -- Kay Hayen <kay.hayen@gmail.com>  Mon, 07 Nov 2016 07:55:11 +0100

nuitka (0.5.23.1+ds-1) unstable; urgency=medium

  * New upstream hotfix release.
  * Use of C11 compiler instead of C++ compiler, so we drop the
    versioned dependencies. (Closes: #835954)

 -- Kay Hayen <kay.hayen@gmail.com>  Sun, 16 Oct 2016 10:40:59 +0200

nuitka (0.5.23+ds-1) unstable; urgency=medium

  * New upstream release.

 -- Kay Hayen <kay.hayen@gmail.com>  Sun, 02 Oct 2016 18:14:41 +0200

nuitka (0.5.22+ds-1) unstable; urgency=medium

  * New upstream release.

 -- Kay Hayen <kay.hayen@gmail.com>  Tue, 16 Aug 2016 11:22:16 +0200

nuitka (0.5.21.3+ds-1) unstable; urgency=medium

  * New upstream hotfix release.

 -- Kay Hayen <kay.hayen@gmail.com>  Thu, 26 May 2016 14:51:39 +0200

nuitka (0.5.21.2+ds-1) unstable; urgency=medium

  * New upstream hotfix release.

 -- Kay Hayen <kay.hayen@gmail.com>  Sat, 14 May 2016 14:43:28 +0200

nuitka (0.5.21.1+ds-1) unstable; urgency=medium

  * New upstream hotfix release.

  * Depends on g++-5 now.

 -- Kay Hayen <kay.hayen@gmail.com>  Sat, 30 Apr 2016 07:59:57 +0200

nuitka (0.5.21+ds-1) unstable; urgency=medium

  * New upstream release.

 -- Kay Hayen <kay.hayen@gmail.com>  Sun, 24 Apr 2016 14:06:29 +0200

nuitka (0.5.20+ds-1) unstable; urgency=medium

  * New upstream release.

 -- Kay Hayen <kay.hayen@gmail.com>  Sun, 20 Mar 2016 08:11:16 +0100

nuitka (0.5.19.1+ds-1) unstable; urgency=medium

  * New upstream hotfix release.

 -- Kay Hayen <kay.hayen@gmail.com>  Tue, 15 Mar 2016 09:11:57 +0100

nuitka (0.5.19+ds-1) unstable; urgency=medium

  * New upstream release.

 -- Kay Hayen <kay.hayen@gmail.com>  Mon, 01 Feb 2016 07:53:08 +0100

nuitka (0.5.18.1+ds-1) unstable; urgency=medium

  * New upstream hotfix release.

 -- Kay Hayen <kay.hayen@gmail.com>  Sun, 24 Jan 2016 07:52:03 +0100

nuitka (0.5.18+ds-1) unstable; urgency=medium

  * New upstream release.

 -- Kay Hayen <kay.hayen@gmail.com>  Fri, 15 Jan 2016 07:48:41 +0100

nuitka (0.5.17.1+ds-1) unstable; urgency=medium

  * New upstream hotfix release.

 -- Kay Hayen <kay.hayen@gmail.com>  Thu, 14 Jan 2016 23:21:51 +0100

nuitka (0.5.17+ds-1) unstable; urgency=medium

  * New upstream release.

 -- Kay Hayen <kay.hayen@gmail.com>  Sun, 27 Dec 2015 15:18:39 +0100

nuitka (0.5.16.1+ds-1) unstable; urgency=medium

  * New upstream hotfix release.

 -- Kay Hayen <kay.hayen@gmail.com>  Thu, 03 Dec 2015 07:04:12 +0100

nuitka (0.5.16+ds-1) unstable; urgency=medium

  * New upstream release.

 -- Kay Hayen <kay.hayen@gmail.com>  Mon, 09 Nov 2015 18:30:07 +0100

nuitka (0.5.15+ds-1) unstable; urgency=medium

  * New upstream release.

 -- Kay Hayen <kay.hayen@gmail.com>  Mon, 12 Oct 2015 08:57:03 +0200

nuitka (0.5.14.3+ds-1) unstable; urgency=medium

  * New upstream hotfix release.

 -- Kay Hayen <kay.hayen@gmail.com>  Sun, 13 Sep 2015 12:26:59 +0200

nuitka (0.5.14.2+ds-1) unstable; urgency=medium

  * New upstream hotfix release.

 -- Kay Hayen <kay.hayen@gmail.com>  Mon, 07 Sep 2015 00:30:11 +0200

nuitka (0.5.14.1+ds-1) UNRELEASED; urgency=medium

  * New upstream hotfix release.

 -- Kay Hayen <kay.hayen@gmail.com>  Sun, 06 Sep 2015 22:37:22 +0200

nuitka (0.5.14+ds-1) unstable; urgency=medium

  * New upstream release.

 -- Kay Hayen <kay.hayen@gmail.com>  Thu, 27 Aug 2015 06:24:11 +0200

nuitka (0.5.13.8+ds-1) UNRELEASED; urgency=medium

  * New upstream hotfix release.

 -- Kay Hayen <kay.hayen@gmail.com>  Thu, 20 Aug 2015 11:55:53 +0200

nuitka (0.5.13.7+ds-1) UNRELEASED; urgency=medium

  * New upstream hotfix release.

 -- Kay Hayen <kay.hayen@gmail.com>  Tue, 18 Aug 2015 21:55:08 +0200

nuitka (0.5.13.6+ds-1) UNRELEASED; urgency=medium

  * New upstream hotfix release.

 -- Kay Hayen <kay.hayen@gmail.com>  Sun, 16 Aug 2015 14:38:46 +0200

nuitka (0.5.13.5+ds-1) UNRELEASED; urgency=medium

  * New upstream hotfix release.

 -- Kay Hayen <kay.hayen@gmail.com>  Sun, 16 Aug 2015 13:42:02 +0200

nuitka (0.5.13.4+ds-1) UNRELEASED; urgency=medium

  * New upstream hotfix release.

 -- Kay Hayen <kay.hayen@gmail.com>  Fri, 31 Jul 2015 17:24:40 +0200

nuitka (0.5.13.3+ds-1) UNRELEASED; urgency=medium

  * New upstream hotfix release.

 -- Kay Hayen <kay.hayen@gmail.com>  Wed, 29 Jul 2015 10:54:05 +0200

nuitka (0.5.13.2+ds-1) UNRELEASED; urgency=medium

  * New upstream hotfix release.

 -- Kay Hayen <kay.hayen@gmail.com>  Tue, 16 Jun 2015 10:29:12 +0200

nuitka (0.5.13.1+ds-1) UNRELEASED; urgency=medium

  * New upstream hotfix release.

 -- Kay Hayen <kay.hayen@gmail.com>  Mon, 04 May 2015 09:27:19 +0200

nuitka (0.5.13+ds-1) unstable; urgency=medium

  * New upstream release.

 -- Kay Hayen <kay.hayen@gmail.com>  Fri, 01 May 2015 10:44:27 +0200

nuitka (0.5.12.2+ds-1) UNRELEASED; urgency=medium

  * New upstream hotfix release.

 -- Kay Hayen <kay.hayen@gmail.com>  Sun, 26 Apr 2015 08:51:37 +0200

nuitka (0.5.12.1+ds-1) UNRELEASED; urgency=medium

  * New upstream hotfix release.

 -- Kay Hayen <kay.hayen@gmail.com>  Sat, 18 Apr 2015 09:35:06 +0200

nuitka (0.5.12+ds-1) experimental; urgency=medium

  * New upstream release.

 -- Kay Hayen <kay.hayen@gmail.com>  Mon, 06 Apr 2015 17:20:44 +0200

nuitka (0.5.11.2+ds-1) experimental; urgency=medium

  * New upstream hotfix release.

 -- Kay Hayen <kay.hayen@gmail.com>  Thu, 26 Mar 2015 20:09:06 +0100

nuitka (0.5.11.1+ds-1) experimental; urgency=medium

  * New upstream hotfix release.

 -- Kay Hayen <kay.hayen@gmail.com>  Mon, 23 Mar 2015 10:34:17 +0100

nuitka (0.5.11+ds-1) experimental; urgency=medium

  * New upstream release.

 -- Kay Hayen <kay.hayen@gmail.com>  Wed, 18 Mar 2015 08:38:39 +0100

nuitka (0.5.10.2+ds-1) experimental; urgency=medium

  * New upstream hotfix release.

 -- Kay Hayen <kay.hayen@gmail.com>  Tue, 10 Mar 2015 07:46:24 +0100

nuitka (0.5.10.1+ds-1) experimental; urgency=medium

  * New upstream hotfix release.

 -- Kay Hayen <kay.hayen@gmail.com>  Sun, 08 Mar 2015 11:56:55 +0100

nuitka (0.5.10+ds-1) experimental; urgency=medium

  * New upstream release.

 -- Kay Hayen <kay.hayen@gmail.com>  Thu, 05 Mar 2015 07:43:43 +0100

nuitka (0.5.9+ds-1) experimental; urgency=medium

  * New upstream release.

 -- Kay Hayen <kay.hayen@gmail.com>  Thu, 29 Jan 2015 08:18:06 +0100

nuitka (0.5.8+ds-1) experimental; urgency=medium

  * New upstream release.

 -- Kay Hayen <kay.hayen@gmail.com>  Thu, 15 Jan 2015 04:11:03 +0100

nuitka (0.5.7.1+ds-1) experimental; urgency=medium

  * New upstream hotfix release.

 -- Kay Hayen <kay.hayen@gmail.com>  Fri, 09 Jan 2015 13:52:15 +0100

nuitka (0.5.7+ds-1) UNRELEASED; urgency=medium

  * New upstream release.

 -- Kay Hayen <kay.hayen@gmail.com>  Thu, 01 Jan 2015 10:52:03 +0100

nuitka (0.5.6.1+ds-1) UNRELEASED; urgency=medium

  * New upstream hotfix release.

 -- Kay Hayen <kay.hayen@gmail.com>  Sun, 21 Dec 2014 08:32:58 +0100

nuitka (0.5.6+ds-1) UNRELEASED; urgency=medium

  * New upstream release.
  * Added support for hardening-wrapper to be installed.

 -- Kay Hayen <kay.hayen@gmail.com>  Fri, 19 Dec 2014 08:39:17 +0100

nuitka (0.5.5.3+ds-1) unstable; urgency=medium

  * New upstream hotfix release.
  * Added support for armhf architecture.

 -- Kay Hayen <kay.hayen@gmail.com>  Fri, 24 Oct 2014 17:33:59 +0200

nuitka (0.5.5.2+ds-1) unstable; urgency=medium

  * New upstream hotfix release.
  * Bump to Standards Version 3.9.6, no changes needed.

 -- Kay Hayen <kay.hayen@gmail.com>  Fri, 17 Oct 2014 07:56:05 +0200

nuitka (0.5.5+ds-1) unstable; urgency=medium

  * New upstream release.

 -- Kay Hayen <kay.hayen@gmail.com>  Sun, 05 Oct 2014 19:28:20 +0200

nuitka (0.5.4.3+ds-1) unstable; urgency=medium

  * New upstream hotfix release.

 -- Kay Hayen <kay.hayen@gmail.com>  Thu, 21 Aug 2014 09:41:37 +0200

nuitka (0.5.3.5+ds-1) unstable; urgency=medium

  * New upstream hotfix release.

 -- Kay Hayen <kay.hayen@gmail.com>  Fri, 18 Jul 2014 07:28:17 +0200

nuitka (0.5.3.3+ds-1) unstable; urgency=medium

  * New upstream release.
  * Original version didn't build for all versions due to error message
    changes, this release adapts to.

 -- Kay Hayen <kay.hayen@gmail.com>  Sat, 12 Jul 2014 20:50:01 +0200

nuitka (0.5.2+ds-1) unstable; urgency=medium

  * New upstream release.
  * Permit building using cowbuilder, eatmydata (Closes: #749518)
  * Do not require gcc in build-depends
    (Closes: #747984) (Closes: #748005) (Closes: #751325)

 -- Kay Hayen <kay.hayen@gmail.com>  Mon, 23 Jun 2014 08:17:57 +0200

nuitka (0.5.1.1+ds-1) unstable; urgency=medium

  * New upstream hotfix release.

 -- Kay Hayen <kay.hayen@gmail.com>  Thu, 06 Mar 2014 10:44:28 +0100

nuitka (0.5.1+ds-1) unstable; urgency=medium

  * New upstream release.

 -- Kay Hayen <kay.hayen@gmail.com>  Thu, 06 Mar 2014 09:33:51 +0100

nuitka (0.5.0.1+ds-1) unstable; urgency=medium

  * New upstream hotfix release.

 -- Kay Hayen <kay.hayen@gmail.com>  Mon, 13 Jan 2014 23:37:37 +0100

nuitka (0.5.0+ds-1) unstable; urgency=medium

  * New upstream release.
  * Added missing build dependency to process PNG images.

 -- Kay Hayen <kay.hayen@gmail.com>  Fri, 03 Jan 2014 19:18:18 +0100

nuitka (0.4.7.1+ds-1) unstable; urgency=low

  * New upstream hotfix release.

 -- Kay Hayen <kay.hayen@gmail.com>  Tue, 03 Dec 2013 08:44:31 +0100

nuitka (0.4.7+ds-1) UNRELEASED; urgency=low

  * New upstream release.
  * Handle unknown encoding error message change of CPython 2.7.6
    that was backported to CPython 2.7.5+ as well.
    (Closes: #730956)

 -- Kay Hayen <kay.hayen@gmail.com>  Mon, 02 Dec 2013 09:15:12 +0100

nuitka (0.4.6.2+ds-1) unstable; urgency=low

  * New upstream hotfix release.

 -- Kay Hayen <kayhayen@gmx.de>  Fri, 01 Nov 2013 19:07:42 +0100

nuitka (0.4.6+ds-1) unstable; urgency=low

  * New upstream release.

 -- Kay Hayen <kayhayen@gmx.de>  Sun, 27 Oct 2013 21:29:26 +0100

nuitka (0.4.5.1+ds-1) unstable; urgency=low

  * New upstream hotfix release.
  * Corrects upstream Issue#106.

 -- Kay Hayen <kayhayen@gmx.de>  Wed, 25 Sep 2013 14:29:55 +0200

nuitka (0.4.5+ds-1) unstable; urgency=low

  * New upstream release.

 -- Kay Hayen <kayhayen@gmx.de>  Sun, 18 Aug 2013 09:06:29 +0200

nuitka (0.4.4.2+ds-1) unstable; urgency=low

  * New upstream hotfix release.
  * Corrects upstream Issue#98.
  * Corrects upstream Issue#100.
  * Corrects upstream Issue#101.
  * Corrects upstream Issue#102.

 -- Kay Hayen <kayhayen@gmx.de>  Sat, 20 Jul 2013 09:08:29 +0200

nuitka (0.4.4.1+ds-1) unstable; urgency=low

  * New upstream hotfix release.
  * Corrects upstream Issue#95.
  * Corrects upstream Issue#96.

 -- Kay Hayen <kayhayen@gmx.de>  Sat, 13 Jul 2013 11:56:21 +0200

nuitka (0.4.4+ds-1) unstable; urgency=low

  * New upstream release.
  * Upstream now supports Python3.3 and threads.
  * Bump to Standards Version 3.9.4, no changes needed.
  * Fix support for modules and Python3 was broken (Closes: #711459)
  * Fix encoding error changes  Python 2.7.5 (Closes: #713531)

 -- Kay Hayen <kayhayen@gmx.de>  Tue, 25 Jun 2013 10:46:40 +0200

nuitka (0.4.3+ds-1) unstable; urgency=low

  * New upstream release.

 -- Kay Hayen <kayhayen@gmx.de>  Sat, 18 May 2013 10:16:25 +0200

nuitka (0.4.2+ds-1) unstable; urgency=low

  * New upstream release.

 -- Kay Hayen <kayhayen@gmx.de>  Fri, 29 Mar 2013 11:05:08 +0100

nuitka (0.4.1+ds-1) unstable; urgency=low

  * New upstream release.

 -- Kay Hayen <kayhayen@gmx.de>  Tue, 05 Mar 2013 08:15:41 +0100

nuitka (0.4.0+ds-1) UNRELEASED; urgency=low

  * New upstream release.
  * Changes so the Debian package can be backported to Squeeze as well.

 -- Kay Hayen <kayhayen@gmx.de>  Sat, 09 Feb 2013 10:08:15 +0100

nuitka (0.3.25+ds-1) unstable; urgency=low

  * New upstream release.
  * Register the User Manual with "doc-base".

 -- Kay Hayen <kayhayen@gmx.de>  Sun, 11 Nov 2012 13:57:32 +0100

nuitka (0.3.24.1+ds-1) unstable; urgency=low

  * New upstream hotfix release.
  * Corrects upstream Issue#46.

 -- Kay Hayen <kayhayen@gmx.de>  Sat, 08 Sep 2012 22:30:11 +0000

nuitka (0.3.24+ds-1) unstable; urgency=low

  * New upstream release.
  * Detect the absence of "g++" and gracefully fallback to the
    compiler depended on. (Closes: #682146)
  * Changed usage of "temp" files in developer scripts to be
    secure. (Closes: #682145)
  * Added support for "DEB_BUILD_OPTIONS=nocheck" to skip the
    test runs. (Closes: #683090)

 -- Kay Hayen <kayhayen@gmx.de>  Sat, 18 Aug 2012 21:19:17 +0200

nuitka (0.3.23.1+ds-1) unstable; urgency=low

  * New upstream hotfix release.
  * Corrects upstream Issue#40, Issue#41, and Issue#42.

 -- Kay Hayen <kayhayen@gmx.de>  Mon, 16 Jul 2012 07:25:41 +0200

nuitka (0.3.23+ds-1) unstable; urgency=low

  * New upstream release.
  * License for Nuitka is now Apache License 2.0, no more GPLv3.
  * Corrects upstream Issue#37 and Issue#38.

 -- Kay Hayen <kayhayen@gmx.de>  Sun, 01 Jul 2012 00:00:57 +0200

nuitka (0.3.22.1+ds-1) unstable; urgency=low

  * New upstream hotfix release.
  * Corrected copyright file syntax error found by new lintian
    version.
  * Corrects upstream Issue#19.

 -- Kay Hayen <kayhayen@gmx.de>  Sat, 16 Jun 2012 08:58:30 +0200

nuitka (0.3.22+ds-1) unstable; urgency=low

  * New upstream release.

 -- Kay Hayen <kayhayen@gmx.de>  Sun, 13 May 2012 12:51:16 +0200

nuitka (0.3.21+ds-1) unstable; urgency=low

  * New upstream release.

 -- Kay Hayen <kayhayen@gmx.de>  Thu, 12 Apr 2012 20:24:01 +0200

nuitka (0.3.20.2+ds-1) unstable; urgency=low

  * New upstream hotfix release.
  * Corrects upstream Issue#35.
  * Bump to Standards Version 3.9.3, no changes needed.
  * In the alternative build dependencies, designed to make the
    Python3 build dependency optional, put option that is going
    to work on "unstable" first. (Closes: #665021)

 -- Kay Hayen <kayhayen@gmx.de>  Tue, 03 Apr 2012 22:31:36 +0200

nuitka (0.3.20.1+ds-1) unstable; urgency=low

  * New upstream hotfix release.
  * Corrects upstream Issue#34.

 -- Kay Hayen <kayhayen@gmx.de>  Sat, 03 Mar 2012 10:18:30 +0100

nuitka (0.3.20+ds-1) unstable; urgency=low

  * New upstream release.
  * Added upstream "Changelog.rst" as "changelog"

 -- Kay Hayen <kayhayen@gmx.de>  Mon, 27 Feb 2012 09:32:10 +0100

nuitka (0.3.19.2+ds-1) unstable; urgency=low

  * New upstream hotfix release.
  * Corrects upstream Issue#32.

 -- Kay Hayen <kayhayen@gmx.de>  Sun, 12 Feb 2012 20:33:30 +0100

nuitka (0.3.19.1+ds-1) unstable; urgency=low

  * New upstream hotfix release.
  * Corrects upstream Issue#30 and Issue#31.

 -- Kay Hayen <kayhayen@gmx.de>  Sat, 28 Jan 2012 07:27:38 +0100

nuitka (0.3.19+ds-1) unstable; urgency=low

  * New upstream release.
  * Improvements to option groups layout in manpages, and broken
    whitespace for "--recurse-to" option. (Closes: #655910)
  * Documented new option "--recurse-directory" in man page with
    example.
  * Made the "debian/watch" file ignore upstream pre-releases,
    these shall not be considered for this package.
  * Aligned depended version with build depended versions.
  * Depend on "python-dev" as well, needed to compile against
    "libpython".
  * Build depend on "python-dev-all" and "python-dbg-all" to
    execute tests with both all supported Python versions.
  * Build depend on "python3.2-dev-all" and "python3-dbg-all"
    to execute tests with Python3 as well. It is currently not
    supported by upstream, this is only preparatory.
  * Added suggestion of "ccache", can speed up the compilation
    process.

 -- Kay Hayen <kayhayen@gmx.de>  Tue, 17 Jan 2012 10:29:45 +0100

nuitka (0.3.18+ds-1) unstable; urgency=low

  * New upstream release.
  * Lowered dependencies so that a backport to Ubuntu Natty and
    higher is now feasible. A "scons >=2.0.0" is good enough,
    and so is "g++-4.5" as well.
  * Don't require the PDF generation to be successful on older
    Ubuntu versions as it crashes due to old "rst2pdf" bugs.

 -- Kay Hayen <kayhayen@gmx.de>  Thu, 12 Jan 2012 19:55:43 +0100

nuitka (0.3.18~pre2+ds-1) unstable; urgency=low

  * New upstream pre-release.
  * First upload to unstable, many thanks to my reviewer and
    sponsor Yaroslav Halchenko <debian@onerussian.com>
  * New maintainer (Closes: #648489)
  * Added Developer Manual to the generated PDF documentation.
  * Added python-dbg to Build-Depends to also execute reference
    count tests.
  * Changed copyright file to reference Apache license via its
    standard Debian location as well.

 -- Kay Hayen <kayhayen@gmx.de>  Tue, 10 Jan 2012 22:21:56 +0100

nuitka (0.3.17+ds-1) UNRELEASED; urgency=low

  * New upstream release.
  * Updated man page to use new "--recurse-*" options in examples
    over removed "--deep*" options.
  * Completed copyright file according to "licensecheck" findings
    and updated files accordingly. Put the included tests owned
    by upstream into public domain.
  * Use a "+ds" file as orig source with inline copy of Scons
    already removed instead of doing it as a patch.
  * Also removed the benchmark tests from "+ds" file, not useful
    to be provided with Nuitka.
  * Added syntax tests, these were omitted by mistake previously.
  * Run the test suite at package build time, it checks the basic
    tests, syntax error tests, program tests, and the compile
    itself test.
  * Added run time dependencies also as build time dependencies
    to be able to execute the tests.
  * Corrected handling of upstream pre-release names in the watch
    file.
  * Changed contributor notice to only require "Apache License 2.0"
    for the new parts.
  * Put Debian packaging and owned tests under "Apache License 2.0"
    as well.

 -- Kay Hayen <kayhayen@gmx.de>  Mon, 09 Jan 2012 09:02:19 +0100

nuitka (0.3.16-1) UNRELEASED; urgency=low

  * New upstream release.
  * Updated debian/copyright URI to match the latest one.
  * Updated debian/copyright to DEP5 changes.
  * Added Nuitka homepage to debian/control.
  * Added watch file, so uscan works.
  * Added git pointers to git repository and gitweb to the
    package control file.
  * Corrected examples section in man page to correctly escape "-".
  * Added meaningful "what is" to manpages.
  * Bump to Standards Version 3.9.2, no changes needed.
  * Added extended description to address lintian warning.

 -- Kay Hayen <kayhayen@gmx.de>  Sun, 18 Dec 2011 13:01:10 +0100

nuitka (0.3.15-1) UNRELEASED; urgency=low

  * New upstream release.
  * Renamed "/usr/bin/Python" to "/usr/bin/nuitka-python".
  * Added man pages for "nuitka" and "nuitka-python", the first
    with an examples section that shows the most important uses
    of the "nuitka" binary.
  * Removed foreign code for Windows generators, removed from
    debian/copyright.
  * Lowered dependency for Scons to what Ubuntu Oneiric has and
    what we have as an inline copy, (scons >=2.0.1) should be
    sufficient.
  * Recommend python-lxml, as it's used by Nuitka to dump XML
    representation.
  * Recommend python-qt4, as it may be used to display the node
    tree in a window.
  * Removed inline copy of Scons from the binary package.
  * Added patch to remove the setting nuitka package in sys.path,
    not needed in Debian.

 -- Kay Hayen <kayhayen@gmx.de>  Thu, 01 Dec 2011 22:43:33 +0100

nuitka (0.3.15pre2-1) UNRELEASED; urgency=low

  * Initial Debian package.

 -- Kay Hayen <kayhayen@gmx.de>  Fri, 11 Nov 2011 20:58:55 +0100<|MERGE_RESOLUTION|>--- conflicted
+++ resolved
@@ -1,16 +1,14 @@
-<<<<<<< HEAD
 nuitka (2.6~rc2+ds-1) unstable; urgency=medium
 
   * New upstream pre-release.
 
  -- Kay Hayen <kay.hayen@gmail.com>  Sun, 17 Nov 2024 09:04:17 +0100
-=======
+
 nuitka (2.5.2+ds-1) unstable; urgency=medium
 
   * New upstream hotfix release.
 
  -- Kay Hayen <kay.hayen@gmail.com>  Sun, 24 Nov 2024 09:32:17 +0100
->>>>>>> 8fae779a
 
 nuitka (2.5.1+ds-1) unstable; urgency=medium
 
