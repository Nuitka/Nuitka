<<<<<<< HEAD
nuitka (2.9~rc6+ds-1) unstable; urgency=medium

  * New upstream pre-release.

 -- Kay Hayen <kay.hayen@gmail.com>  Fri, 14 Nov 2025 13:36:43 +0000
=======
nuitka (2.8.7+ds-1) unstable; urgency=medium

  * New upstream hotfix release.

 -- Kay Hayen <kay.hayen@gmail.com>  Mon, 24 Nov 2025 23:06:37 +0000
>>>>>>> 7614ada4

nuitka (2.8.6+ds-1) unstable; urgency=medium

  * New upstream hotfix release.

 -- Kay Hayen <kay.hayen@gmail.com>  Tue, 11 Nov 2025 12:43:28 +0000

nuitka (2.8.5+ds-1) unstable; urgency=medium

  * New upstream hotfix release.

 -- Kay Hayen <kay.hayen@gmail.com>  Tue, 21 Oct 2025 12:43:38 +0100

nuitka (2.8.4+ds-1) unstable; urgency=medium

  * New upstream hotfix release.

 -- Kay Hayen <kay.hayen@gmail.com>  Mon, 20 Oct 2025 14:12:33 +0100

nuitka (2.8.3+ds-1) unstable; urgency=medium

  * New upstream hotfix release.

 -- Kay Hayen <kay.hayen@gmail.com>  Sun, 19 Oct 2025 20:36:44 +0100

nuitka (2.8.2+ds-1) unstable; urgency=medium

  * New upstream hotfix release.

 -- Kay Hayen <kay.hayen@gmail.com>  Sat, 18 Oct 2025 21:45:43 +0100

nuitka (2.8.1+ds-1) unstable; urgency=medium

  * New upstream hotfix release.

 -- Kay Hayen <kay.hayen@gmail.com>  Sun, 12 Oct 2025 18:23:45 +0200

nuitka (2.8+ds-1) unstable; urgency=medium

  * New upstream release.

 -- Kay Hayen <kay.hayen@gmail.com>  Sat, 11 Oct 2025 12:11:24 +0200

nuitka (2.7.16+ds-1) unstable; urgency=medium

  * New upstream hotfix release.

 -- Kay Hayen <kay.hayen@gmail.com>  Wed, 17 Sep 2025 08:32:30 +0200

nuitka (2.7.15+ds-1) unstable; urgency=medium

  * New upstream hotfix release.

 -- Kay Hayen <kay.hayen@gmail.com>  Fri, 12 Sep 2025 08:08:09 +0200

nuitka (2.7.14+ds-1) unstable; urgency=medium

  * New upstream hotfix release.

 -- Kay Hayen <kay.hayen@gmail.com>  Mon, 08 Sep 2025 09:00:56 +0200

nuitka (2.7.13+ds-1) unstable; urgency=medium

  * New upstream hotfix release.

 -- Kay Hayen <kay.hayen@gmail.com>  Sun, 24 Aug 2025 16:37:25 +0200

nuitka (2.7.12+ds-1) unstable; urgency=medium

  * New upstream hotfix release.

 -- Kay Hayen <kay.hayen@gmail.com>  Tue, 08 Jul 2025 17:23:14 +0200

nuitka (2.7.11+ds-1) unstable; urgency=medium

  * New upstream hotfix release.

 -- Kay Hayen <kay.hayen@gmail.com>  Fri, 27 Jun 2025 20:16:04 +0200

nuitka (2.7.10+ds-1) unstable; urgency=medium

  * New upstream hotfix release.

 -- Kay Hayen <kay.hayen@gmail.com>  Thu, 19 Jun 2025 14:42:06 +0200

nuitka (2.7.9+ds-1) unstable; urgency=medium

  * New upstream hotfix release.

 -- Kay Hayen <kay.hayen@gmail.com>  Wed, 18 Jun 2025 14:23:59 +0200

nuitka (2.7.8+ds-1) unstable; urgency=medium

  * New upstream hotfix release.

 -- Kay Hayen <kay.hayen@gmail.com>  Tue, 10 Jun 2025 21:15:16 +0200

nuitka (2.7.7+ds-1) unstable; urgency=medium

  * New upstream hotfix release.

 -- Kay Hayen <kay.hayen@gmail.com>  Tue, 10 Jun 2025 09:41:55 +0200

nuitka (2.7.6+ds-1) unstable; urgency=medium

  * New upstream hotfix release.

 -- Kay Hayen <kay.hayen@gmail.com>  Tue, 03 Jun 2025 07:41:18 +0200

nuitka (2.7.5+ds-1) unstable; urgency=medium

  * New upstream hotfix release.

 -- Kay Hayen <kay.hayen@gmail.com>  Thu, 29 May 2025 10:14:49 +0200

nuitka (2.7.4+ds-1) unstable; urgency=medium

  * New upstream hotfix release.

 -- Kay Hayen <kay.hayen@gmail.com>  Tue, 27 May 2025 10:51:08 +0200

nuitka (2.7.3+ds-1) unstable; urgency=medium

  * New upstream hotfix release.

 -- Kay Hayen <kay.hayen@gmail.com>  Tue, 13 May 2025 11:10:29 +0200

nuitka (2.7.2+ds-1) unstable; urgency=medium

  * New upstream hotfix release.

 -- Kay Hayen <kay.hayen@gmail.com>  Sat, 10 May 2025 20:28:02 +0200

nuitka (2.7.1+ds-1) unstable; urgency=medium

  * New upstream hotfix release.

 -- Kay Hayen <kay.hayen@gmail.com>  Thu, 08 May 2025 10:35:10 +0200

nuitka (2.7+ds-1) unstable; urgency=medium

  * New upstream release.

 -- Kay Hayen <kay.hayen@gmail.com>  Mon, 28 Apr 2025 11:51:13 +0200

nuitka (2.6.9+ds-1) unstable; urgency=medium

  * New upstream hotfix release.

 -- Kay Hayen <kay.hayen@gmail.com>  Tue, 25 Mar 2025 11:40:17 +0100

nuitka (2.6.8+ds-1) unstable; urgency=medium

  * New upstream hotfix release.

 -- Kay Hayen <kay.hayen@gmail.com>  Sat, 08 Mar 2025 11:56:28 +0100

nuitka (2.6.7+ds-1) unstable; urgency=medium

  * New upstream hotfix release.

 -- Kay Hayen <kay.hayen@gmail.com>  Thu, 20 Feb 2025 11:44:40 +0100

nuitka (2.6.6+ds-1) unstable; urgency=medium

  * New upstream hotfix release.

 -- Kay Hayen <kay.hayen@gmail.com>  Fri, 14 Feb 2025 12:46:10 +0100

nuitka (2.6.5+ds-1) unstable; urgency=medium

  * New upstream hotfix release.

 -- Kay Hayen <kay.hayen@gmail.com>  Wed, 12 Feb 2025 13:19:28 +0100

nuitka (2.6.4+ds-1) unstable; urgency=medium

  * New upstream hotfix release.

 -- Kay Hayen <kay.hayen@gmail.com>  Tue, 04 Feb 2025 13:33:11 +0100

nuitka (2.6.3+ds-1) unstable; urgency=medium

  * New upstream hotfix release.

 -- Kay Hayen <kay.hayen@gmail.com>  Mon, 03 Feb 2025 19:58:52 +0100

nuitka (2.6.2+ds-1) unstable; urgency=medium

  * New upstream hotfix release.

 -- Kay Hayen <kay.hayen@gmail.com>  Wed, 29 Jan 2025 19:15:01 +0100

nuitka (2.6.1+ds-1) unstable; urgency=medium

  * New upstream hotfix release.

 -- Kay Hayen <kay.hayen@gmail.com>  Mon, 27 Jan 2025 15:12:27 +0100

nuitka (2.6+ds-1) unstable; urgency=medium

  * New upstream release.

 -- Kay Hayen <kay.hayen@gmail.com>  Mon, 20 Jan 2025 08:12:33 +0100

nuitka (2.5.9+ds-1) unstable; urgency=medium

  * New upstream hotfix release.

 -- Kay Hayen <kay.hayen@gmail.com>  Tue, 24 Dec 2024 09:26:23 +0100

nuitka (2.5.8+ds-1) unstable; urgency=medium

  * New upstream hotfix release.

 -- Kay Hayen <kay.hayen@gmail.com>  Sun, 22 Dec 2024 09:34:18 +0100

nuitka (2.5.7+ds-1) unstable; urgency=medium

  * New upstream hotfix release.

 -- Kay Hayen <kay.hayen@gmail.com>  Mon, 16 Dec 2024 12:37:08 +0100

nuitka (2.5.6+ds-1) unstable; urgency=medium

  * New upstream hotfix release.

 -- Kay Hayen <kay.hayen@gmail.com>  Thu, 05 Dec 2024 20:45:28 +0100

nuitka (2.5.5+ds-1) unstable; urgency=medium

  * New upstream hotfix release.

 -- Kay Hayen <kay.hayen@gmail.com>  Sun, 01 Dec 2024 13:24:18 +0100

nuitka (2.5.4+ds-1) unstable; urgency=medium

  * New upstream hotfix release.

 -- Kay Hayen <kay.hayen@gmail.com>  Mon, 25 Nov 2024 19:20:52 +0100

nuitka (2.5.3+ds-1) unstable; urgency=medium

  * New upstream hotfix release.

 -- Kay Hayen <kay.hayen@gmail.com>  Sun, 24 Nov 2024 15:33:43 +0100

nuitka (2.5.2+ds-1) unstable; urgency=medium

  * New upstream hotfix release.

 -- Kay Hayen <kay.hayen@gmail.com>  Sun, 24 Nov 2024 09:32:17 +0100

nuitka (2.5.1+ds-1) unstable; urgency=medium

  * New upstream hotfix release.

 -- Kay Hayen <kay.hayen@gmail.com>  Sat, 16 Nov 2024 20:34:37 +0100

nuitka (2.5+ds-1) unstable; urgency=medium

  * New upstream release.

 -- Kay Hayen <kay.hayen@gmail.com>  Sat, 16 Nov 2024 10:46:15 +0100

nuitka (2.4.11+ds-1) unstable; urgency=medium

  * New upstream hotfix release.

 -- Kay Hayen <kay.hayen@gmail.com>  Tue, 22 Oct 2024 18:34:54 +0200

nuitka (2.4.10+ds-1) unstable; urgency=medium

  * New upstream hotfix release.

 -- Kay Hayen <kay.hayen@gmail.com>  Tue, 15 Oct 2024 10:17:37 +0200

nuitka (2.4.9+ds-1) unstable; urgency=medium

  * New upstream hotfix release.

 -- Kay Hayen <kay.hayen@gmail.com>  Fri, 11 Oct 2024 12:45:19 +0200

nuitka (2.4.8+ds-1) unstable; urgency=medium

  * New upstream hotfix release.

 -- Kay Hayen <kay.hayen@gmail.com>  Thu, 22 Aug 2024 16:48:54 +0200

nuitka (2.4.7+ds-1) unstable; urgency=medium

  * New upstream hotfix release.

 -- Kay Hayen <kay.hayen@gmail.com>  Sat, 10 Aug 2024 16:50:52 +0200

nuitka (2.4.6+ds-1) unstable; urgency=medium

  * New upstream hotfix release.

 -- Kay Hayen <kay.hayen@gmail.com>  Tue, 06 Aug 2024 10:39:11 +0200

nuitka (2.4.5+ds-1) unstable; urgency=medium

  * New upstream hotfix release.

 -- Kay Hayen <kay.hayen@gmail.com>  Wed, 31 Jul 2024 10:07:59 +0200

nuitka (2.4.4+ds-1) unstable; urgency=medium

  * New upstream hotfix release.

 -- Kay Hayen <kay.hayen@gmail.com>  Mon, 29 Jul 2024 11:08:23 +0200

nuitka (2.4.3+ds-1) unstable; urgency=medium

  * New upstream hotfix release.

 -- Kay Hayen <kay.hayen@gmail.com>  Sun, 28 Jul 2024 12:22:32 +0200

nuitka (2.4.2+ds-1) unstable; urgency=medium

  * New upstream hotfix release.

 -- Kay Hayen <kay.hayen@gmail.com>  Wed, 24 Jul 2024 08:42:23 +0200

nuitka (2.4.1+ds-1) unstable; urgency=medium

  * New upstream hotfix release.

 -- Kay Hayen <kay.hayen@gmail.com>  Sun, 21 Jul 2024 09:53:01 +0200

nuitka (2.4+ds-1) unstable; urgency=medium

  * New upstream release.

 -- Kay Hayen <kay.hayen@gmail.com>  Sat, 20 Jul 2024 14:42:18 +0200

nuitka (2.3.11+ds-1) unstable; urgency=medium

  * New upstream hotfix release.

 -- Kay Hayen <kay.hayen@gmail.com>  Mon, 01 Jul 2024 08:02:34 +0200

nuitka (2.3.10+ds-1) unstable; urgency=medium

  * New upstream hotfix release.

 -- Kay Hayen <kay.hayen@gmail.com>  Wed, 26 Jun 2024 13:54:04 +0200

nuitka (2.3.9+ds-1) unstable; urgency=medium

  * New upstream hotfix release.

 -- Kay Hayen <kay.hayen@gmail.com>  Fri, 21 Jun 2024 01:05:38 +0200

nuitka (2.3.8+ds-1) unstable; urgency=medium

  * New upstream hotfix release.

 -- Kay Hayen <kay.hayen@gmail.com>  Thu, 20 Jun 2024 20:00:14 +0200

nuitka (2.3.7+ds-1) unstable; urgency=medium

  * New upstream hotfix release.

 -- Kay Hayen <kay.hayen@gmail.com>  Wed, 19 Jun 2024 09:10:30 +0200

nuitka (2.3.6+ds-1) unstable; urgency=medium

  * New upstream hotfix release.

 -- Kay Hayen <kay.hayen@gmail.com>  Tue, 18 Jun 2024 12:07:39 +0200

nuitka (2.3.5+ds-1) unstable; urgency=medium

  * New upstream hotfix release.

 -- Kay Hayen <kay.hayen@gmail.com>  Sun, 16 Jun 2024 18:29:06 +0200

nuitka (2.3.4+ds-1) unstable; urgency=medium

  * New upstream hotfix release.

 -- Kay Hayen <kay.hayen@gmail.com>  Sat, 15 Jun 2024 15:01:32 +0200

nuitka (2.3.3+ds-1) unstable; urgency=medium

  * New upstream hotfix release.

 -- Kay Hayen <kay.hayen@gmail.com>  Tue, 11 Jun 2024 11:25:46 +0200

nuitka (2.3.2+ds-1) unstable; urgency=medium

  * New upstream hotfix release.

 -- Kay Hayen <kay.hayen@gmail.com>  Sun, 09 Jun 2024 22:55:03 +0200

nuitka (2.3.1+ds-1) unstable; urgency=medium

  * New upstream hotfix release.

 -- Kay Hayen <kay.hayen@gmail.com>  Thu, 06 Jun 2024 08:54:24 +0200

nuitka (2.3+ds-1) unstable; urgency=medium

  * New upstream release.

 -- Kay Hayen <kay.hayen@gmail.com>  Fri, 31 May 2024 09:36:10 +0200

nuitka (2.2.3+ds-1) unstable; urgency=medium

  * New upstream hotfix release.

 -- Kay Hayen <kay.hayen@gmail.com>  Thu, 16 May 2024 19:30:30 +0200

nuitka (2.2.2+ds-1) unstable; urgency=medium

  * New upstream hotfix release.

 -- Kay Hayen <kay.hayen@gmail.com>  Tue, 14 May 2024 09:09:04 +0200

nuitka (2.2.1+ds-1) unstable; urgency=medium

  * New upstream hotfix release.

 -- Kay Hayen <kay.hayen@gmail.com>  Sun, 05 May 2024 12:00:40 +0200

nuitka (2.2+ds-1) unstable; urgency=medium

  * New upstream release.

 -- Kay Hayen <kay.hayen@gmail.com>  Tue, 30 Apr 2024 09:05:13 +0200

nuitka (2.1.6+ds-1) unstable; urgency=medium

  * New upstream hotfix release.

 -- Kay Hayen <kay.hayen@gmail.com>  Fri, 19 Apr 2024 11:27:23 +0200

nuitka (2.1.5+ds-1) unstable; urgency=medium

  * New upstream hotfix release.

 -- Kay Hayen <kay.hayen@gmail.com>  Sat, 06 Apr 2024 13:02:40 +0200

nuitka (2.1.4+ds-1) unstable; urgency=medium

  * New upstream hotfix release.

 -- Kay Hayen <kay.hayen@gmail.com>  Wed, 27 Mar 2024 01:02:54 +0100

nuitka (2.1.3+ds-1) unstable; urgency=medium

  * New upstream hotfix release.

 -- Kay Hayen <kay.hayen@gmail.com>  Thu, 21 Mar 2024 11:07:28 +0100

nuitka (2.1.2+ds-1) unstable; urgency=medium

  * New upstream hotfix release.

 -- Kay Hayen <kay.hayen@gmail.com>  Thu, 14 Mar 2024 10:05:02 +0100

nuitka (2.1.1+ds-1) unstable; urgency=medium

  * New upstream hotfix release.

 -- Kay Hayen <kay.hayen@gmail.com>  Mon, 11 Mar 2024 18:02:57 +0100

nuitka (2.1+ds-1) unstable; urgency=medium

  * New upstream release.

 -- Kay Hayen <kay.hayen@gmail.com>  Mon, 04 Mar 2024 10:14:00 +0100

nuitka (2.0.6+ds-1) unstable; urgency=medium

  * New upstream hotfix release.

 -- Kay Hayen <kay.hayen@gmail.com>  Fri, 01 Mar 2024 13:27:15 +0100

nuitka (2.0.5+ds-1) unstable; urgency=medium

  * New upstream hotfix release.

 -- Kay Hayen <kay.hayen@gmail.com>  Mon, 26 Feb 2024 16:39:28 +0100

nuitka (2.0.4+ds-1) unstable; urgency=medium

  * New upstream hotfix release.

 -- Kay Hayen <kay.hayen@gmail.com>  Sun, 25 Feb 2024 11:23:55 +0100

nuitka (2.0.3+ds-1) unstable; urgency=medium

  * New upstream hotfix release.

 -- Kay Hayen <kay.hayen@gmail.com>  Sun, 18 Feb 2024 10:37:35 +0100

nuitka (2.0.2+ds-1) unstable; urgency=medium

  * New upstream hotfix release.

 -- Kay Hayen <kay.hayen@gmail.com>  Fri, 09 Feb 2024 12:18:45 +0100

nuitka (2.0.1+ds-1) unstable; urgency=medium

  * New upstream hotfix release.

 -- Kay Hayen <kay.hayen@gmail.com>  Fri, 02 Feb 2024 16:21:39 +0100

nuitka (2.0+ds-1) unstable; urgency=medium

  * New upstream release.

 -- Kay Hayen <kay.hayen@gmail.com>  Fri, 26 Jan 2024 12:44:50 +0100

nuitka (1.9.7+ds-1) unstable; urgency=medium

  * New upstream hotfix release.

 -- Kay Hayen <kay.hayen@gmail.com>  Sun, 07 Jan 2024 06:26:44 +0100

nuitka (1.9.6+ds-1) unstable; urgency=medium

  * New upstream hotfix release.

 -- Kay Hayen <kay.hayen@gmail.com>  Fri, 29 Dec 2023 14:52:54 +0100

nuitka (1.9.5+ds-1) unstable; urgency=medium

  * New upstream hotfix release.

 -- Kay Hayen <kay.hayen@gmail.com>  Thu, 14 Dec 2023 13:50:11 +0100

nuitka (1.9.4+ds-1) unstable; urgency=medium

  * New upstream hotfix release.

 -- Kay Hayen <kay.hayen@gmail.com>  Wed, 06 Dec 2023 21:58:31 +0100

nuitka (1.9.3+ds-1) unstable; urgency=medium

  * New upstream hotfix release.

 -- Kay Hayen <kay.hayen@gmail.com>  Fri, 01 Dec 2023 14:35:43 +0100

nuitka (1.9.2+ds-1) unstable; urgency=medium

  * New upstream hotfix release.

 -- Kay Hayen <kay.hayen@gmail.com>  Mon, 27 Nov 2023 04:42:21 +0100

nuitka (1.9.1+ds-1) unstable; urgency=medium

  * New upstream hotfix release.

 -- Kay Hayen <kay.hayen@gmail.com>  Fri, 24 Nov 2023 12:45:23 +0100

nuitka (1.9+ds-1) unstable; urgency=medium

  * New upstream release.

 -- Kay Hayen <kay.hayen@gmail.com>  Tue, 21 Nov 2023 07:05:50 +0100

nuitka (1.8.6+ds-1) unstable; urgency=medium

  * New upstream hotfix release.

 -- Kay Hayen <kay.hayen@gmail.com>  Sat, 11 Nov 2023 12:02:30 +0100

nuitka (1.8.5+ds-1) unstable; urgency=medium

  * New upstream hotfix release.

 -- Kay Hayen <kay.hayen@gmail.com>  Fri, 27 Oct 2023 12:46:19 +0200

nuitka (1.8.4+ds-1) unstable; urgency=medium

  * New upstream hotfix release.

 -- Kay Hayen <kay.hayen@gmail.com>  Sun, 08 Oct 2023 12:01:03 +0200

nuitka (1.8.3+ds-1) unstable; urgency=medium

  * New upstream hotfix release.

 -- Kay Hayen <kay.hayen@gmail.com>  Thu, 28 Sep 2023 15:30:04 +0200

nuitka (1.8.2+ds-1) unstable; urgency=medium

  * New upstream hotfix release.

 -- Kay Hayen <kay.hayen@gmail.com>  Tue, 19 Sep 2023 05:39:14 +0200

nuitka (1.8.1+ds-1) unstable; urgency=medium

  * New upstream hotfix release.

 -- Kay Hayen <kay.hayen@gmail.com>  Sun, 10 Sep 2023 11:03:41 +0200

nuitka (1.8+ds-1) unstable; urgency=medium

  * New upstream release.

 -- Kay Hayen <kay.hayen@gmail.com>  Thu, 31 Aug 2023 01:32:29 +0200

nuitka (1.7.10+ds-1) unstable; urgency=medium

  * New upstream hotfix release.

 -- Kay Hayen <kay.hayen@gmail.com>  Fri, 11 Aug 2023 12:06:42 +0200

nuitka (1.7.9+ds-1) unstable; urgency=medium

  * New upstream hotfix release.

 -- Kay Hayen <kay.hayen@gmail.com>  Thu, 03 Aug 2023 19:53:32 +0200

nuitka (1.7.8+ds-1) unstable; urgency=medium

  * New upstream hotfix release.

 -- Kay Hayen <kay.hayen@gmail.com>  Tue, 01 Aug 2023 13:48:24 +0200

nuitka (1.7.7+ds-1) unstable; urgency=medium

  * New upstream hotfix release.

 -- Kay Hayen <kay.hayen@gmail.com>  Thu, 27 Jul 2023 11:57:01 +0200

nuitka (1.7.6+ds-1) unstable; urgency=medium

  * New upstream hotfix release.

 -- Kay Hayen <kay.hayen@gmail.com>  Sat, 22 Jul 2023 11:47:47 +0200

nuitka (1.7.5+ds-1) unstable; urgency=medium

  * New upstream hotfix release.

 -- Kay Hayen <kay.hayen@gmail.com>  Fri, 14 Jul 2023 04:09:33 +0200

nuitka (1.7.4+ds-1) unstable; urgency=medium

  * New upstream hotfix release.

 -- Kay Hayen <kay.hayen@gmail.com>  Tue, 11 Jul 2023 14:54:05 +0200

nuitka (1.7.3+ds-1) unstable; urgency=medium

  * New upstream hotfix release.

 -- Kay Hayen <kay.hayen@gmail.com>  Sun, 09 Jul 2023 18:53:35 +0200

nuitka (1.7.2+ds-1) unstable; urgency=medium

  * New upstream hotfix release.

 -- Kay Hayen <kay.hayen@gmail.com>  Fri, 07 Jul 2023 09:40:11 +0200

nuitka (1.7.1+ds-1) unstable; urgency=medium

  * New upstream hotfix release.

 -- Kay Hayen <kay.hayen@gmail.com>  Wed, 05 Jul 2023 16:29:43 +0200

nuitka (1.7+ds-1) unstable; urgency=medium

  * New upstream release.

 -- Kay Hayen <kay.hayen@gmail.com>  Mon, 03 Jul 2023 10:57:55 +0200

nuitka (1.6.5+ds-1) unstable; urgency=medium

  * New upstream hotfix release.

 -- Kay Hayen <kay.hayen@gmail.com>  Thu, 22 Jun 2023 04:01:33 +0200

nuitka (1.6.4+ds-1) unstable; urgency=medium

  * New upstream hotfix release.

 -- Kay Hayen <kay.hayen@gmail.com>  Mon, 19 Jun 2023 15:31:28 +0200

nuitka (1.6.3+ds-1) unstable; urgency=medium

  * New upstream hotfix release.

 -- Kay Hayen <kay.hayen@gmail.com>  Sat, 10 Jun 2023 09:34:49 +0200

nuitka (1.6.2+ds-1) unstable; urgency=medium

  * New upstream hotfix release.

 -- Kay Hayen <kay.hayen@gmail.com>  Fri, 09 Jun 2023 12:00:01 +0200

nuitka (1.6.1+ds-1) unstable; urgency=medium

  * New upstream hotfix release.

 -- Kay Hayen <kay.hayen@gmail.com>  Mon, 05 Jun 2023 11:35:18 +0200

nuitka (1.6+ds-1) unstable; urgency=medium

  * New upstream release.

 -- Kay Hayen <kay.hayen@gmail.com>  Sun, 28 May 2023 21:05:53 +0200

nuitka (1.5.8+ds-1) unstable; urgency=medium

  * New upstream hotfix release.

 -- Kay Hayen <kay.hayen@gmail.com>  Mon, 15 May 2023 10:19:45 +0200

nuitka (1.5.7+ds-1) unstable; urgency=medium

  * New upstream hotfix release.

 -- Kay Hayen <kay.hayen@gmail.com>  Mon, 24 Apr 2023 16:45:23 +0200

nuitka (1.5.8+ds-1) unstable; urgency=medium

  * New upstream hotfix release.

 -- Kay Hayen <kay.hayen@gmail.com>  Mon, 15 May 2023 10:19:45 +0200

nuitka (1.5.7+ds-1) unstable; urgency=medium

  * New upstream hotfix release.

 -- Kay Hayen <kay.hayen@gmail.com>  Mon, 24 Apr 2023 16:45:23 +0200

nuitka (1.5.6+ds-1) unstable; urgency=medium

  * New upstream hotfix release.

 -- Kay Hayen <kay.hayen@gmail.com>  Tue, 11 Apr 2023 10:09:53 +0200

nuitka (1.5.5+ds-1) unstable; urgency=medium

  * New upstream hotfix release.

 -- Kay Hayen <kay.hayen@gmail.com>  Tue, 04 Apr 2023 08:43:30 +0200

nuitka (1.5.4+ds-1) unstable; urgency=medium

  * New upstream hotfix release.

 -- Kay Hayen <kay.hayen@gmail.com>  Sun, 26 Mar 2023 10:24:29 +0200

nuitka (1.5.3+ds-1) unstable; urgency=medium

  * New upstream hotfix release.

 -- Kay Hayen <kay.hayen@gmail.com>  Thu, 16 Mar 2023 20:51:55 +0100

nuitka (1.5.2+ds-1) unstable; urgency=medium

  * New upstream hotfix release.

 -- Kay Hayen <kay.hayen@gmail.com>  Thu, 16 Mar 2023 13:44:56 +0100

nuitka (1.5.1+ds-1) unstable; urgency=medium

  * New upstream hotfix release.

 -- Kay Hayen <kay.hayen@gmail.com>  Mon, 13 Mar 2023 15:52:36 +0100

nuitka (1.5+ds-1) unstable; urgency=medium

  * New upstream release.

 -- Kay Hayen <kay.hayen@gmail.com>  Sat, 11 Mar 2023 15:55:37 +0100

nuitka (1.4.8+ds-1) unstable; urgency=medium

  * New upstream hotfix release.

 -- Kay Hayen <kay.hayen@gmail.com>  Tue, 21 Feb 2023 09:18:59 +0100

nuitka (1.4.7+ds-1) unstable; urgency=medium

  * New upstream hotfix release.

 -- Kay Hayen <kay.hayen@gmail.com>  Mon, 13 Feb 2023 14:38:57 +0100

nuitka (1.4.6+ds-1) unstable; urgency=medium

  * New upstream hotfix release.

 -- Kay Hayen <kay.hayen@gmail.com>  Sun, 12 Feb 2023 19:11:46 +0100

nuitka (1.4.5+ds-1) unstable; urgency=medium

  * New upstream hotfix release.

 -- Kay Hayen <kay.hayen@gmail.com>  Fri, 10 Feb 2023 07:36:27 +0100

nuitka (1.4.4+ds-1) unstable; urgency=medium

  * New upstream hotfix release.

 -- Kay Hayen <kay.hayen@gmail.com>  Tue, 07 Feb 2023 19:03:45 +0100

nuitka (1.4.3+ds-1) unstable; urgency=medium

  * New upstream hotfix release.

 -- Kay Hayen <kay.hayen@gmail.com>  Sat, 04 Feb 2023 07:24:47 +0100

nuitka (1.4.2+ds-1) unstable; urgency=medium

  * New upstream hotfix release.

 -- Kay Hayen <kay.hayen@gmail.com>  Tue, 31 Jan 2023 07:17:15 +0100

nuitka (1.4.1+ds-1) unstable; urgency=medium

  * New upstream hotfix release.

 -- Kay Hayen <kay.hayen@gmail.com>  Sun, 29 Jan 2023 23:21:23 +0100

nuitka (1.4+ds-1) unstable; urgency=medium

  * New upstream release.

 -- Kay Hayen <kay.hayen@gmail.com>  Thu, 26 Jan 2023 14:56:48 +0100

nuitka (1.3.8+ds-1) unstable; urgency=medium

  * New upstream hotfix release.

 -- Kay Hayen <kay.hayen@gmail.com>  Mon, 16 Jan 2023 11:05:41 +0100

nuitka (1.3.7+ds-1) unstable; urgency=medium

  * New upstream hotfix release.

 -- Kay Hayen <kay.hayen@gmail.com>  Mon, 09 Jan 2023 16:51:14 +0100

nuitka (1.3.6+ds-1) unstable; urgency=medium

  * New upstream hotfix release.

 -- Kay Hayen <kay.hayen@gmail.com>  Fri, 06 Jan 2023 09:10:31 +0100

nuitka (1.3.5+ds-1) unstable; urgency=medium

  * New upstream hotfix release.

 -- Kay Hayen <kay.hayen@gmail.com>  Sun, 01 Jan 2023 09:39:39 +0100

nuitka (1.3.4+ds-1) unstable; urgency=medium

  * New upstream hotfix release.

 -- Kay Hayen <kay.hayen@gmail.com>  Wed, 28 Dec 2022 21:20:25 +0100

nuitka (1.3.3+ds-1) unstable; urgency=medium

  * New upstream hotfix release.

 -- Kay Hayen <kay.hayen@gmail.com>  Mon, 26 Dec 2022 10:39:49 +0100

nuitka (1.3.2+ds-1) unstable; urgency=medium

  * New upstream hotfix release.

 -- Kay Hayen <kay.hayen@gmail.com>  Fri, 23 Dec 2022 08:19:05 +0100

nuitka (1.3.1+ds-1) unstable; urgency=medium

  * New upstream hotfix release.

 -- Kay Hayen <kay.hayen@gmail.com>  Wed, 21 Dec 2022 19:14:46 +0100

nuitka (1.3+ds-1) unstable; urgency=medium

  * New upstream release.

 -- Kay Hayen <kay.hayen@gmail.com>  Wed, 21 Dec 2022 13:14:49 +0100

nuitka (1.2.7+ds-1) unstable; urgency=medium

  * New upstream hotfix release.

 -- Kay Hayen <kay.hayen@gmail.com>  Tue, 13 Dec 2022 11:16:23 +0100

nuitka (1.2.6+ds-1) unstable; urgency=medium

  * New upstream hotfix release.

 -- Kay Hayen <kay.hayen@gmail.com>  Thu, 08 Dec 2022 07:18:44 +0100

nuitka (1.2.5+ds-1) unstable; urgency=medium

  * New upstream hotfix release.

 -- Kay Hayen <kay.hayen@gmail.com>  Wed, 07 Dec 2022 15:57:44 +0100

nuitka (1.2.4+ds-1) unstable; urgency=medium

  * New upstream hotfix release.

 -- Kay Hayen <kay.hayen@gmail.com>  Sat, 03 Dec 2022 13:45:31 +0100

nuitka (1.2.3+ds-1) unstable; urgency=medium

  * New upstream hotfix release.

 -- Kay Hayen <kay.hayen@gmail.com>  Sat, 26 Nov 2022 11:07:57 +0100

nuitka (1.2.2+ds-1) unstable; urgency=medium

  * New upstream hotfix release.

 -- Kay Hayen <kay.hayen@gmail.com>  Sat, 19 Nov 2022 17:05:08 +0100

nuitka (1.2.1+ds-1) unstable; urgency=medium

  * New upstream hotfix release.

 -- Kay Hayen <kay.hayen@gmail.com>  Wed, 16 Nov 2022 17:15:00 +0100

nuitka (1.2+ds-1) unstable; urgency=medium

  * New upstream release.

 -- Kay Hayen <kay.hayen@gmail.com>  Tue, 08 Nov 2022 09:42:28 +0100

nuitka (1.1.7+ds-1) unstable; urgency=medium

  * New upstream hotfix release.

  * Handle Debian sid change in release number (Closes: #1022400)

 -- Kay Hayen <kay.hayen@gmail.com>  Wed, 26 Oct 2022 14:46:14 +0200

nuitka (1.1.6+ds-1) unstable; urgency=medium

  * New upstream hotfix release.

 -- Kay Hayen <kay.hayen@gmail.com>  Wed, 19 Oct 2022 18:36:12 +0200

nuitka (1.1.5+ds-1) unstable; urgency=medium

  * New upstream hotfix release.

 -- Kay Hayen <kay.hayen@gmail.com>  Fri, 14 Oct 2022 08:19:39 +0200

nuitka (1.1.4+ds-1) unstable; urgency=medium

  * New upstream hotfix release.

 -- Kay Hayen <kay.hayen@gmail.com>  Fri, 14 Oct 2022 08:19:33 +0200

nuitka (1.1.3+ds-1) unstable; urgency=medium

  * New upstream hotfix release.

 -- Kay Hayen <kay.hayen@gmail.com>  Sat, 08 Oct 2022 17:40:59 +0200

nuitka (1.1.2+ds-1) unstable; urgency=medium

  * New upstream hotfix release.

 -- Kay Hayen <kay.hayen@gmail.com>  Tue, 04 Oct 2022 14:39:39 +0200

nuitka (1.1.1+ds-1) unstable; urgency=medium

  * New upstream hotfix release.

 -- Kay Hayen <kay.hayen@gmail.com>  Sun, 02 Oct 2022 11:10:07 +0200

nuitka (1.1+ds-1) unstable; urgency=medium

  * New upstream release.

 -- Kay Hayen <kay.hayen@gmail.com>  Sun, 25 Sep 2022 18:58:01 +0200

nuitka (1.0.8+ds-1) unstable; urgency=medium

  * New upstream hotfix release.

 -- Kay Hayen <kay.hayen@gmail.com>  Mon, 19 Sep 2022 08:18:45 +0200

nuitka (1.0.7+ds-1) unstable; urgency=medium

  * New upstream hotfix release.

 -- Kay Hayen <kay.hayen@gmail.com>  Sun, 11 Sep 2022 10:34:06 +0200

nuitka (1.0.6+ds-1) unstable; urgency=medium

  * New upstream hotfix release.

 -- Kay Hayen <kay.hayen@gmail.com>  Tue, 23 Aug 2022 20:07:27 +0200

nuitka (1.0.5+ds-1) unstable; urgency=medium

  * New upstream hotfix release.

 -- Kay Hayen <kay.hayen@gmail.com>  Sun, 21 Aug 2022 08:24:28 +0200

nuitka (1.0.4+ds-1) unstable; urgency=medium

  * New upstream hotfix release.

 -- Kay Hayen <kay.hayen@gmail.com>  Sat, 13 Aug 2022 16:13:29 +0200

nuitka (1.0.3+ds-1) unstable; urgency=medium

  * New upstream hotfix release.

 -- Kay Hayen <kay.hayen@gmail.com>  Wed, 10 Aug 2022 13:16:19 +0200

nuitka (1.0.2+ds-1) unstable; urgency=medium

  * New upstream hotfix release.

 -- Kay Hayen <kay.hayen@gmail.com>  Mon, 08 Aug 2022 08:13:46 +0200

nuitka (1.0.1+ds-1) unstable; urgency=medium

  * New upstream hotfix release.

 -- Kay Hayen <kay.hayen@gmail.com>  Thu, 04 Aug 2022 16:55:17 +0200

nuitka (1.0+ds-1) unstable; urgency=medium

  * New upstream release.

 -- Kay Hayen <kay.hayen@gmail.com>  Sat, 30 Jul 2022 16:16:40 +0200

nuitka (0.9.6+ds-1) unstable; urgency=medium

  * New upstream hotfix release.

 -- Kay Hayen <kay.hayen@gmail.com>  Sun, 17 Jul 2022 18:40:22 +0200

nuitka (0.9.5+ds-1) unstable; urgency=medium

  * New upstream hotfix release.

 -- Kay Hayen <kay.hayen@gmail.com>  Fri, 15 Jul 2022 13:59:28 +0200

nuitka (0.9.4+ds-1) unstable; urgency=medium

  * New upstream hotfix release.

 -- Kay Hayen <kay.hayen@gmail.com>  Thu, 07 Jul 2022 09:24:53 +0200

nuitka (0.9.3+ds-1) unstable; urgency=medium

  * New upstream hotfix release.

 -- Kay Hayen <kay.hayen@gmail.com>  Sat, 02 Jul 2022 18:49:29 +0200

nuitka (0.9.2+ds-1) unstable; urgency=medium

  * New upstream hotfix release.

 -- Kay Hayen <kay.hayen@gmail.com>  Thu, 30 Jun 2022 08:40:14 +0200

nuitka (0.9.1+ds-1) unstable; urgency=medium

  * New upstream hotfix release.

 -- Kay Hayen <kay.hayen@gmail.com>  Sun, 26 Jun 2022 10:41:06 +0200

nuitka (0.9+ds-1) unstable; urgency=medium

  * New upstream release.

  * Python 3.10 is now compatible again. (Closes: #1006051)

  * Solved CVE-2022-2054 (Closes: #1012762)

 -- Kay Hayen <kay.hayen@gmail.com>  Thu, 23 Jun 2022 08:36:25 +0200

nuitka (0.8.4+ds-1) unstable; urgency=medium

  * New upstream hotfix release.

 -- Kay Hayen <kay.hayen@gmail.com>  Tue, 07 Jun 2022 17:21:39 +0200

nuitka (0.8.3+ds-1) unstable; urgency=medium

  * New upstream hotfix release.

 -- Kay Hayen <kay.hayen@gmail.com>  Sat, 28 May 2022 14:59:01 +0200

nuitka (0.8.2+ds-1) unstable; urgency=medium

  * New upstream hotfix release.

 -- Kay Hayen <kay.hayen@gmail.com>  Thu, 26 May 2022 08:23:28 +0200

nuitka (0.8.1+ds-1) unstable; urgency=medium

  * New upstream hotfix release.

 -- Kay Hayen <kay.hayen@gmail.com>  Mon, 23 May 2022 08:31:51 +0200

nuitka (0.8+ds-1) unstable; urgency=medium

  * New upstream release.

 -- Kay Hayen <kay.hayen@gmail.com>  Thu, 19 May 2022 14:24:06 +0200

nuitka (0.7.7+ds-1) unstable; urgency=medium

  * New upstream hotfix release.

 -- Kay Hayen <kay.hayen@gmail.com>  Fri, 01 Apr 2022 12:01:36 +0200

nuitka (0.7.6+ds-1) unstable; urgency=medium

  * New upstream hotfix release.

 -- Kay Hayen <kay.hayen@gmail.com>  Sat, 19 Mar 2022 13:44:59 +0100

nuitka (0.7.5+ds-1) unstable; urgency=medium

  * New upstream hotfix release.

 -- Kay Hayen <kay.hayen@gmail.com>  Mon, 14 Mar 2022 18:55:11 +0100

nuitka (0.7.4+ds-1) unstable; urgency=medium

  * New upstream hotfix release.

 -- Kay Hayen <kay.hayen@gmail.com>  Sat, 12 Mar 2022 13:50:50 +0100

nuitka (0.7.3+ds-1) unstable; urgency=medium

  * New upstream hotfix release.

 -- Kay Hayen <kay.hayen@gmail.com>  Sun, 27 Feb 2022 13:58:34 +0100

nuitka (0.7.2+ds-1) unstable; urgency=medium

  * New upstream hotfix release.

 -- Kay Hayen <kay.hayen@gmail.com>  Sat, 26 Feb 2022 16:54:03 +0100

nuitka (0.7.1+ds-1) unstable; urgency=medium

  * New upstream hotfix release.

 -- Kay Hayen <kay.hayen@gmail.com>  Thu, 24 Feb 2022 13:22:40 +0100

nuitka (0.7+ds-1) unstable; urgency=medium

  * New upstream release.

 -- Kay Hayen <kay.hayen@gmail.com>  Sun, 20 Feb 2022 09:09:50 +0100

nuitka (0.6.19.7+ds-1) unstable; urgency=medium

  * New upstream hotfix release.

 -- Kay Hayen <kay.hayen@gmail.com>  Fri, 11 Feb 2022 14:37:34 +0100

nuitka (0.6.19.6+ds-1) unstable; urgency=medium

  * New upstream hotfix release.

 -- Kay Hayen <kay.hayen@gmail.com>  Thu, 03 Feb 2022 10:30:39 +0100

nuitka (0.6.19.5+ds-1) unstable; urgency=medium

  * New upstream hotfix release.

 -- Kay Hayen <kay.hayen@gmail.com>  Tue, 01 Feb 2022 18:53:20 +0100

nuitka (0.6.19.4+ds-1) unstable; urgency=medium

  * New upstream hotfix release.

 -- Kay Hayen <kay.hayen@gmail.com>  Wed, 19 Jan 2022 10:02:04 +0100

nuitka (0.6.19.3+ds-1) unstable; urgency=medium

  * New upstream hotfix release.

 -- Kay Hayen <kay.hayen@gmail.com>  Sun, 16 Jan 2022 11:32:51 +0100

nuitka (0.6.19.2+ds-1) unstable; urgency=medium

  * New upstream hotfix release.

 -- Kay Hayen <kay.hayen@gmail.com>  Fri, 14 Jan 2022 11:03:16 +0100

nuitka (0.6.19.1+ds-1) unstable; urgency=medium

  * New upstream hotfix release.

 -- Kay Hayen <kay.hayen@gmail.com>  Tue, 11 Jan 2022 07:59:24 +0100

nuitka (0.6.19+ds-1) unstable; urgency=medium

  * New upstream release.

 -- Kay Hayen <kay.hayen@gmail.com>  Sun, 09 Jan 2022 13:14:29 +0100

nuitka (0.6.18.6+ds-1) unstable; urgency=medium

  * New upstream hotfix release.

 -- Kay Hayen <kay.hayen@gmail.com>  Wed, 29 Dec 2021 19:42:43 +0100

nuitka (0.6.18.5+ds-1) unstable; urgency=medium

  * New upstream hotfix release.

 -- Kay Hayen <kay.hayen@gmail.com>  Mon, 20 Dec 2021 13:41:00 +0100

nuitka (0.6.18.4+ds-1) unstable; urgency=medium

  * New upstream hotfix release.

 -- Kay Hayen <kay.hayen@gmail.com>  Thu, 16 Dec 2021 08:31:41 +0100

nuitka (0.6.18.3+ds-1) unstable; urgency=medium

  * New upstream hotfix release.

 -- Kay Hayen <kay.hayen@gmail.com>  Fri, 10 Dec 2021 17:49:19 +0100

nuitka (0.6.18.2+ds-1) unstable; urgency=medium

  * New upstream hotfix release.

 -- Kay Hayen <kay.hayen@gmail.com>  Thu, 09 Dec 2021 14:52:56 +0100

nuitka (0.6.18.1+ds-1) unstable; urgency=medium

  * New upstream hotfix release.

 -- Kay Hayen <kay.hayen@gmail.com>  Sat, 04 Dec 2021 18:39:19 +0100

nuitka (0.6.18+ds-1) unstable; urgency=medium

  * New upstream release.

 -- Kay Hayen <kay.hayen@gmail.com>  Thu, 02 Dec 2021 17:33:56 +0100

nuitka (0.6.17.7+ds-1) unstable; urgency=medium

  * New upstream hotfix release.

 -- Kay Hayen <kay.hayen@gmail.com>  Mon, 15 Nov 2021 14:33:27 +0100

nuitka (0.6.17.6+ds-1) unstable; urgency=medium

  * New upstream hotfix release.

 -- Kay Hayen <kay.hayen@gmail.com>  Mon, 08 Nov 2021 14:07:11 +0100

nuitka (0.6.17.5+ds-1) unstable; urgency=medium

  * New upstream hotfix release.

 -- Kay Hayen <kay.hayen@gmail.com>  Thu, 28 Oct 2021 11:52:02 +0200

nuitka (0.6.17.4+ds-1) unstable; urgency=medium

  * New upstream hotfix release.

 -- Kay Hayen <kay.hayen@gmail.com>  Thu, 21 Oct 2021 13:03:34 +0200

nuitka (0.6.17.3+ds-1) unstable; urgency=medium

  * New upstream hotfix release.

 -- Kay Hayen <kay.hayen@gmail.com>  Thu, 14 Oct 2021 10:32:17 +0200

nuitka (0.6.17.2+ds-1) unstable; urgency=medium

  * New upstream hotfix release.

 -- Kay Hayen <kay.hayen@gmail.com>  Tue, 05 Oct 2021 17:21:29 +0200

nuitka (0.6.17.1+ds-1) unstable; urgency=medium

  * New upstream hotfix release.

 -- Kay Hayen <kay.hayen@gmail.com>  Wed, 29 Sep 2021 12:28:39 +0200

nuitka (0.6.17+ds-1) unstable; urgency=medium

  * New upstream release.

 -- Kay Hayen <kay.hayen@gmail.com>  Mon, 27 Sep 2021 13:38:42 +0200

nuitka (0.6.16.5+ds-1) experimental; urgency=medium

  * New upstream hotfix release.

 -- Kay Hayen <kay.hayen@gmail.com>  Mon, 06 Sep 2021 10:46:40 +0200

nuitka (0.6.16.4+ds-1) experimental; urgency=medium

  * New upstream hotfix release.

 -- Kay Hayen <kay.hayen@gmail.com>  Wed, 25 Aug 2021 11:51:44 +0200

nuitka (0.6.16.3+ds-1) experimental; urgency=medium

  * New upstream hotfix release.

 -- Kay Hayen <kay.hayen@gmail.com>  Sat, 07 Aug 2021 18:14:58 +0200

nuitka (0.6.16.2+ds-1) experimental; urgency=medium

  * New upstream hotfix release.

 -- Kay Hayen <kay.hayen@gmail.com>  Fri, 02 Jul 2021 10:40:08 +0200

nuitka (0.6.16.1+ds-1) experimental; urgency=medium

  * New upstream hotfix release.

 -- Kay Hayen <kay.hayen@gmail.com>  Fri, 25 Jun 2021 16:45:43 +0200

nuitka (0.6.16+ds-1) experimental; urgency=medium

  * New upstream release.

 -- Kay Hayen <kay.hayen@gmail.com>  Thu, 24 Jun 2021 11:52:37 +0200

nuitka (0.6.15.3+ds-1) experimental; urgency=medium

  * New upstream hotfix release.

 -- Kay Hayen <kay.hayen@gmail.com>  Sun, 06 Jun 2021 12:18:06 +0200

nuitka (0.6.15.2+ds-1) experimental; urgency=medium

  * New upstream hotfix release.

 -- Kay Hayen <kay.hayen@gmail.com>  Thu, 03 Jun 2021 11:41:07 +0200

nuitka (0.6.15.1+ds-1) experimental; urgency=medium

  * New upstream hotfix release.

 -- Kay Hayen <kay.hayen@gmail.com>  Mon, 31 May 2021 17:12:04 +0200

nuitka (0.6.15+ds-1) experimental; urgency=medium

  * New upstream release.

 -- Kay Hayen <kay.hayen@gmail.com>  Mon, 24 May 2021 12:26:59 +0200

nuitka (0.6.14.7+ds-1) unstable; urgency=medium

  * New upstream hotfix release.

 -- Kay Hayen <kay.hayen@gmail.com>  Mon, 10 May 2021 16:25:14 +0200

nuitka (0.6.14.6+ds-1) unstable; urgency=medium

  * New upstream hotfix release.

 -- Kay Hayen <kay.hayen@gmail.com>  Mon, 03 May 2021 07:57:04 +0200

nuitka (0.6.14.5+ds-1) experimental; urgency=medium

  * New upstream hotfix release.

 -- Kay Hayen <kay.hayen@gmail.com>  Thu, 22 Apr 2021 08:51:05 +0200

nuitka (0.6.14.4+ds-1) unstable; urgency=medium

  * New upstream hotfix release.

 -- Kay Hayen <kay.hayen@gmail.com>  Sun, 18 Apr 2021 16:13:42 +0200

nuitka (0.6.14.3+ds-1) unstable; urgency=medium

  * New upstream hotfix release.

 -- Kay Hayen <kay.hayen@gmail.com>  Sun, 18 Apr 2021 10:29:07 +0200

nuitka (0.6.14.2+ds-1) unstable; urgency=medium

  * New upstream hotfix release.

 -- Kay Hayen <kay.hayen@gmail.com>  Sat, 17 Apr 2021 11:03:23 +0200

nuitka (0.6.14.1+ds-1) unstable; urgency=medium

  * New upstream hotfix release.

 -- Kay Hayen <kay.hayen@gmail.com>  Fri, 16 Apr 2021 07:49:30 +0200

nuitka (0.6.14+ds-1) unstable; urgency=medium

  * New upstream release.

 -- Kay Hayen <kay.hayen@gmail.com>  Thu, 15 Apr 2021 11:09:55 +0200

nuitka (0.6.13.3+ds-1) unstable; urgency=medium

  * New upstream hotfix release.

 -- Kay Hayen <kay.hayen@gmail.com>  Sun, 04 Apr 2021 11:11:56 +0200

nuitka (0.6.13.2+ds-1) unstable; urgency=medium

  * New upstream hotfix release.

 -- Kay Hayen <kay.hayen@gmail.com>  Sat, 27 Mar 2021 19:44:51 +0100

nuitka (0.6.13.1+ds-1) unstable; urgency=medium

  * New upstream hotfix release.

 -- Kay Hayen <kay.hayen@gmail.com>  Fri, 26 Mar 2021 14:28:02 +0100

nuitka (0.6.13+ds-1) unstable; urgency=medium

  * New upstream release.

 -- Kay Hayen <kay.hayen@gmail.com>  Wed, 17 Mar 2021 08:58:23 +0100

nuitka (0.6.12.4+ds-1) unstable; urgency=medium

  * New upstream hotfix release.

 -- Kay Hayen <kay.hayen@gmail.com>  Thu, 11 Mar 2021 12:16:01 +0100

nuitka (0.6.12.3+ds-1) unstable; urgency=medium

  * New upstream hotfix release.

 -- Kay Hayen <kay.hayen@gmail.com>  Sun, 21 Feb 2021 06:04:51 +0100

nuitka (0.6.12.2+ds-1) unstable; urgency=medium

  * New upstream hotfix release.

 -- Kay Hayen <kay.hayen@gmail.com>  Sun, 14 Feb 2021 14:25:06 +0100

nuitka (0.6.12.1+ds-1) unstable; urgency=medium

  * New upstream hotfix release.

 -- Kay Hayen <kay.hayen@gmail.com>  Wed, 10 Feb 2021 00:23:11 +0100

nuitka (0.6.12+ds-1) unstable; urgency=medium

  * New upstream release.

 -- Kay Hayen <kay.hayen@gmail.com>  Tue, 09 Feb 2021 11:08:35 +0100

nuitka (0.6.11.6+ds-1) unstable; urgency=medium

  * New upstream hotfix release.

 -- Kay Hayen <kay.hayen@gmail.com>  Sun, 07 Feb 2021 19:59:48 +0100

nuitka (0.6.11.5+ds-1) unstable; urgency=medium

  * New upstream hotfix release.

 -- Kay Hayen <kay.hayen@gmail.com>  Mon, 01 Feb 2021 12:17:21 +0100

nuitka (0.6.11.4+ds-1) unstable; urgency=medium

  * New upstream hotfix release.

 -- Kay Hayen <kay.hayen@gmail.com>  Wed, 27 Jan 2021 17:09:48 +0100

nuitka (0.6.11.3+ds-1) unstable; urgency=medium

  * New upstream hotfix release.

 -- Kay Hayen <kay.hayen@gmail.com>  Tue, 26 Jan 2021 11:16:07 +0100

nuitka (0.6.11.2+ds-1) unstable; urgency=medium

  * New upstream hotfix release.

 -- Kay Hayen <kay.hayen@gmail.com>  Mon, 25 Jan 2021 20:14:39 +0100

nuitka (0.6.11.1+ds-1) unstable; urgency=medium

  * New upstream hotfix release.

 -- Kay Hayen <kay.hayen@gmail.com>  Sun, 24 Jan 2021 17:55:22 +0100

nuitka (0.6.11+ds-1) unstable; urgency=medium

  * New upstream release.

 -- Kay Hayen <kay.hayen@gmail.com>  Sat, 23 Jan 2021 10:01:54 +0100

nuitka (0.6.10.5+ds-1) unstable; urgency=medium

  * New upstream hotfix release.

 -- Kay Hayen <kay.hayen@gmail.com>  Thu, 07 Jan 2021 11:04:59 +0100

nuitka (0.6.10.4+ds-1) unstable; urgency=medium

  * New upstream hotfix release.

 -- Kay Hayen <kay.hayen@gmail.com>  Tue, 29 Dec 2020 16:17:44 +0100

nuitka (0.6.10.3+ds-1) unstable; urgency=medium

  * New upstream hotfix release.

 -- Kay Hayen <kay.hayen@gmail.com>  Thu, 24 Dec 2020 16:30:17 +0100

nuitka (0.6.10.2+ds-1) unstable; urgency=medium

  * New upstream hotfix release.

 -- Kay Hayen <kay.hayen@gmail.com>  Sun, 20 Dec 2020 10:56:00 +0100

nuitka (0.6.10.1+ds-1) unstable; urgency=medium

  * New upstream hotfix release.

 -- Kay Hayen <kay.hayen@gmail.com>  Sun, 13 Dec 2020 19:47:53 +0100

nuitka (0.6.10+ds-1) unstable; urgency=medium

  * New upstream release.

 -- Kay Hayen <kay.hayen@gmail.com>  Mon, 07 Dec 2020 12:44:03 +0100

nuitka (0.6.9.7+ds-1) unstable; urgency=medium

  * New upstream hotfix release.

 -- Kay Hayen <kay.hayen@gmail.com>  Mon, 16 Nov 2020 11:20:22 +0100

nuitka (0.6.9.6+ds-1) unstable; urgency=medium

  * New upstream hotfix release.

 -- Kay Hayen <kay.hayen@gmail.com>  Wed, 04 Nov 2020 08:32:22 +0100

nuitka (0.6.9.5+ds-1) unstable; urgency=medium

  * New upstream hotfix release.

 -- Kay Hayen <kay.hayen@gmail.com>  Fri, 30 Oct 2020 13:49:19 +0100

nuitka (0.6.9.4+ds-1) unstable; urgency=medium

  * New upstream hotfix release.

 -- Kay Hayen <kay.hayen@gmail.com>  Mon, 19 Oct 2020 10:55:17 +0200

nuitka (0.6.9.3+ds-1) unstable; urgency=medium

  * New upstream hotfix release.

 -- Kay Hayen <kay.hayen@gmail.com>  Mon, 12 Oct 2020 17:17:10 +0200

nuitka (0.6.9.2+ds-1) unstable; urgency=medium

  * New upstream hotfix release.

 -- Kay Hayen <kay.hayen@gmail.com>  Sun, 04 Oct 2020 12:47:36 +0200

nuitka (0.6.9.1+ds-1) unstable; urgency=medium

  * New upstream hotfix release.

 -- Kay Hayen <kay.hayen@gmail.com>  Sat, 19 Sep 2020 14:38:08 +0200

nuitka (0.6.9+ds-1) unstable; urgency=medium

  * New upstream release.

 -- Kay Hayen <kay.hayen@gmail.com>  Mon, 14 Sep 2020 15:40:36 +0200

nuitka (0.6.8.4+ds-1) unstable; urgency=medium

  * New upstream hotfix release.

  * Source only upload. (Closes: #961896)

  * Updated VCS URLs. (Closes: #961895)

 -- Kay Hayen <kay.hayen@gmail.com>  Sat, 06 Jun 2020 09:58:32 +0200

nuitka (0.6.8.3+ds-1) unstable; urgency=medium

  * New upstream hotfix release.

 -- Kay Hayen <kay.hayen@gmail.com>  Sat, 23 May 2020 13:56:13 +0200

nuitka (0.6.8.2+ds-1) unstable; urgency=medium

  * New upstream hotfix release.

 -- Kay Hayen <kay.hayen@gmail.com>  Thu, 21 May 2020 15:04:13 +0200

nuitka (0.6.8.1+ds-1) unstable; urgency=medium

  * New upstream hotfix release.

  * Corrected copyright file format to not have emails.

 -- Kay Hayen <kay.hayen@gmail.com>  Fri, 15 May 2020 08:32:39 +0200

nuitka (0.6.8+ds-1) unstable; urgency=medium

  * New upstream release.

  * Changed dependencies to prefer Debian 11 packages.
    (Closes: #937166).

 -- Kay Hayen <kay.hayen@gmail.com>  Mon, 11 May 2020 16:41:34 +0200

nuitka (0.6.7+ds-1) unstable; urgency=medium

  * New upstream release.

  * The rst2pdf dependency is finally fixed
    (Closes: #943645) (Closes: #947573).

  * Enabled package build without Python2 (Closes: #937166)

 -- Kay Hayen <kay.hayen@gmail.com>  Thu, 23 Jan 2020 12:34:10 +0100

nuitka (0.6.6+ds-1) unstable; urgency=medium

  * New upstream release.

 -- Kay Hayen <kay.hayen@gmail.com>  Fri, 27 Dec 2019 08:47:38 +0100

nuitka (0.6.6~rc7+ds-1) unstable; urgency=medium

  * New upstream pre-release.

 -- Kay Hayen <kay.hayen@gmail.com>  Tue, 24 Sep 2019 08:49:41 +0200

nuitka (0.6.5+ds-1) unstable; urgency=medium

  * New upstream release.

 -- Kay Hayen <kay.hayen@gmail.com>  Sat, 27 Jul 2019 12:07:20 +0200

nuitka (0.6.4+ds-1) experimental; urgency=medium

  * New upstream release.

 -- Kay Hayen <kay.hayen@gmail.com>  Fri, 07 Jun 2019 23:30:22 +0200

nuitka (0.6.3.1+ds-1) experimental; urgency=medium

  * New upstream hotfix release.

 -- Kay Hayen <kay.hayen@gmail.com>  Thu, 25 Apr 2019 22:08:36 +0200

nuitka (0.6.3+ds-1) unstable; urgency=medium

  * New upstream release.

 -- Kay Hayen <kay.hayen@gmail.com>  Thu, 04 Apr 2019 06:12:30 +0200

nuitka (0.6.2+ds-1) unstable; urgency=medium

  * New upstream release.

 -- Kay Hayen <kay.hayen@gmail.com>  Sat, 16 Feb 2019 08:48:51 +0100

nuitka (0.6.1.1+ds-1) unstable; urgency=medium

  * New upstream hotfix release.

 -- Kay Hayen <kay.hayen@gmail.com>  Thu, 24 Jan 2019 09:13:53 +0100

nuitka (0.6.1+ds-1) unstable; urgency=medium

  * New upstream release.

  * Depend on python-pil over python-imaging (Closes: #917694).

 -- Kay Hayen <kay.hayen@gmail.com>  Sat, 05 Jan 2019 12:41:57 +0100

nuitka (0.6.0.6+ds-1) unstable; urgency=medium

  * New upstream hotfix release.

 -- Kay Hayen <kay.hayen@gmail.com>  Wed, 31 Oct 2018 09:03:57 +0100

nuitka (0.6.0.5+ds-1) unstable; urgency=medium

  * New upstream hotfix release.

 -- Kay Hayen <kay.hayen@gmail.com>  Thu, 18 Oct 2018 23:11:34 +0200

nuitka (0.6.0.4+ds-1) unstable; urgency=medium

  * New upstream hotfix release.

 -- Kay Hayen <kay.hayen@gmail.com>  Sun, 14 Oct 2018 08:26:48 +0200

nuitka (0.6.0.3+ds-1) unstable; urgency=medium

  * New upstream hotfix release.

 -- Kay Hayen <kay.hayen@gmail.com>  Sat, 06 Oct 2018 10:43:33 +0200

nuitka (0.6.0.2+ds-1) unstable; urgency=medium

  * New upstream hotfix release.

 -- Kay Hayen <kay.hayen@gmail.com>  Wed, 03 Oct 2018 10:41:52 +0200

nuitka (0.6.0.1+ds-1) unstable; urgency=medium

  * New upstream hotfix release.

 -- Kay Hayen <kay.hayen@gmail.com>  Thu, 27 Sep 2018 09:57:05 +0200

nuitka (0.6.0+ds-1) unstable; urgency=medium

  * New upstream release.

 -- Kay Hayen <kay.hayen@gmail.com>  Wed, 26 Sep 2018 07:00:04 +0200

nuitka (0.5.33+ds-1) unstable; urgency=medium

  * New upstream release.

 -- Kay Hayen <kay.hayen@gmail.com>  Thu, 13 Sep 2018 19:01:48 +0200

nuitka (0.5.32.8+ds-1) unstable; urgency=medium

  * New upstream hotfix release.

 -- Kay Hayen <kay.hayen@gmail.com>  Tue, 04 Sep 2018 14:58:47 +0200

nuitka (0.5.32.7+ds-1) unstable; urgency=medium

  * New upstream hotfix release.

 -- Kay Hayen <kay.hayen@gmail.com>  Thu, 23 Aug 2018 22:06:00 +0200

nuitka (0.5.32.6+ds-1) unstable; urgency=medium

  * New upstream hotfix release.

 -- Kay Hayen <kay.hayen@gmail.com>  Thu, 23 Aug 2018 20:05:18 +0200

nuitka (0.5.32.5+ds-1) unstable; urgency=medium

  * New upstream hotfix release.

 -- Kay Hayen <kay.hayen@gmail.com>  Wed, 15 Aug 2018 19:06:01 +0200

nuitka (0.5.32.4+ds-1) unstable; urgency=medium

  * New upstream hotfix release.

 -- Kay Hayen <kay.hayen@gmail.com>  Fri, 10 Aug 2018 12:06:44 +0200

nuitka (0.5.32.3+ds-1) unstable; urgency=medium

  * New upstream hotfix release.

 -- Kay Hayen <kay.hayen@gmail.com>  Sat, 04 Aug 2018 10:40:31 +0200

nuitka (0.5.32.2+ds-1) unstable; urgency=medium

  * New upstream hotfix release.

 -- Kay Hayen <kay.hayen@gmail.com>  Wed, 01 Aug 2018 17:38:43 +0200

nuitka (0.5.32.1+ds-1) unstable; urgency=medium

  * New upstream hotfix release.

 -- Kay Hayen <kay.hayen@gmail.com>  Sat, 28 Jul 2018 20:16:29 +0200

nuitka (0.5.32+ds-1) unstable; urgency=medium

  * New upstream release.

 -- Kay Hayen <kay.hayen@gmail.com>  Sat, 28 Jul 2018 15:07:21 +0200

nuitka (0.5.31+ds-1) unstable; urgency=medium

  * New upstream release.

 -- Kay Hayen <kay.hayen@gmail.com>  Mon, 09 Jul 2018 08:23:02 +0200

nuitka (0.5.30+ds-1) unstable; urgency=medium

  * New upstream release.

 -- Kay Hayen <kay.hayen@gmail.com>  Mon, 30 Apr 2018 09:50:54 +0200

nuitka (0.5.29.5+ds-1) unstable; urgency=medium

  * New upstream hotfix release.

 -- Kay Hayen <kay.hayen@gmail.com>  Wed, 25 Apr 2018 09:33:55 +0200

nuitka (0.5.29.4+ds-1) unstable; urgency=medium

  * New upstream hotfix release.

 -- Kay Hayen <kay.hayen@gmail.com>  Mon, 09 Apr 2018 20:22:37 +0200

nuitka (0.5.29.3+ds-1) unstable; urgency=medium

  * New upstream hotfix release.

 -- Kay Hayen <kay.hayen@gmail.com>  Sat, 31 Mar 2018 16:12:25 +0200

nuitka (0.5.29.2+ds-1) unstable; urgency=medium

  * New upstream hotfix release.

 -- Kay Hayen <kay.hayen@gmail.com>  Thu, 29 Mar 2018 10:19:24 +0200

nuitka (0.5.29.1+ds-1) unstable; urgency=medium

  * New upstream hotfix release.

 -- Kay Hayen <kay.hayen@gmail.com>  Tue, 27 Mar 2018 18:22:54 +0200

nuitka (0.5.29+ds-1) unstable; urgency=medium

  * New upstream release.

 -- Kay Hayen <kay.hayen@gmail.com>  Mon, 26 Mar 2018 20:13:44 +0200

nuitka (0.5.28.2+ds-1) unstable; urgency=medium

  * New upstream hotfix release.

 -- Kay Hayen <kay.hayen@gmail.com>  Wed, 29 Nov 2017 15:09:28 +0100

nuitka (0.5.28.1+ds-1) unstable; urgency=medium

  * New upstream hotfix release.
  * Also ignore sbuild non-existent directory (Closes: #871125).

 -- Kay Hayen <kay.hayen@gmail.com>  Sun, 22 Oct 2017 10:44:31 +0200

nuitka (0.5.28+ds-1) unstable; urgency=medium

  * New upstream release.

 -- Kay Hayen <kay.hayen@gmail.com>  Tue, 17 Oct 2017 10:03:56 +0200

nuitka (0.5.27+ds-1) unstable; urgency=medium

  * New upstream release.

 -- Kay Hayen <kay.hayen@gmail.com>  Sat, 22 Jul 2017 16:21:37 +0200

nuitka (0.5.26.4+ds-1) unstable; urgency=medium

  * New upstream hotfix release.
  * Recommend actual PyQT package (Closes: #866540).

 -- Kay Hayen <kay.hayen@gmail.com>  Mon, 03 Jul 2017 08:59:37 +0200

nuitka (0.5.26.3+ds-1) unstable; urgency=medium

  * New upstream hotfix release.

 -- Kay Hayen <kay.hayen@gmail.com>  Thu, 22 Jun 2017 08:08:53 +0200

nuitka (0.5.26.2+ds-1) unstable; urgency=medium

  * New upstream hotfix release.

 -- Kay Hayen <kay.hayen@gmail.com>  Sat, 17 Jun 2017 11:37:12 +0200

nuitka (0.5.26.1+ds-1) unstable; urgency=medium

  * New upstream hotfix release.

 -- Kay Hayen <kay.hayen@gmail.com>  Sat, 10 Jun 2017 13:09:51 +0200

nuitka (0.5.26+ds-1) unstable; urgency=medium

  * New upstream release.

 -- Kay Hayen <kay.hayen@gmail.com>  Wed, 07 Jun 2017 08:15:19 +0200

nuitka (0.5.25+ds-1) unstable; urgency=medium

  * New upstream release.

 -- Kay Hayen <kay.hayen@gmail.com>  Tue, 24 Jan 2017 06:13:46 +0100

nuitka (0.5.24.4+ds-1) unstable; urgency=medium

  * New upstream hotfix release.
  * Better detection of acceptable shared library loads from
    system paths for standalone tests (Closes: #844902).

 -- Kay Hayen <kay.hayen@gmail.com>  Sat, 10 Dec 2016 12:25:35 +0100

nuitka (0.5.24.3+ds-1) unstable; urgency=medium

  * New upstream hotfix release.

 -- Kay Hayen <kay.hayen@gmail.com>  Fri, 09 Dec 2016 06:50:55 +0100

nuitka (0.5.24.2+ds-1) unstable; urgency=medium

  * New upstream hotfix release.

 -- Kay Hayen <kay.hayen@gmail.com>  Wed, 30 Nov 2016 09:32:03 +0100

nuitka (0.5.24.1+ds-1) unstable; urgency=medium

  * New upstream hotfix release.

 -- Kay Hayen <kay.hayen@gmail.com>  Wed, 16 Nov 2016 08:16:53 +0100

nuitka (0.5.24+ds-1) unstable; urgency=medium

  * New upstream release.

 -- Kay Hayen <kay.hayen@gmail.com>  Mon, 14 Nov 2016 09:41:31 +0100

nuitka (0.5.23.2+ds-1) unstable; urgency=medium

  * New upstream hotfix release.

 -- Kay Hayen <kay.hayen@gmail.com>  Mon, 07 Nov 2016 07:55:11 +0100

nuitka (0.5.23.1+ds-1) unstable; urgency=medium

  * New upstream hotfix release.
  * Use of C11 compiler instead of C++ compiler, so we drop the
    versioned dependencies. (Closes: #835954)

 -- Kay Hayen <kay.hayen@gmail.com>  Sun, 16 Oct 2016 10:40:59 +0200

nuitka (0.5.23+ds-1) unstable; urgency=medium

  * New upstream release.

 -- Kay Hayen <kay.hayen@gmail.com>  Sun, 02 Oct 2016 18:14:41 +0200

nuitka (0.5.22+ds-1) unstable; urgency=medium

  * New upstream release.

 -- Kay Hayen <kay.hayen@gmail.com>  Tue, 16 Aug 2016 11:22:16 +0200

nuitka (0.5.21.3+ds-1) unstable; urgency=medium

  * New upstream hotfix release.

 -- Kay Hayen <kay.hayen@gmail.com>  Thu, 26 May 2016 14:51:39 +0200

nuitka (0.5.21.2+ds-1) unstable; urgency=medium

  * New upstream hotfix release.

 -- Kay Hayen <kay.hayen@gmail.com>  Sat, 14 May 2016 14:43:28 +0200

nuitka (0.5.21.1+ds-1) unstable; urgency=medium

  * New upstream hotfix release.

  * Depends on g++-5 now.

 -- Kay Hayen <kay.hayen@gmail.com>  Sat, 30 Apr 2016 07:59:57 +0200

nuitka (0.5.21+ds-1) unstable; urgency=medium

  * New upstream release.

 -- Kay Hayen <kay.hayen@gmail.com>  Sun, 24 Apr 2016 14:06:29 +0200

nuitka (0.5.20+ds-1) unstable; urgency=medium

  * New upstream release.

 -- Kay Hayen <kay.hayen@gmail.com>  Sun, 20 Mar 2016 08:11:16 +0100

nuitka (0.5.19.1+ds-1) unstable; urgency=medium

  * New upstream hotfix release.

 -- Kay Hayen <kay.hayen@gmail.com>  Tue, 15 Mar 2016 09:11:57 +0100

nuitka (0.5.19+ds-1) unstable; urgency=medium

  * New upstream release.

 -- Kay Hayen <kay.hayen@gmail.com>  Mon, 01 Feb 2016 07:53:08 +0100

nuitka (0.5.18.1+ds-1) unstable; urgency=medium

  * New upstream hotfix release.

 -- Kay Hayen <kay.hayen@gmail.com>  Sun, 24 Jan 2016 07:52:03 +0100

nuitka (0.5.18+ds-1) unstable; urgency=medium

  * New upstream release.

 -- Kay Hayen <kay.hayen@gmail.com>  Fri, 15 Jan 2016 07:48:41 +0100

nuitka (0.5.17.1+ds-1) unstable; urgency=medium

  * New upstream hotfix release.

 -- Kay Hayen <kay.hayen@gmail.com>  Thu, 14 Jan 2016 23:21:51 +0100

nuitka (0.5.17+ds-1) unstable; urgency=medium

  * New upstream release.

 -- Kay Hayen <kay.hayen@gmail.com>  Sun, 27 Dec 2015 15:18:39 +0100

nuitka (0.5.16.1+ds-1) unstable; urgency=medium

  * New upstream hotfix release.

 -- Kay Hayen <kay.hayen@gmail.com>  Thu, 03 Dec 2015 07:04:12 +0100

nuitka (0.5.16+ds-1) unstable; urgency=medium

  * New upstream release.

 -- Kay Hayen <kay.hayen@gmail.com>  Mon, 09 Nov 2015 18:30:07 +0100

nuitka (0.5.15+ds-1) unstable; urgency=medium

  * New upstream release.

 -- Kay Hayen <kay.hayen@gmail.com>  Mon, 12 Oct 2015 08:57:03 +0200

nuitka (0.5.14.3+ds-1) unstable; urgency=medium

  * New upstream hotfix release.

 -- Kay Hayen <kay.hayen@gmail.com>  Sun, 13 Sep 2015 12:26:59 +0200

nuitka (0.5.14.2+ds-1) unstable; urgency=medium

  * New upstream hotfix release.

 -- Kay Hayen <kay.hayen@gmail.com>  Mon, 07 Sep 2015 00:30:11 +0200

nuitka (0.5.14.1+ds-1) UNRELEASED; urgency=medium

  * New upstream hotfix release.

 -- Kay Hayen <kay.hayen@gmail.com>  Sun, 06 Sep 2015 22:37:22 +0200

nuitka (0.5.14+ds-1) unstable; urgency=medium

  * New upstream release.

 -- Kay Hayen <kay.hayen@gmail.com>  Thu, 27 Aug 2015 06:24:11 +0200

nuitka (0.5.13.8+ds-1) UNRELEASED; urgency=medium

  * New upstream hotfix release.

 -- Kay Hayen <kay.hayen@gmail.com>  Thu, 20 Aug 2015 11:55:53 +0200

nuitka (0.5.13.7+ds-1) UNRELEASED; urgency=medium

  * New upstream hotfix release.

 -- Kay Hayen <kay.hayen@gmail.com>  Tue, 18 Aug 2015 21:55:08 +0200

nuitka (0.5.13.6+ds-1) UNRELEASED; urgency=medium

  * New upstream hotfix release.

 -- Kay Hayen <kay.hayen@gmail.com>  Sun, 16 Aug 2015 14:38:46 +0200

nuitka (0.5.13.5+ds-1) UNRELEASED; urgency=medium

  * New upstream hotfix release.

 -- Kay Hayen <kay.hayen@gmail.com>  Sun, 16 Aug 2015 13:42:02 +0200

nuitka (0.5.13.4+ds-1) UNRELEASED; urgency=medium

  * New upstream hotfix release.

 -- Kay Hayen <kay.hayen@gmail.com>  Fri, 31 Jul 2015 17:24:40 +0200

nuitka (0.5.13.3+ds-1) UNRELEASED; urgency=medium

  * New upstream hotfix release.

 -- Kay Hayen <kay.hayen@gmail.com>  Wed, 29 Jul 2015 10:54:05 +0200

nuitka (0.5.13.2+ds-1) UNRELEASED; urgency=medium

  * New upstream hotfix release.

 -- Kay Hayen <kay.hayen@gmail.com>  Tue, 16 Jun 2015 10:29:12 +0200

nuitka (0.5.13.1+ds-1) UNRELEASED; urgency=medium

  * New upstream hotfix release.

 -- Kay Hayen <kay.hayen@gmail.com>  Mon, 04 May 2015 09:27:19 +0200

nuitka (0.5.13+ds-1) unstable; urgency=medium

  * New upstream release.

 -- Kay Hayen <kay.hayen@gmail.com>  Fri, 01 May 2015 10:44:27 +0200

nuitka (0.5.12.2+ds-1) UNRELEASED; urgency=medium

  * New upstream hotfix release.

 -- Kay Hayen <kay.hayen@gmail.com>  Sun, 26 Apr 2015 08:51:37 +0200

nuitka (0.5.12.1+ds-1) UNRELEASED; urgency=medium

  * New upstream hotfix release.

 -- Kay Hayen <kay.hayen@gmail.com>  Sat, 18 Apr 2015 09:35:06 +0200

nuitka (0.5.12+ds-1) experimental; urgency=medium

  * New upstream release.

 -- Kay Hayen <kay.hayen@gmail.com>  Mon, 06 Apr 2015 17:20:44 +0200

nuitka (0.5.11.2+ds-1) experimental; urgency=medium

  * New upstream hotfix release.

 -- Kay Hayen <kay.hayen@gmail.com>  Thu, 26 Mar 2015 20:09:06 +0100

nuitka (0.5.11.1+ds-1) experimental; urgency=medium

  * New upstream hotfix release.

 -- Kay Hayen <kay.hayen@gmail.com>  Mon, 23 Mar 2015 10:34:17 +0100

nuitka (0.5.11+ds-1) experimental; urgency=medium

  * New upstream release.

 -- Kay Hayen <kay.hayen@gmail.com>  Wed, 18 Mar 2015 08:38:39 +0100

nuitka (0.5.10.2+ds-1) experimental; urgency=medium

  * New upstream hotfix release.

 -- Kay Hayen <kay.hayen@gmail.com>  Tue, 10 Mar 2015 07:46:24 +0100

nuitka (0.5.10.1+ds-1) experimental; urgency=medium

  * New upstream hotfix release.

 -- Kay Hayen <kay.hayen@gmail.com>  Sun, 08 Mar 2015 11:56:55 +0100

nuitka (0.5.10+ds-1) experimental; urgency=medium

  * New upstream release.

 -- Kay Hayen <kay.hayen@gmail.com>  Thu, 05 Mar 2015 07:43:43 +0100

nuitka (0.5.9+ds-1) experimental; urgency=medium

  * New upstream release.

 -- Kay Hayen <kay.hayen@gmail.com>  Thu, 29 Jan 2015 08:18:06 +0100

nuitka (0.5.8+ds-1) experimental; urgency=medium

  * New upstream release.

 -- Kay Hayen <kay.hayen@gmail.com>  Thu, 15 Jan 2015 04:11:03 +0100

nuitka (0.5.7.1+ds-1) experimental; urgency=medium

  * New upstream hotfix release.

 -- Kay Hayen <kay.hayen@gmail.com>  Fri, 09 Jan 2015 13:52:15 +0100

nuitka (0.5.7+ds-1) UNRELEASED; urgency=medium

  * New upstream release.

 -- Kay Hayen <kay.hayen@gmail.com>  Thu, 01 Jan 2015 10:52:03 +0100

nuitka (0.5.6.1+ds-1) UNRELEASED; urgency=medium

  * New upstream hotfix release.

 -- Kay Hayen <kay.hayen@gmail.com>  Sun, 21 Dec 2014 08:32:58 +0100

nuitka (0.5.6+ds-1) UNRELEASED; urgency=medium

  * New upstream release.
  * Added support for hardening-wrapper to be installed.

 -- Kay Hayen <kay.hayen@gmail.com>  Fri, 19 Dec 2014 08:39:17 +0100

nuitka (0.5.5.3+ds-1) unstable; urgency=medium

  * New upstream hotfix release.
  * Added support for armhf architecture.

 -- Kay Hayen <kay.hayen@gmail.com>  Fri, 24 Oct 2014 17:33:59 +0200

nuitka (0.5.5.2+ds-1) unstable; urgency=medium

  * New upstream hotfix release.
  * Bump to Standards Version 3.9.6, no changes needed.

 -- Kay Hayen <kay.hayen@gmail.com>  Fri, 17 Oct 2014 07:56:05 +0200

nuitka (0.5.5+ds-1) unstable; urgency=medium

  * New upstream release.

 -- Kay Hayen <kay.hayen@gmail.com>  Sun, 05 Oct 2014 19:28:20 +0200

nuitka (0.5.4.3+ds-1) unstable; urgency=medium

  * New upstream hotfix release.

 -- Kay Hayen <kay.hayen@gmail.com>  Thu, 21 Aug 2014 09:41:37 +0200

nuitka (0.5.3.5+ds-1) unstable; urgency=medium

  * New upstream hotfix release.

 -- Kay Hayen <kay.hayen@gmail.com>  Fri, 18 Jul 2014 07:28:17 +0200

nuitka (0.5.3.3+ds-1) unstable; urgency=medium

  * New upstream release.
  * Original version didn't build for all versions due to error message
    changes, this release adapts to.

 -- Kay Hayen <kay.hayen@gmail.com>  Sat, 12 Jul 2014 20:50:01 +0200

nuitka (0.5.2+ds-1) unstable; urgency=medium

  * New upstream release.
  * Permit building using cowbuilder, eatmydata (Closes: #749518)
  * Do not require gcc in build-depends
    (Closes: #747984) (Closes: #748005) (Closes: #751325)

 -- Kay Hayen <kay.hayen@gmail.com>  Mon, 23 Jun 2014 08:17:57 +0200

nuitka (0.5.1.1+ds-1) unstable; urgency=medium

  * New upstream hotfix release.

 -- Kay Hayen <kay.hayen@gmail.com>  Thu, 06 Mar 2014 10:44:28 +0100

nuitka (0.5.1+ds-1) unstable; urgency=medium

  * New upstream release.

 -- Kay Hayen <kay.hayen@gmail.com>  Thu, 06 Mar 2014 09:33:51 +0100

nuitka (0.5.0.1+ds-1) unstable; urgency=medium

  * New upstream hotfix release.

 -- Kay Hayen <kay.hayen@gmail.com>  Mon, 13 Jan 2014 23:37:37 +0100

nuitka (0.5.0+ds-1) unstable; urgency=medium

  * New upstream release.
  * Added missing build dependency to process PNG images.

 -- Kay Hayen <kay.hayen@gmail.com>  Fri, 03 Jan 2014 19:18:18 +0100

nuitka (0.4.7.1+ds-1) unstable; urgency=low

  * New upstream hotfix release.

 -- Kay Hayen <kay.hayen@gmail.com>  Tue, 03 Dec 2013 08:44:31 +0100

nuitka (0.4.7+ds-1) UNRELEASED; urgency=low

  * New upstream release.
  * Handle unknown encoding error message change of CPython 2.7.6
    that was backported to CPython 2.7.5+ as well.
    (Closes: #730956)

 -- Kay Hayen <kay.hayen@gmail.com>  Mon, 02 Dec 2013 09:15:12 +0100

nuitka (0.4.6.2+ds-1) unstable; urgency=low

  * New upstream hotfix release.

 -- Kay Hayen <kayhayen@gmx.de>  Fri, 01 Nov 2013 19:07:42 +0100

nuitka (0.4.6+ds-1) unstable; urgency=low

  * New upstream release.

 -- Kay Hayen <kayhayen@gmx.de>  Sun, 27 Oct 2013 21:29:26 +0100

nuitka (0.4.5.1+ds-1) unstable; urgency=low

  * New upstream hotfix release.
  * Corrects upstream Issue#106.

 -- Kay Hayen <kayhayen@gmx.de>  Wed, 25 Sep 2013 14:29:55 +0200

nuitka (0.4.5+ds-1) unstable; urgency=low

  * New upstream release.

 -- Kay Hayen <kayhayen@gmx.de>  Sun, 18 Aug 2013 09:06:29 +0200

nuitka (0.4.4.2+ds-1) unstable; urgency=low

  * New upstream hotfix release.
  * Corrects upstream Issue#98.
  * Corrects upstream Issue#100.
  * Corrects upstream Issue#101.
  * Corrects upstream Issue#102.

 -- Kay Hayen <kayhayen@gmx.de>  Sat, 20 Jul 2013 09:08:29 +0200

nuitka (0.4.4.1+ds-1) unstable; urgency=low

  * New upstream hotfix release.
  * Corrects upstream Issue#95.
  * Corrects upstream Issue#96.

 -- Kay Hayen <kayhayen@gmx.de>  Sat, 13 Jul 2013 11:56:21 +0200

nuitka (0.4.4+ds-1) unstable; urgency=low

  * New upstream release.
  * Upstream now supports Python3.3 and threads.
  * Bump to Standards Version 3.9.4, no changes needed.
  * Fix support for modules and Python3 was broken (Closes: #711459)
  * Fix encoding error changes  Python 2.7.5 (Closes: #713531)

 -- Kay Hayen <kayhayen@gmx.de>  Tue, 25 Jun 2013 10:46:40 +0200

nuitka (0.4.3+ds-1) unstable; urgency=low

  * New upstream release.

 -- Kay Hayen <kayhayen@gmx.de>  Sat, 18 May 2013 10:16:25 +0200

nuitka (0.4.2+ds-1) unstable; urgency=low

  * New upstream release.

 -- Kay Hayen <kayhayen@gmx.de>  Fri, 29 Mar 2013 11:05:08 +0100

nuitka (0.4.1+ds-1) unstable; urgency=low

  * New upstream release.

 -- Kay Hayen <kayhayen@gmx.de>  Tue, 05 Mar 2013 08:15:41 +0100

nuitka (0.4.0+ds-1) UNRELEASED; urgency=low

  * New upstream release.
  * Changes so the Debian package can be backported to Squeeze as well.

 -- Kay Hayen <kayhayen@gmx.de>  Sat, 09 Feb 2013 10:08:15 +0100

nuitka (0.3.25+ds-1) unstable; urgency=low

  * New upstream release.
  * Register the User Manual with "doc-base".

 -- Kay Hayen <kayhayen@gmx.de>  Sun, 11 Nov 2012 13:57:32 +0100

nuitka (0.3.24.1+ds-1) unstable; urgency=low

  * New upstream hotfix release.
  * Corrects upstream Issue#46.

 -- Kay Hayen <kayhayen@gmx.de>  Sat, 08 Sep 2012 22:30:11 +0000

nuitka (0.3.24+ds-1) unstable; urgency=low

  * New upstream release.
  * Detect the absence of "g++" and gracefully fallback to the
    compiler depended on. (Closes: #682146)
  * Changed usage of "temp" files in developer scripts to be
    secure. (Closes: #682145)
  * Added support for "DEB_BUILD_OPTIONS=nocheck" to skip the
    test runs. (Closes: #683090)

 -- Kay Hayen <kayhayen@gmx.de>  Sat, 18 Aug 2012 21:19:17 +0200

nuitka (0.3.23.1+ds-1) unstable; urgency=low

  * New upstream hotfix release.
  * Corrects upstream Issue#40, Issue#41, and Issue#42.

 -- Kay Hayen <kayhayen@gmx.de>  Mon, 16 Jul 2012 07:25:41 +0200

nuitka (0.3.23+ds-1) unstable; urgency=low

  * New upstream release.
  * License for Nuitka is now Apache License 2.0, no more GPLv3.
  * Corrects upstream Issue#37 and Issue#38.

 -- Kay Hayen <kayhayen@gmx.de>  Sun, 01 Jul 2012 00:00:57 +0200

nuitka (0.3.22.1+ds-1) unstable; urgency=low

  * New upstream hotfix release.
  * Corrected copyright file syntax error found by new lintian
    version.
  * Corrects upstream Issue#19.

 -- Kay Hayen <kayhayen@gmx.de>  Sat, 16 Jun 2012 08:58:30 +0200

nuitka (0.3.22+ds-1) unstable; urgency=low

  * New upstream release.

 -- Kay Hayen <kayhayen@gmx.de>  Sun, 13 May 2012 12:51:16 +0200

nuitka (0.3.21+ds-1) unstable; urgency=low

  * New upstream release.

 -- Kay Hayen <kayhayen@gmx.de>  Thu, 12 Apr 2012 20:24:01 +0200

nuitka (0.3.20.2+ds-1) unstable; urgency=low

  * New upstream hotfix release.
  * Corrects upstream Issue#35.
  * Bump to Standards Version 3.9.3, no changes needed.
  * In the alternative build dependencies, designed to make the
    Python3 build dependency optional, put option that is going
    to work on "unstable" first. (Closes: #665021)

 -- Kay Hayen <kayhayen@gmx.de>  Tue, 03 Apr 2012 22:31:36 +0200

nuitka (0.3.20.1+ds-1) unstable; urgency=low

  * New upstream hotfix release.
  * Corrects upstream Issue#34.

 -- Kay Hayen <kayhayen@gmx.de>  Sat, 03 Mar 2012 10:18:30 +0100

nuitka (0.3.20+ds-1) unstable; urgency=low

  * New upstream release.
  * Added upstream "Changelog.rst" as "changelog"

 -- Kay Hayen <kayhayen@gmx.de>  Mon, 27 Feb 2012 09:32:10 +0100

nuitka (0.3.19.2+ds-1) unstable; urgency=low

  * New upstream hotfix release.
  * Corrects upstream Issue#32.

 -- Kay Hayen <kayhayen@gmx.de>  Sun, 12 Feb 2012 20:33:30 +0100

nuitka (0.3.19.1+ds-1) unstable; urgency=low

  * New upstream hotfix release.
  * Corrects upstream Issue#30 and Issue#31.

 -- Kay Hayen <kayhayen@gmx.de>  Sat, 28 Jan 2012 07:27:38 +0100

nuitka (0.3.19+ds-1) unstable; urgency=low

  * New upstream release.
  * Improvements to option groups layout in manpages, and broken
    whitespace for "--recurse-to" option. (Closes: #655910)
  * Documented new option "--recurse-directory" in man page with
    example.
  * Made the "debian/watch" file ignore upstream pre-releases,
    these shall not be considered for this package.
  * Aligned depended version with build depended versions.
  * Depend on "python-dev" as well, needed to compile against
    "libpython".
  * Build depend on "python-dev-all" and "python-dbg-all" to
    execute tests with both all supported Python versions.
  * Build depend on "python3.2-dev-all" and "python3-dbg-all"
    to execute tests with Python3 as well. It is currently not
    supported by upstream, this is only preparatory.
  * Added suggestion of "ccache", can speed up the compilation
    process.

 -- Kay Hayen <kayhayen@gmx.de>  Tue, 17 Jan 2012 10:29:45 +0100

nuitka (0.3.18+ds-1) unstable; urgency=low

  * New upstream release.
  * Lowered dependencies so that a backport to Ubuntu Natty and
    higher is now feasible. A "scons >=2.0.0" is good enough,
    and so is "g++-4.5" as well.
  * Don't require the PDF generation to be successful on older
    Ubuntu versions as it crashes due to old "rst2pdf" bugs.

 -- Kay Hayen <kayhayen@gmx.de>  Thu, 12 Jan 2012 19:55:43 +0100

nuitka (0.3.18~pre2+ds-1) unstable; urgency=low

  * New upstream pre-release.
  * First upload to unstable, many thanks to my reviewer and
    sponsor Yaroslav Halchenko <debian@onerussian.com>
  * New maintainer (Closes: #648489)
  * Added Developer Manual to the generated PDF documentation.
  * Added python-dbg to Build-Depends to also execute reference
    count tests.
  * Changed copyright file to reference Apache license via its
    standard Debian location as well.

 -- Kay Hayen <kayhayen@gmx.de>  Tue, 10 Jan 2012 22:21:56 +0100

nuitka (0.3.17+ds-1) UNRELEASED; urgency=low

  * New upstream release.
  * Updated man page to use new "--recurse-*" options in examples
    over removed "--deep*" options.
  * Completed copyright file according to "licensecheck" findings
    and updated files accordingly. Put the included tests owned
    by upstream into public domain.
  * Use a "+ds" file as orig source with inline copy of Scons
    already removed instead of doing it as a patch.
  * Also removed the benchmark tests from "+ds" file, not useful
    to be provided with Nuitka.
  * Added syntax tests, these were omitted by mistake previously.
  * Run the test suite at package build time, it checks the basic
    tests, syntax error tests, program tests, and the compile
    itself test.
  * Added run time dependencies also as build time dependencies
    to be able to execute the tests.
  * Corrected handling of upstream pre-release names in the watch
    file.
  * Changed contributor notice to only require "Apache License 2.0"
    for the new parts.
  * Put Debian packaging and owned tests under "Apache License 2.0"
    as well.

 -- Kay Hayen <kayhayen@gmx.de>  Mon, 09 Jan 2012 09:02:19 +0100

nuitka (0.3.16-1) UNRELEASED; urgency=low

  * New upstream release.
  * Updated debian/copyright URI to match the latest one.
  * Updated debian/copyright to DEP5 changes.
  * Added Nuitka homepage to debian/control.
  * Added watch file, so uscan works.
  * Added git pointers to git repository and gitweb to the
    package control file.
  * Corrected examples section in man page to correctly escape "-".
  * Added meaningful "what is" to manpages.
  * Bump to Standards Version 3.9.2, no changes needed.
  * Added extended description to address lintian warning.

 -- Kay Hayen <kayhayen@gmx.de>  Sun, 18 Dec 2011 13:01:10 +0100

nuitka (0.3.15-1) UNRELEASED; urgency=low

  * New upstream release.
  * Renamed "/usr/bin/Python" to "/usr/bin/nuitka-python".
  * Added man pages for "nuitka" and "nuitka-python", the first
    with an examples section that shows the most important uses
    of the "nuitka" binary.
  * Removed foreign code for Windows generators, removed from
    debian/copyright.
  * Lowered dependency for Scons to what Ubuntu Oneiric has and
    what we have as an inline copy, (scons >=2.0.1) should be
    sufficient.
  * Recommend python-lxml, as it's used by Nuitka to dump XML
    representation.
  * Recommend python-qt4, as it may be used to display the node
    tree in a window.
  * Removed inline copy of Scons from the binary package.
  * Added patch to remove the setting nuitka package in sys.path,
    not needed in Debian.

 -- Kay Hayen <kayhayen@gmx.de>  Thu, 01 Dec 2011 22:43:33 +0100

nuitka (0.3.15pre2-1) UNRELEASED; urgency=low

  * Initial Debian package.

 -- Kay Hayen <kayhayen@gmx.de>  Fri, 11 Nov 2011 20:58:55 +0100<|MERGE_RESOLUTION|>--- conflicted
+++ resolved
@@ -1,16 +1,14 @@
-<<<<<<< HEAD
 nuitka (2.9~rc6+ds-1) unstable; urgency=medium
 
   * New upstream pre-release.
 
  -- Kay Hayen <kay.hayen@gmail.com>  Fri, 14 Nov 2025 13:36:43 +0000
-=======
+
 nuitka (2.8.7+ds-1) unstable; urgency=medium
 
   * New upstream hotfix release.
 
  -- Kay Hayen <kay.hayen@gmail.com>  Mon, 24 Nov 2025 23:06:37 +0000
->>>>>>> 7614ada4
 
 nuitka (2.8.6+ds-1) unstable; urgency=medium
 
