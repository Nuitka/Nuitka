<<<<<<< HEAD
nuitka (1.0~rc6+ds-1) unstable; urgency=medium

  * New upstream pre-release.

 -- Kay Hayen <kay.hayen@gmail.com>  Wed, 13 Jul 2022 20:00:06 +0200
=======
nuitka (0.9.5+ds-1) unstable; urgency=medium

  * New upstream hotfix release.

 -- Kay Hayen <kay.hayen@gmail.com>  Fri, 15 Jul 2022 13:59:28 +0200
>>>>>>> 96d9f44e

nuitka (0.9.4+ds-1) unstable; urgency=medium

  * New upstream hotfix release.

 -- Kay Hayen <kay.hayen@gmail.com>  Thu, 07 Jul 2022 09:24:53 +0200

nuitka (0.9.3+ds-1) unstable; urgency=medium

  * New upstream hotfix release.

 -- Kay Hayen <kay.hayen@gmail.com>  Sat, 02 Jul 2022 18:49:29 +0200

nuitka (0.9.2+ds-1) unstable; urgency=medium

  * New upstream hotfix release.

 -- Kay Hayen <kay.hayen@gmail.com>  Thu, 30 Jun 2022 08:40:14 +0200

nuitka (0.9.1+ds-1) unstable; urgency=medium

  * New upstream hotfix release.

 -- Kay Hayen <kay.hayen@gmail.com>  Sun, 26 Jun 2022 10:41:06 +0200

nuitka (0.9+ds-1) unstable; urgency=medium

  * New upstream release.

  * Python 3.10 is now compatible again. (Closes: #1006051)

  * Solved CVE-2022-2054 (Closes: #1012762)

 -- Kay Hayen <kay.hayen@gmail.com>  Thu, 23 Jun 2022 08:36:25 +0200

nuitka (0.8.4+ds-1) unstable; urgency=medium

  * New upstream hotfix release.

 -- Kay Hayen <kay.hayen@gmail.com>  Tue, 07 Jun 2022 17:21:39 +0200

nuitka (0.8.3+ds-1) unstable; urgency=medium

  * New upstream hotfix release.

 -- Kay Hayen <kay.hayen@gmail.com>  Sat, 28 May 2022 14:59:01 +0200

nuitka (0.8.2+ds-1) unstable; urgency=medium

  * New upstream hotfix release.

 -- Kay Hayen <kay.hayen@gmail.com>  Thu, 26 May 2022 08:23:28 +0200

nuitka (0.8.1+ds-1) unstable; urgency=medium

  * New upstream hotfix release.

 -- Kay Hayen <kay.hayen@gmail.com>  Mon, 23 May 2022 08:31:51 +0200

nuitka (0.8+ds-1) unstable; urgency=medium

  * New upstream release.

 -- Kay Hayen <kay.hayen@gmail.com>  Thu, 19 May 2022 14:24:06 +0200

nuitka (0.7.7+ds-1) unstable; urgency=medium

  * New upstream hotfix release.

 -- Kay Hayen <kay.hayen@gmail.com>  Fri, 01 Apr 2022 12:01:36 +0200

nuitka (0.7.6+ds-1) unstable; urgency=medium

  * New upstream hotfix release.

 -- Kay Hayen <kay.hayen@gmail.com>  Sat, 19 Mar 2022 13:44:59 +0100

nuitka (0.7.5+ds-1) unstable; urgency=medium

  * New upstream hotfix release.

 -- Kay Hayen <kay.hayen@gmail.com>  Mon, 14 Mar 2022 18:55:11 +0100

nuitka (0.7.4+ds-1) unstable; urgency=medium

  * New upstream hotfix release.

 -- Kay Hayen <kay.hayen@gmail.com>  Sat, 12 Mar 2022 13:50:50 +0100

nuitka (0.7.3+ds-1) unstable; urgency=medium

  * New upstream hotfix release.

 -- Kay Hayen <kay.hayen@gmail.com>  Sun, 27 Feb 2022 13:58:34 +0100

nuitka (0.7.2+ds-1) unstable; urgency=medium

  * New upstream hotfix release.

 -- Kay Hayen <kay.hayen@gmail.com>  Sat, 26 Feb 2022 16:54:03 +0100

nuitka (0.7.1+ds-1) unstable; urgency=medium

  * New upstream hotfix release.

 -- Kay Hayen <kay.hayen@gmail.com>  Thu, 24 Feb 2022 13:22:40 +0100

nuitka (0.7+ds-1) unstable; urgency=medium

  * New upstream release.

 -- Kay Hayen <kay.hayen@gmail.com>  Sun, 20 Feb 2022 09:09:50 +0100

nuitka (0.6.19.7+ds-1) unstable; urgency=medium

  * New upstream hotfix release.

 -- Kay Hayen <kay.hayen@gmail.com>  Fri, 11 Feb 2022 14:37:34 +0100

nuitka (0.6.19.6+ds-1) unstable; urgency=medium

  * New upstream hotfix release.

 -- Kay Hayen <kay.hayen@gmail.com>  Thu, 03 Feb 2022 10:30:39 +0100

nuitka (0.6.19.5+ds-1) unstable; urgency=medium

  * New upstream hotfix release.

 -- Kay Hayen <kay.hayen@gmail.com>  Tue, 01 Feb 2022 18:53:20 +0100

nuitka (0.6.19.4+ds-1) unstable; urgency=medium

  * New upstream hotfix release.

 -- Kay Hayen <kay.hayen@gmail.com>  Wed, 19 Jan 2022 10:02:04 +0100

nuitka (0.6.19.3+ds-1) unstable; urgency=medium

  * New upstream hotfix release.

 -- Kay Hayen <kay.hayen@gmail.com>  Sun, 16 Jan 2022 11:32:51 +0100

nuitka (0.6.19.2+ds-1) unstable; urgency=medium

  * New upstream hotfix release.

 -- Kay Hayen <kay.hayen@gmail.com>  Fri, 14 Jan 2022 11:03:16 +0100

nuitka (0.6.19.1+ds-1) unstable; urgency=medium

  * New upstream hotfix release.

 -- Kay Hayen <kay.hayen@gmail.com>  Tue, 11 Jan 2022 07:59:24 +0100

nuitka (0.6.19+ds-1) unstable; urgency=medium

  * New upstream release.

 -- Kay Hayen <kay.hayen@gmail.com>  Sun, 09 Jan 2022 13:14:29 +0100

nuitka (0.6.18.6+ds-1) unstable; urgency=medium

  * New upstream hotfix release.

 -- Kay Hayen <kay.hayen@gmail.com>  Wed, 29 Dec 2021 19:42:43 +0100

nuitka (0.6.18.5+ds-1) unstable; urgency=medium

  * New upstream hotfix release.

 -- Kay Hayen <kay.hayen@gmail.com>  Mon, 20 Dec 2021 13:41:00 +0100

nuitka (0.6.18.4+ds-1) unstable; urgency=medium

  * New upstream hotfix release.

 -- Kay Hayen <kay.hayen@gmail.com>  Thu, 16 Dec 2021 08:31:41 +0100

nuitka (0.6.18.3+ds-1) unstable; urgency=medium

  * New upstream hotfix release.

 -- Kay Hayen <kay.hayen@gmail.com>  Fri, 10 Dec 2021 17:49:19 +0100

nuitka (0.6.18.2+ds-1) unstable; urgency=medium

  * New upstream hotfix release.

 -- Kay Hayen <kay.hayen@gmail.com>  Thu, 09 Dec 2021 14:52:56 +0100

nuitka (0.6.18.1+ds-1) unstable; urgency=medium

  * New upstream hotfix release.

 -- Kay Hayen <kay.hayen@gmail.com>  Sat, 04 Dec 2021 18:39:19 +0100

nuitka (0.6.18+ds-1) unstable; urgency=medium

  * New upstream release.

 -- Kay Hayen <kay.hayen@gmail.com>  Thu, 02 Dec 2021 17:33:56 +0100

nuitka (0.6.17.7+ds-1) unstable; urgency=medium

  * New upstream hotfix release.

 -- Kay Hayen <kay.hayen@gmail.com>  Mon, 15 Nov 2021 14:33:27 +0100

nuitka (0.6.17.6+ds-1) unstable; urgency=medium

  * New upstream hotfix release.

 -- Kay Hayen <kay.hayen@gmail.com>  Mon, 08 Nov 2021 14:07:11 +0100

nuitka (0.6.17.5+ds-1) unstable; urgency=medium

  * New upstream hotfix release.

 -- Kay Hayen <kay.hayen@gmail.com>  Thu, 28 Oct 2021 11:52:02 +0200

nuitka (0.6.17.4+ds-1) unstable; urgency=medium

  * New upstream hotfix release.

 -- Kay Hayen <kay.hayen@gmail.com>  Thu, 21 Oct 2021 13:03:34 +0200

nuitka (0.6.17.3+ds-1) unstable; urgency=medium

  * New upstream hotfix release.

 -- Kay Hayen <kay.hayen@gmail.com>  Thu, 14 Oct 2021 10:32:17 +0200

nuitka (0.6.17.2+ds-1) unstable; urgency=medium

  * New upstream hotfix release.

 -- Kay Hayen <kay.hayen@gmail.com>  Tue, 05 Oct 2021 17:21:29 +0200

nuitka (0.6.17.1+ds-1) unstable; urgency=medium

  * New upstream hotfix release.

 -- Kay Hayen <kay.hayen@gmail.com>  Wed, 29 Sep 2021 12:28:39 +0200

nuitka (0.6.17+ds-1) unstable; urgency=medium

  * New upstream release.

 -- Kay Hayen <kay.hayen@gmail.com>  Mon, 27 Sep 2021 13:38:42 +0200

nuitka (0.6.16.5+ds-1) experimental; urgency=medium

  * New upstream hotfix release.

 -- Kay Hayen <kay.hayen@gmail.com>  Mon, 06 Sep 2021 10:46:40 +0200

nuitka (0.6.16.4+ds-1) experimental; urgency=medium

  * New upstream hotfix release.

 -- Kay Hayen <kay.hayen@gmail.com>  Wed, 25 Aug 2021 11:51:44 +0200

nuitka (0.6.16.3+ds-1) experimental; urgency=medium

  * New upstream hotfix release.

 -- Kay Hayen <kay.hayen@gmail.com>  Sat, 07 Aug 2021 18:14:58 +0200

nuitka (0.6.16.2+ds-1) experimental; urgency=medium

  * New upstream hotfix release.

 -- Kay Hayen <kay.hayen@gmail.com>  Fri, 02 Jul 2021 10:40:08 +0200

nuitka (0.6.16.1+ds-1) experimental; urgency=medium

  * New upstream hotfix release.

 -- Kay Hayen <kay.hayen@gmail.com>  Fri, 25 Jun 2021 16:45:43 +0200

nuitka (0.6.16+ds-1) experimental; urgency=medium

  * New upstream release.

 -- Kay Hayen <kay.hayen@gmail.com>  Thu, 24 Jun 2021 11:52:37 +0200

nuitka (0.6.15.3+ds-1) experimental; urgency=medium

  * New upstream hotfix release.

 -- Kay Hayen <kay.hayen@gmail.com>  Sun, 06 Jun 2021 12:18:06 +0200

nuitka (0.6.15.2+ds-1) experimental; urgency=medium

  * New upstream hotfix release.

 -- Kay Hayen <kay.hayen@gmail.com>  Thu, 03 Jun 2021 11:41:07 +0200

nuitka (0.6.15.1+ds-1) experimental; urgency=medium

  * New upstream hotfix release.

 -- Kay Hayen <kay.hayen@gmail.com>  Mon, 31 May 2021 17:12:04 +0200

nuitka (0.6.15+ds-1) experimental; urgency=medium

  * New upstream release.

 -- Kay Hayen <kay.hayen@gmail.com>  Mon, 24 May 2021 12:26:59 +0200

nuitka (0.6.14.7+ds-1) unstable; urgency=medium

  * New upstream hotfix release.

 -- Kay Hayen <kay.hayen@gmail.com>  Mon, 10 May 2021 16:25:14 +0200

nuitka (0.6.14.6+ds-1) unstable; urgency=medium

  * New upstream hotfix release.

 -- Kay Hayen <kay.hayen@gmail.com>  Mon, 03 May 2021 07:57:04 +0200

nuitka (0.6.14.5+ds-1) experimental; urgency=medium

  * New upstream hotfix release.

 -- Kay Hayen <kay.hayen@gmail.com>  Thu, 22 Apr 2021 08:51:05 +0200

nuitka (0.6.14.4+ds-1) unstable; urgency=medium

  * New upstream hotfix release.

 -- Kay Hayen <kay.hayen@gmail.com>  Sun, 18 Apr 2021 16:13:42 +0200

nuitka (0.6.14.3+ds-1) unstable; urgency=medium

  * New upstream hotfix release.

 -- Kay Hayen <kay.hayen@gmail.com>  Sun, 18 Apr 2021 10:29:07 +0200

nuitka (0.6.14.2+ds-1) unstable; urgency=medium

  * New upstream hotfix release.

 -- Kay Hayen <kay.hayen@gmail.com>  Sat, 17 Apr 2021 11:03:23 +0200

nuitka (0.6.14.1+ds-1) unstable; urgency=medium

  * New upstream hotfix release.

 -- Kay Hayen <kay.hayen@gmail.com>  Fri, 16 Apr 2021 07:49:30 +0200

nuitka (0.6.14+ds-1) unstable; urgency=medium

  * New upstream release.

 -- Kay Hayen <kay.hayen@gmail.com>  Thu, 15 Apr 2021 11:09:55 +0200

nuitka (0.6.13.3+ds-1) unstable; urgency=medium

  * New upstream hotfix release.

 -- Kay Hayen <kay.hayen@gmail.com>  Sun, 04 Apr 2021 11:11:56 +0200

nuitka (0.6.13.2+ds-1) unstable; urgency=medium

  * New upstream hotfix release.

 -- Kay Hayen <kay.hayen@gmail.com>  Sat, 27 Mar 2021 19:44:51 +0100

nuitka (0.6.13.1+ds-1) unstable; urgency=medium

  * New upstream hotfix release.

 -- Kay Hayen <kay.hayen@gmail.com>  Fri, 26 Mar 2021 14:28:02 +0100

nuitka (0.6.13+ds-1) unstable; urgency=medium

  * New upstream release.

 -- Kay Hayen <kay.hayen@gmail.com>  Wed, 17 Mar 2021 08:58:23 +0100

nuitka (0.6.12.4+ds-1) unstable; urgency=medium

  * New upstream hotfix release.

 -- Kay Hayen <kay.hayen@gmail.com>  Thu, 11 Mar 2021 12:16:01 +0100

nuitka (0.6.12.3+ds-1) unstable; urgency=medium

  * New upstream hotfix release.

 -- Kay Hayen <kay.hayen@gmail.com>  Sun, 21 Feb 2021 06:04:51 +0100

nuitka (0.6.12.2+ds-1) unstable; urgency=medium

  * New upstream hotfix release.

 -- Kay Hayen <kay.hayen@gmail.com>  Sun, 14 Feb 2021 14:25:06 +0100

nuitka (0.6.12.1+ds-1) unstable; urgency=medium

  * New upstream hotfix release.

 -- Kay Hayen <kay.hayen@gmail.com>  Wed, 10 Feb 2021 00:23:11 +0100

nuitka (0.6.12+ds-1) unstable; urgency=medium

  * New upstream release.

 -- Kay Hayen <kay.hayen@gmail.com>  Tue, 09 Feb 2021 11:08:35 +0100

nuitka (0.6.11.6+ds-1) unstable; urgency=medium

  * New upstream hotfix release.

 -- Kay Hayen <kay.hayen@gmail.com>  Sun, 07 Feb 2021 19:59:48 +0100

nuitka (0.6.11.5+ds-1) unstable; urgency=medium

  * New upstream hotfix release.

 -- Kay Hayen <kay.hayen@gmail.com>  Mon, 01 Feb 2021 12:17:21 +0100

nuitka (0.6.11.4+ds-1) unstable; urgency=medium

  * New upstream hotfix release.

 -- Kay Hayen <kay.hayen@gmail.com>  Wed, 27 Jan 2021 17:09:48 +0100

nuitka (0.6.11.3+ds-1) unstable; urgency=medium

  * New upstream hotfix release.

 -- Kay Hayen <kay.hayen@gmail.com>  Tue, 26 Jan 2021 11:16:07 +0100

nuitka (0.6.11.2+ds-1) unstable; urgency=medium

  * New upstream hotfix release.

 -- Kay Hayen <kay.hayen@gmail.com>  Mon, 25 Jan 2021 20:14:39 +0100

nuitka (0.6.11.1+ds-1) unstable; urgency=medium

  * New upstream hotfix release.

 -- Kay Hayen <kay.hayen@gmail.com>  Sun, 24 Jan 2021 17:55:22 +0100

nuitka (0.6.11+ds-1) unstable; urgency=medium

  * New upstream release.

 -- Kay Hayen <kay.hayen@gmail.com>  Sat, 23 Jan 2021 10:01:54 +0100

nuitka (0.6.10.5+ds-1) unstable; urgency=medium

  * New upstream hotfix release.

 -- Kay Hayen <kay.hayen@gmail.com>  Thu, 07 Jan 2021 11:04:59 +0100

nuitka (0.6.10.4+ds-1) unstable; urgency=medium

  * New upstream hotfix release.

 -- Kay Hayen <kay.hayen@gmail.com>  Tue, 29 Dec 2020 16:17:44 +0100

nuitka (0.6.10.3+ds-1) unstable; urgency=medium

  * New upstream hotfix release.

 -- Kay Hayen <kay.hayen@gmail.com>  Thu, 24 Dec 2020 16:30:17 +0100

nuitka (0.6.10.2+ds-1) unstable; urgency=medium

  * New upstream hotfix release.

 -- Kay Hayen <kay.hayen@gmail.com>  Sun, 20 Dec 2020 10:56:00 +0100

nuitka (0.6.10.1+ds-1) unstable; urgency=medium

  * New upstream hotfix release.

 -- Kay Hayen <kay.hayen@gmail.com>  Sun, 13 Dec 2020 19:47:53 +0100

nuitka (0.6.10+ds-1) unstable; urgency=medium

  * New upstream release.

 -- Kay Hayen <kay.hayen@gmail.com>  Mon, 07 Dec 2020 12:44:03 +0100

nuitka (0.6.9.7+ds-1) unstable; urgency=medium

  * New upstream hotfix release.

 -- Kay Hayen <kay.hayen@gmail.com>  Mon, 16 Nov 2020 11:20:22 +0100

nuitka (0.6.9.6+ds-1) unstable; urgency=medium

  * New upstream hotfix release.

 -- Kay Hayen <kay.hayen@gmail.com>  Wed, 04 Nov 2020 08:32:22 +0100

nuitka (0.6.9.5+ds-1) unstable; urgency=medium

  * New upstream hotfix release.

 -- Kay Hayen <kay.hayen@gmail.com>  Fri, 30 Oct 2020 13:49:19 +0100

nuitka (0.6.9.4+ds-1) unstable; urgency=medium

  * New upstream hotfix release.

 -- Kay Hayen <kay.hayen@gmail.com>  Mon, 19 Oct 2020 10:55:17 +0200

nuitka (0.6.9.3+ds-1) unstable; urgency=medium

  * New upstream hotfix release.

 -- Kay Hayen <kay.hayen@gmail.com>  Mon, 12 Oct 2020 17:17:10 +0200

nuitka (0.6.9.2+ds-1) unstable; urgency=medium

  * New upstream hotfix release.

 -- Kay Hayen <kay.hayen@gmail.com>  Sun, 04 Oct 2020 12:47:36 +0200

nuitka (0.6.9.1+ds-1) unstable; urgency=medium

  * New upstream hotfix release.

 -- Kay Hayen <kay.hayen@gmail.com>  Sat, 19 Sep 2020 14:38:08 +0200

nuitka (0.6.9+ds-1) unstable; urgency=medium

  * New upstream release.

 -- Kay Hayen <kay.hayen@gmail.com>  Mon, 14 Sep 2020 15:40:36 +0200

nuitka (0.6.8.4+ds-1) unstable; urgency=medium

  * New upstream hotfix release.

  * Source only upload. (Closes: #961896)

  * Updated VCS URLs. (Closes: #961895)

 -- Kay Hayen <kay.hayen@gmail.com>  Sat, 06 Jun 2020 09:58:32 +0200

nuitka (0.6.8.3+ds-1) unstable; urgency=medium

  * New upstream hotfix release.

 -- Kay Hayen <kay.hayen@gmail.com>  Sat, 23 May 2020 13:56:13 +0200

nuitka (0.6.8.2+ds-1) unstable; urgency=medium

  * New upstream hotfix release.

 -- Kay Hayen <kay.hayen@gmail.com>  Thu, 21 May 2020 15:04:13 +0200

nuitka (0.6.8.1+ds-1) unstable; urgency=medium

  * New upstream hotfix release.

  * Corrected copyright file format to not have emails.

 -- Kay Hayen <kay.hayen@gmail.com>  Fri, 15 May 2020 08:32:39 +0200

nuitka (0.6.8+ds-1) unstable; urgency=medium

  * New upstream release.

  * Changed dependencies to prefer Debian 11 packages.
    (Closes: #937166).

 -- Kay Hayen <kay.hayen@gmail.com>  Mon, 11 May 2020 16:41:34 +0200

nuitka (0.6.7+ds-1) unstable; urgency=medium

  * New upstream release.

  * The rst2pdf dependency is finally fixed
    (Closes: #943645) (Closes: #947573).

  * Enabled package build without Python2 (Closes: #937166)

 -- Kay Hayen <kay.hayen@gmail.com>  Thu, 23 Jan 2020 12:34:10 +0100

nuitka (0.6.6+ds-1) unstable; urgency=medium

  * New upstream release.

 -- Kay Hayen <kay.hayen@gmail.com>  Fri, 27 Dec 2019 08:47:38 +0100

nuitka (0.6.6~rc7+ds-1) unstable; urgency=medium

  * New upstream pre-release.

 -- Kay Hayen <kay.hayen@gmail.com>  Tue, 24 Sep 2019 08:49:41 +0200

nuitka (0.6.5+ds-1) unstable; urgency=medium

  * New upstream release.

 -- Kay Hayen <kay.hayen@gmail.com>  Sat, 27 Jul 2019 12:07:20 +0200

nuitka (0.6.4+ds-1) experimental; urgency=medium

  * New upstream release.

 -- Kay Hayen <kay.hayen@gmail.com>  Fri, 07 Jun 2019 23:30:22 +0200

nuitka (0.6.3.1+ds-1) experimental; urgency=medium

  * New upstream hotfix release.

 -- Kay Hayen <kay.hayen@gmail.com>  Thu, 25 Apr 2019 22:08:36 +0200

nuitka (0.6.3+ds-1) unstable; urgency=medium

  * New upstream release.

 -- Kay Hayen <kay.hayen@gmail.com>  Thu, 04 Apr 2019 06:12:30 +0200

nuitka (0.6.2+ds-1) unstable; urgency=medium

  * New upstream release.

 -- Kay Hayen <kay.hayen@gmail.com>  Sat, 16 Feb 2019 08:48:51 +0100

nuitka (0.6.1.1+ds-1) unstable; urgency=medium

  * New upstream hotfix release.

 -- Kay Hayen <kay.hayen@gmail.com>  Thu, 24 Jan 2019 09:13:53 +0100

nuitka (0.6.1+ds-1) unstable; urgency=medium

  * New upstream release.

  * Depend on python-pil over python-imaging (Closes: #917694).

 -- Kay Hayen <kay.hayen@gmail.com>  Sat, 05 Jan 2019 12:41:57 +0100

nuitka (0.6.0.6+ds-1) unstable; urgency=medium

  * New upstream hotfix release.

 -- Kay Hayen <kay.hayen@gmail.com>  Wed, 31 Oct 2018 09:03:57 +0100

nuitka (0.6.0.5+ds-1) unstable; urgency=medium

  * New upstream hotfix release.

 -- Kay Hayen <kay.hayen@gmail.com>  Thu, 18 Oct 2018 23:11:34 +0200

nuitka (0.6.0.4+ds-1) unstable; urgency=medium

  * New upstream hotfix release.

 -- Kay Hayen <kay.hayen@gmail.com>  Sun, 14 Oct 2018 08:26:48 +0200

nuitka (0.6.0.3+ds-1) unstable; urgency=medium

  * New upstream hotfix release.

 -- Kay Hayen <kay.hayen@gmail.com>  Sat, 06 Oct 2018 10:43:33 +0200

nuitka (0.6.0.2+ds-1) unstable; urgency=medium

  * New upstream hotfix release.

 -- Kay Hayen <kay.hayen@gmail.com>  Wed, 03 Oct 2018 10:41:52 +0200

nuitka (0.6.0.1+ds-1) unstable; urgency=medium

  * New upstream hotfix release.

 -- Kay Hayen <kay.hayen@gmail.com>  Thu, 27 Sep 2018 09:57:05 +0200

nuitka (0.6.0+ds-1) unstable; urgency=medium

  * New upstream release.

 -- Kay Hayen <kay.hayen@gmail.com>  Wed, 26 Sep 2018 07:00:04 +0200

nuitka (0.5.33+ds-1) unstable; urgency=medium

  * New upstream release.

 -- Kay Hayen <kay.hayen@gmail.com>  Thu, 13 Sep 2018 19:01:48 +0200

nuitka (0.5.32.8+ds-1) unstable; urgency=medium

  * New upstream hotfix release.

 -- Kay Hayen <kay.hayen@gmail.com>  Tue, 04 Sep 2018 14:58:47 +0200

nuitka (0.5.32.7+ds-1) unstable; urgency=medium

  * New upstream hotfix release.

 -- Kay Hayen <kay.hayen@gmail.com>  Thu, 23 Aug 2018 22:06:00 +0200

nuitka (0.5.32.6+ds-1) unstable; urgency=medium

  * New upstream hotfix release.

 -- Kay Hayen <kay.hayen@gmail.com>  Thu, 23 Aug 2018 20:05:18 +0200

nuitka (0.5.32.5+ds-1) unstable; urgency=medium

  * New upstream hotfix release.

 -- Kay Hayen <kay.hayen@gmail.com>  Wed, 15 Aug 2018 19:06:01 +0200

nuitka (0.5.32.4+ds-1) unstable; urgency=medium

  * New upstream hotfix release.

 -- Kay Hayen <kay.hayen@gmail.com>  Fri, 10 Aug 2018 12:06:44 +0200

nuitka (0.5.32.3+ds-1) unstable; urgency=medium

  * New upstream hotfix release.

 -- Kay Hayen <kay.hayen@gmail.com>  Sat, 04 Aug 2018 10:40:31 +0200

nuitka (0.5.32.2+ds-1) unstable; urgency=medium

  * New upstream hotfix release.

 -- Kay Hayen <kay.hayen@gmail.com>  Wed, 01 Aug 2018 17:38:43 +0200

nuitka (0.5.32.1+ds-1) unstable; urgency=medium

  * New upstream hotfix release.

 -- Kay Hayen <kay.hayen@gmail.com>  Sat, 28 Jul 2018 20:16:29 +0200

nuitka (0.5.32+ds-1) unstable; urgency=medium

  * New upstream release.

 -- Kay Hayen <kay.hayen@gmail.com>  Sat, 28 Jul 2018 15:07:21 +0200

nuitka (0.5.31+ds-1) unstable; urgency=medium

  * New upstream release.

 -- Kay Hayen <kay.hayen@gmail.com>  Mon, 09 Jul 2018 08:23:02 +0200

nuitka (0.5.30+ds-1) unstable; urgency=medium

  * New upstream release.

 -- Kay Hayen <kay.hayen@gmail.com>  Mon, 30 Apr 2018 09:50:54 +0200

nuitka (0.5.29.5+ds-1) unstable; urgency=medium

  * New upstream hotfix release.

 -- Kay Hayen <kay.hayen@gmail.com>  Wed, 25 Apr 2018 09:33:55 +0200

nuitka (0.5.29.4+ds-1) unstable; urgency=medium

  * New upstream hotfix release.

 -- Kay Hayen <kay.hayen@gmail.com>  Mon, 09 Apr 2018 20:22:37 +0200

nuitka (0.5.29.3+ds-1) unstable; urgency=medium

  * New upstream hotfix release.

 -- Kay Hayen <kay.hayen@gmail.com>  Sat, 31 Mar 2018 16:12:25 +0200

nuitka (0.5.29.2+ds-1) unstable; urgency=medium

  * New upstream hotfix release.

 -- Kay Hayen <kay.hayen@gmail.com>  Thu, 29 Mar 2018 10:19:24 +0200

nuitka (0.5.29.1+ds-1) unstable; urgency=medium

  * New upstream hotfix release.

 -- Kay Hayen <kay.hayen@gmail.com>  Tue, 27 Mar 2018 18:22:54 +0200

nuitka (0.5.29+ds-1) unstable; urgency=medium

  * New upstream release.

 -- Kay Hayen <kay.hayen@gmail.com>  Mon, 26 Mar 2018 20:13:44 +0200

nuitka (0.5.28.2+ds-1) unstable; urgency=medium

  * New upstream hotfix release.

 -- Kay Hayen <kay.hayen@gmail.com>  Wed, 29 Nov 2017 15:09:28 +0100

nuitka (0.5.28.1+ds-1) unstable; urgency=medium

  * New upstream hotfix release.
  * Also ignore sbuild non-existant directory (Closes: #871125).

 -- Kay Hayen <kay.hayen@gmail.com>  Sun, 22 Oct 2017 10:44:31 +0200

nuitka (0.5.28+ds-1) unstable; urgency=medium

  * New upstream release.

 -- Kay Hayen <kay.hayen@gmail.com>  Tue, 17 Oct 2017 10:03:56 +0200

nuitka (0.5.27+ds-1) unstable; urgency=medium

  * New upstream release.

 -- Kay Hayen <kay.hayen@gmail.com>  Sat, 22 Jul 2017 16:21:37 +0200

nuitka (0.5.26.4+ds-1) unstable; urgency=medium

  * New upstream hotfix release.
  * Recommend actual PyQT package (Closes: #866540).

 -- Kay Hayen <kay.hayen@gmail.com>  Mon, 03 Jul 2017 08:59:37 +0200

nuitka (0.5.26.3+ds-1) unstable; urgency=medium

  * New upstream hotfix release.

 -- Kay Hayen <kay.hayen@gmail.com>  Thu, 22 Jun 2017 08:08:53 +0200

nuitka (0.5.26.2+ds-1) unstable; urgency=medium

  * New upstream hotfix release.

 -- Kay Hayen <kay.hayen@gmail.com>  Sat, 17 Jun 2017 11:37:12 +0200

nuitka (0.5.26.1+ds-1) unstable; urgency=medium

  * New upstream hotfix release.

 -- Kay Hayen <kay.hayen@gmail.com>  Sat, 10 Jun 2017 13:09:51 +0200

nuitka (0.5.26+ds-1) unstable; urgency=medium

  * New upstream release.

 -- Kay Hayen <kay.hayen@gmail.com>  Wed, 07 Jun 2017 08:15:19 +0200

nuitka (0.5.25+ds-1) unstable; urgency=medium

  * New upstream release.

 -- Kay Hayen <kay.hayen@gmail.com>  Tue, 24 Jan 2017 06:13:46 +0100

nuitka (0.5.24.4+ds-1) unstable; urgency=medium

  * New upstream hotfix release.
  * Better detection of acceptable shared library loads from
    system paths for standalone tests (Closes: #844902).

 -- Kay Hayen <kay.hayen@gmail.com>  Sat, 10 Dec 2016 12:25:35 +0100

nuitka (0.5.24.3+ds-1) unstable; urgency=medium

  * New upstream hotfix release.

 -- Kay Hayen <kay.hayen@gmail.com>  Fri, 09 Dec 2016 06:50:55 +0100

nuitka (0.5.24.2+ds-1) unstable; urgency=medium

  * New upstream hotfix release.

 -- Kay Hayen <kay.hayen@gmail.com>  Wed, 30 Nov 2016 09:32:03 +0100

nuitka (0.5.24.1+ds-1) unstable; urgency=medium

  * New upstream hotfix release.

 -- Kay Hayen <kay.hayen@gmail.com>  Wed, 16 Nov 2016 08:16:53 +0100

nuitka (0.5.24+ds-1) unstable; urgency=medium

  * New upstream release.

 -- Kay Hayen <kay.hayen@gmail.com>  Mon, 14 Nov 2016 09:41:31 +0100

nuitka (0.5.23.2+ds-1) unstable; urgency=medium

  * New upstream hotfix release.

 -- Kay Hayen <kay.hayen@gmail.com>  Mon, 07 Nov 2016 07:55:11 +0100

nuitka (0.5.23.1+ds-1) unstable; urgency=medium

  * New upstream hotfix release.
  * Use of C11 compiler instead of C++ compiler, so we drop the
    versioned dependencies. (Closes: #835954)

 -- Kay Hayen <kay.hayen@gmail.com>  Sun, 16 Oct 2016 10:40:59 +0200

nuitka (0.5.23+ds-1) unstable; urgency=medium

  * New upstream release.

 -- Kay Hayen <kay.hayen@gmail.com>  Sun, 02 Oct 2016 18:14:41 +0200

nuitka (0.5.22+ds-1) unstable; urgency=medium

  * New upstream release.

 -- Kay Hayen <kay.hayen@gmail.com>  Tue, 16 Aug 2016 11:22:16 +0200

nuitka (0.5.21.3+ds-1) unstable; urgency=medium

  * New upstream hotfix release.

 -- Kay Hayen <kay.hayen@gmail.com>  Thu, 26 May 2016 14:51:39 +0200

nuitka (0.5.21.2+ds-1) unstable; urgency=medium

  * New upstream hotfix release.

 -- Kay Hayen <kay.hayen@gmail.com>  Sat, 14 May 2016 14:43:28 +0200

nuitka (0.5.21.1+ds-1) unstable; urgency=medium

  * New upstream hotfix release.

  * Depends on g++-5 now.

 -- Kay Hayen <kay.hayen@gmail.com>  Sat, 30 Apr 2016 07:59:57 +0200

nuitka (0.5.21+ds-1) unstable; urgency=medium

  * New upstream release.

 -- Kay Hayen <kay.hayen@gmail.com>  Sun, 24 Apr 2016 14:06:29 +0200

nuitka (0.5.20+ds-1) unstable; urgency=medium

  * New upstream release.

 -- Kay Hayen <kay.hayen@gmail.com>  Sun, 20 Mar 2016 08:11:16 +0100

nuitka (0.5.19.1+ds-1) unstable; urgency=medium

  * New upstream hotfix release.

 -- Kay Hayen <kay.hayen@gmail.com>  Tue, 15 Mar 2016 09:11:57 +0100

nuitka (0.5.19+ds-1) unstable; urgency=medium

  * New upstream release.

 -- Kay Hayen <kay.hayen@gmail.com>  Mon, 01 Feb 2016 07:53:08 +0100

nuitka (0.5.18.1+ds-1) unstable; urgency=medium

  * New upstream hotfix release.

 -- Kay Hayen <kay.hayen@gmail.com>  Sun, 24 Jan 2016 07:52:03 +0100

nuitka (0.5.18+ds-1) unstable; urgency=medium

  * New upstream release.

 -- Kay Hayen <kay.hayen@gmail.com>  Fri, 15 Jan 2016 07:48:41 +0100

nuitka (0.5.17.1+ds-1) unstable; urgency=medium

  * New upstream hotfix release.

 -- Kay Hayen <kay.hayen@gmail.com>  Thu, 14 Jan 2016 23:21:51 +0100

nuitka (0.5.17+ds-1) unstable; urgency=medium

  * New upstream release.

 -- Kay Hayen <kay.hayen@gmail.com>  Sun, 27 Dec 2015 15:18:39 +0100

nuitka (0.5.16.1+ds-1) unstable; urgency=medium

  * New upstream hotfix release.

 -- Kay Hayen <kay.hayen@gmail.com>  Thu, 03 Dec 2015 07:04:12 +0100

nuitka (0.5.16+ds-1) unstable; urgency=medium

  * New upstream release.

 -- Kay Hayen <kay.hayen@gmail.com>  Mon, 09 Nov 2015 18:30:07 +0100

nuitka (0.5.15+ds-1) unstable; urgency=medium

  * New upstream release.

 -- Kay Hayen <kay.hayen@gmail.com>  Mon, 12 Oct 2015 08:57:03 +0200

nuitka (0.5.14.3+ds-1) unstable; urgency=medium

  * New upstream hotfix release.

 -- Kay Hayen <kay.hayen@gmail.com>  Sun, 13 Sep 2015 12:26:59 +0200

nuitka (0.5.14.2+ds-1) unstable; urgency=medium

  * New upstream hotfix release.

 -- Kay Hayen <kay.hayen@gmail.com>  Mon, 07 Sep 2015 00:30:11 +0200

nuitka (0.5.14.1+ds-1) UNRELEASED; urgency=medium

  * New upstream hotfix release.

 -- Kay Hayen <kay.hayen@gmail.com>  Sun, 06 Sep 2015 22:37:22 +0200

nuitka (0.5.14+ds-1) unstable; urgency=medium

  * New upstream release.

 -- Kay Hayen <kay.hayen@gmail.com>  Thu, 27 Aug 2015 06:24:11 +0200

nuitka (0.5.13.8+ds-1) UNRELEASED; urgency=medium

  * New upstream hotfix release.

 -- Kay Hayen <kay.hayen@gmail.com>  Thu, 20 Aug 2015 11:55:53 +0200

nuitka (0.5.13.7+ds-1) UNRELEASED; urgency=medium

  * New upstream hotfix release.

 -- Kay Hayen <kay.hayen@gmail.com>  Tue, 18 Aug 2015 21:55:08 +0200

nuitka (0.5.13.6+ds-1) UNRELEASED; urgency=medium

  * New upstream hotfix release.

 -- Kay Hayen <kay.hayen@gmail.com>  Sun, 16 Aug 2015 14:38:46 +0200

nuitka (0.5.13.5+ds-1) UNRELEASED; urgency=medium

  * New upstream hotfix release.

 -- Kay Hayen <kay.hayen@gmail.com>  Sun, 16 Aug 2015 13:42:02 +0200

nuitka (0.5.13.4+ds-1) UNRELEASED; urgency=medium

  * New upstream hotfix release.

 -- Kay Hayen <kay.hayen@gmail.com>  Fri, 31 Jul 2015 17:24:40 +0200

nuitka (0.5.13.3+ds-1) UNRELEASED; urgency=medium

  * New upstream hotfix release.

 -- Kay Hayen <kay.hayen@gmail.com>  Wed, 29 Jul 2015 10:54:05 +0200

nuitka (0.5.13.2+ds-1) UNRELEASED; urgency=medium

  * New upstream hotfix release.

 -- Kay Hayen <kay.hayen@gmail.com>  Tue, 16 Jun 2015 10:29:12 +0200

nuitka (0.5.13.1+ds-1) UNRELEASED; urgency=medium

  * New upstream hotfix release.

 -- Kay Hayen <kay.hayen@gmail.com>  Mon, 04 May 2015 09:27:19 +0200

nuitka (0.5.13+ds-1) unstable; urgency=medium

  * New upstream release.

 -- Kay Hayen <kay.hayen@gmail.com>  Fri, 01 May 2015 10:44:27 +0200

nuitka (0.5.12.2+ds-1) UNRELEASED; urgency=medium

  * New upstream hotfix release.

 -- Kay Hayen <kay.hayen@gmail.com>  Sun, 26 Apr 2015 08:51:37 +0200

nuitka (0.5.12.1+ds-1) UNRELEASED; urgency=medium

  * New upstream hotfix release.

 -- Kay Hayen <kay.hayen@gmail.com>  Sat, 18 Apr 2015 09:35:06 +0200

nuitka (0.5.12+ds-1) experimental; urgency=medium

  * New upstream release.

 -- Kay Hayen <kay.hayen@gmail.com>  Mon, 06 Apr 2015 17:20:44 +0200

nuitka (0.5.11.2+ds-1) experimental; urgency=medium

  * New upstream hotfix release.

 -- Kay Hayen <kay.hayen@gmail.com>  Thu, 26 Mar 2015 20:09:06 +0100

nuitka (0.5.11.1+ds-1) experimental; urgency=medium

  * New upstream hotfix release.

 -- Kay Hayen <kay.hayen@gmail.com>  Mon, 23 Mar 2015 10:34:17 +0100

nuitka (0.5.11+ds-1) experimental; urgency=medium

  * New upstream release.

 -- Kay Hayen <kay.hayen@gmail.com>  Wed, 18 Mar 2015 08:38:39 +0100

nuitka (0.5.10.2+ds-1) experimental; urgency=medium

  * New upstream hotfix release.

 -- Kay Hayen <kay.hayen@gmail.com>  Tue, 10 Mar 2015 07:46:24 +0100

nuitka (0.5.10.1+ds-1) experimental; urgency=medium

  * New upstream hotfix release.

 -- Kay Hayen <kay.hayen@gmail.com>  Sun, 08 Mar 2015 11:56:55 +0100

nuitka (0.5.10+ds-1) experimental; urgency=medium

  * New upstream release.

 -- Kay Hayen <kay.hayen@gmail.com>  Thu, 05 Mar 2015 07:43:43 +0100

nuitka (0.5.9+ds-1) experimental; urgency=medium

  * New upstream release.

 -- Kay Hayen <kay.hayen@gmail.com>  Thu, 29 Jan 2015 08:18:06 +0100

nuitka (0.5.8+ds-1) experimental; urgency=medium

  * New upstream release.

 -- Kay Hayen <kay.hayen@gmail.com>  Thu, 15 Jan 2015 04:11:03 +0100

nuitka (0.5.7.1+ds-1) experimental; urgency=medium

  * New upstream hotfix release.

 -- Kay Hayen <kay.hayen@gmail.com>  Fri, 09 Jan 2015 13:52:15 +0100

nuitka (0.5.7+ds-1) UNRELEASED; urgency=medium

  * New upstream release.

 -- Kay Hayen <kay.hayen@gmail.com>  Thu, 01 Jan 2015 10:52:03 +0100

nuitka (0.5.6.1+ds-1) UNRELEASED; urgency=medium

  * New upstream hotfix release.

 -- Kay Hayen <kay.hayen@gmail.com>  Sun, 21 Dec 2014 08:32:58 +0100

nuitka (0.5.6+ds-1) UNRELEASED; urgency=medium

  * New upstream release.
  * Added support for hardening-wrapper to be installed.

 -- Kay Hayen <kay.hayen@gmail.com>  Fri, 19 Dec 2014 08:39:17 +0100

nuitka (0.5.5.3+ds-1) unstable; urgency=medium

  * New upstream hotfix release.
  * Added support for armhf architecture.

 -- Kay Hayen <kay.hayen@gmail.com>  Fri, 24 Oct 2014 17:33:59 +0200

nuitka (0.5.5.2+ds-1) unstable; urgency=medium

  * New upstream hotfix release.
  * Bump to Standards Version 3.9.6, no changes needed.

 -- Kay Hayen <kay.hayen@gmail.com>  Fri, 17 Oct 2014 07:56:05 +0200

nuitka (0.5.5+ds-1) unstable; urgency=medium

  * New upstream release.

 -- Kay Hayen <kay.hayen@gmail.com>  Sun, 05 Oct 2014 19:28:20 +0200

nuitka (0.5.4.3+ds-1) unstable; urgency=medium

  * New upstream hotfix release.

 -- Kay Hayen <kay.hayen@gmail.com>  Thu, 21 Aug 2014 09:41:37 +0200

nuitka (0.5.3.5+ds-1) unstable; urgency=medium

  * New upstream hotfix release.

 -- Kay Hayen <kay.hayen@gmail.com>  Fri, 18 Jul 2014 07:28:17 +0200

nuitka (0.5.3.3+ds-1) unstable; urgency=medium

  * New upstream release.
  * Original version didn't build for all versions due to error message
    changes, this release adapts to.

 -- Kay Hayen <kay.hayen@gmail.com>  Sat, 12 Jul 2014 20:50:01 +0200

nuitka (0.5.2+ds-1) unstable; urgency=medium

  * New upstream release.
  * Permit building using cowbuilder, eatmydata (Closes: #749518)
  * Do not require gcc in build-depends
    (Closes: #747984) (Closes: #748005) (Closes: #751325)

 -- Kay Hayen <kay.hayen@gmail.com>  Mon, 23 Jun 2014 08:17:57 +0200

nuitka (0.5.1.1+ds-1) unstable; urgency=medium

  * New upstream hotfix release.

 -- Kay Hayen <kay.hayen@gmail.com>  Thu, 06 Mar 2014 10:44:28 +0100

nuitka (0.5.1+ds-1) unstable; urgency=medium

  * New upstream release.

 -- Kay Hayen <kay.hayen@gmail.com>  Thu, 06 Mar 2014 09:33:51 +0100

nuitka (0.5.0.1+ds-1) unstable; urgency=medium

  * New upstream hotfix release.

 -- Kay Hayen <kay.hayen@gmail.com>  Mon, 13 Jan 2014 23:37:37 +0100

nuitka (0.5.0+ds-1) unstable; urgency=medium

  * New upstream release.
  * Added missing build dependency to process PNG images.

 -- Kay Hayen <kay.hayen@gmail.com>  Fri, 03 Jan 2014 19:18:18 +0100

nuitka (0.4.7.1+ds-1) unstable; urgency=low

  * New upstream hotfix release.

 -- Kay Hayen <kay.hayen@gmail.com>  Tue, 03 Dec 2013 08:44:31 +0100

nuitka (0.4.7+ds-1) UNRELEASED; urgency=low

  * New upstream release.
  * Handle unknown encoding error message change of CPython 2.7.6
    that was backported to CPython 2.7.5+ as well.
    (Closes: #730956)

 -- Kay Hayen <kay.hayen@gmail.com>  Mon, 02 Dec 2013 09:15:12 +0100

nuitka (0.4.6.2+ds-1) unstable; urgency=low

  * New upstream hotfix release.

 -- Kay Hayen <kayhayen@gmx.de>  Fri, 01 Nov 2013 19:07:42 +0100

nuitka (0.4.6+ds-1) unstable; urgency=low

  * New upstream release.

 -- Kay Hayen <kayhayen@gmx.de>  Sun, 27 Oct 2013 21:29:26 +0100

nuitka (0.4.5.1+ds-1) unstable; urgency=low

  * New upstream hotfix release.
  * Corrects upstream Issue#106.

 -- Kay Hayen <kayhayen@gmx.de>  Wed, 25 Sep 2013 14:29:55 +0200

nuitka (0.4.5+ds-1) unstable; urgency=low

  * New upstream release.

 -- Kay Hayen <kayhayen@gmx.de>  Sun, 18 Aug 2013 09:06:29 +0200

nuitka (0.4.4.2+ds-1) unstable; urgency=low

  * New upstream hotfix release.
  * Corrects upstream Issue#98.
  * Corrects upstream Issue#100.
  * Corrects upstream Issue#101.
  * Corrects upstream Issue#102.

 -- Kay Hayen <kayhayen@gmx.de>  Sat, 20 Jul 2013 09:08:29 +0200

nuitka (0.4.4.1+ds-1) unstable; urgency=low

  * New upstream hotfix release.
  * Corrects upstream Issue#95.
  * Corrects upstream Issue#96.

 -- Kay Hayen <kayhayen@gmx.de>  Sat, 13 Jul 2013 11:56:21 +0200

nuitka (0.4.4+ds-1) unstable; urgency=low

  * New upstream release.
  * Upstream now supports Python3.3 and threads.
  * Bump to Standards Version 3.9.4, no changes needed.
  * Fix support for modules and Python3 was broken (Closes: #711459)
  * Fix encoding error changes  Python 2.7.5 (Closes: #713531)

 -- Kay Hayen <kayhayen@gmx.de>  Tue, 25 Jun 2013 10:46:40 +0200

nuitka (0.4.3+ds-1) unstable; urgency=low

  * New upstream release.

 -- Kay Hayen <kayhayen@gmx.de>  Sat, 18 May 2013 10:16:25 +0200

nuitka (0.4.2+ds-1) unstable; urgency=low

  * New upstream release.

 -- Kay Hayen <kayhayen@gmx.de>  Fri, 29 Mar 2013 11:05:08 +0100

nuitka (0.4.1+ds-1) unstable; urgency=low

  * New upstream release.

 -- Kay Hayen <kayhayen@gmx.de>  Tue, 05 Mar 2013 08:15:41 +0100

nuitka (0.4.0+ds-1) UNRELEASED; urgency=low

  * New upstream release.
  * Changes so the Debian package can be backported to Squeeze as well.

 -- Kay Hayen <kayhayen@gmx.de>  Sat, 09 Feb 2013 10:08:15 +0100

nuitka (0.3.25+ds-1) unstable; urgency=low

  * New upstream release.
  * Register the User Manual with "doc-base".

 -- Kay Hayen <kayhayen@gmx.de>  Sun, 11 Nov 2012 13:57:32 +0100

nuitka (0.3.24.1+ds-1) unstable; urgency=low

  * New upstream hotfix release.
  * Corrects upstream Issue#46.

 -- Kay Hayen <kayhayen@gmx.de>  Sat, 08 Sep 2012 22:30:11 +0000

nuitka (0.3.24+ds-1) unstable; urgency=low

  * New upstream release.
  * Detect the absence of "g++" and gracefully fallback to the
    compiler depended on. (Closes: #682146)
  * Changed usage of "temp" files in developer scripts to be
    secure. (Closes: #682145)
  * Added support for "DEB_BUILD_OPTIONS=nocheck" to skip the
    test runs. (Closes: #683090)

 -- Kay Hayen <kayhayen@gmx.de>  Sat, 18 Aug 2012 21:19:17 +0200

nuitka (0.3.23.1+ds-1) unstable; urgency=low

  * New upstream hotfix release.
  * Corrects upstream Issue#40, Issue#41, and Issue#42.

 -- Kay Hayen <kayhayen@gmx.de>  Mon, 16 Jul 2012 07:25:41 +0200

nuitka (0.3.23+ds-1) unstable; urgency=low

  * New upstream release.
  * License for Nuitka is now Apache License 2.0, no more GPLv3.
  * Corrects upstream Issue#37 and Issue#38.

 -- Kay Hayen <kayhayen@gmx.de>  Sun, 01 Jul 2012 00:00:57 +0200

nuitka (0.3.22.1+ds-1) unstable; urgency=low

  * New upstream hotfix release.
  * Corrected copyright file syntax error found by new lintian
    version.
  * Corrects upstream Issue#19.

 -- Kay Hayen <kayhayen@gmx.de>  Sat, 16 Jun 2012 08:58:30 +0200

nuitka (0.3.22+ds-1) unstable; urgency=low

  * New upstream release.

 -- Kay Hayen <kayhayen@gmx.de>  Sun, 13 May 2012 12:51:16 +0200

nuitka (0.3.21+ds-1) unstable; urgency=low

  * New upstream release.

 -- Kay Hayen <kayhayen@gmx.de>  Thu, 12 Apr 2012 20:24:01 +0200

nuitka (0.3.20.2+ds-1) unstable; urgency=low

  * New upstream hotfix release.
  * Corrects upstream Issue#35.
  * Bump to Standards Version 3.9.3, no changes needed.
  * In the alternative build dependencies, designed to make the
    Python3 build dependency optional, put option that is going
    to work on "unstable" first. (Closes: #665021)

 -- Kay Hayen <kayhayen@gmx.de>  Tue, 03 Apr 2012 22:31:36 +0200

nuitka (0.3.20.1+ds-1) unstable; urgency=low

  * New upstream hotfix release.
  * Corrects upstream Issue#34.

 -- Kay Hayen <kayhayen@gmx.de>  Sat, 03 Mar 2012 10:18:30 +0100

nuitka (0.3.20+ds-1) unstable; urgency=low

  * New upstream release.
  * Added upstream "Changelog.rst" as "changelog"

 -- Kay Hayen <kayhayen@gmx.de>  Mon, 27 Feb 2012 09:32:10 +0100

nuitka (0.3.19.2+ds-1) unstable; urgency=low

  * New upstream hotfix release.
  * Corrects upstream Issue#32.

 -- Kay Hayen <kayhayen@gmx.de>  Sun, 12 Feb 2012 20:33:30 +0100

nuitka (0.3.19.1+ds-1) unstable; urgency=low

  * New upstream hotfix release.
  * Corrects upstream Issue#30 and Issue#31.

 -- Kay Hayen <kayhayen@gmx.de>  Sat, 28 Jan 2012 07:27:38 +0100

nuitka (0.3.19+ds-1) unstable; urgency=low

  * New upstream release.
  * Improvements to option groups layout in manpages, and broken
    whitespace for "--recurse-to" option. (Closes: #655910)
  * Documented new option "--recurse-directory" in man page with
    example.
  * Made the "debian/watch" file ignore upstream pre-releases,
    these shall not be considered for this package.
  * Aligned depended version with build depended versions.
  * Depend on "python-dev" as well, needed to compile against
    "libpython".
  * Build depend on "python-dev-all" and "python-dbg-all" to
    execute tests with both all supported Python versions.
  * Build depend on "python3.2-dev-all" and "python3-dbg-all"
    to execute tests with Python3 as well. It is currently not
    supported by upstream, this is only preparatory.
  * Added suggestion of "ccache", can speed up the compilation
    process.

 -- Kay Hayen <kayhayen@gmx.de>  Tue, 17 Jan 2012 10:29:45 +0100

nuitka (0.3.18+ds-1) unstable; urgency=low

  * New upstream release.
  * Lowered dependencies so that a backport to Ubuntu Natty and
    higher is now feasible. A "scons >=2.0.0" is good enough,
    and so is "g++-4.5" as well.
  * Don't require the PDF generation to be successful on older
    Ubuntu versions as it crashes due to old "rst2pdf" bugs.

 -- Kay Hayen <kayhayen@gmx.de>  Thu, 12 Jan 2012 19:55:43 +0100

nuitka (0.3.18~pre2+ds-1) unstable; urgency=low

  * New upstream pre-release.
  * First upload to unstable, many thanks to my reviewer and
    sponsor Yaroslav Halchenko <debian@onerussian.com>
  * New maintainer (Closes: #648489)
  * Added Developer Manual to the generated PDF documentation.
  * Added python-dbg to Build-Depends to also execute reference
    count tests.
  * Changed copyright file to reference Apache license via its
    standard Debian location as well.

 -- Kay Hayen <kayhayen@gmx.de>  Tue, 10 Jan 2012 22:21:56 +0100

nuitka (0.3.17+ds-1) UNRELEASED; urgency=low

  * New upstream release.
  * Updated man page to use new "--recurse-*" options in examples
    over removed "--deep*" options.
  * Completed copyright file according to "licensecheck" findings
    and updated files accordingly. Put the included tests owned
    by upstream into public domain.
  * Use a "+ds" file as orig source with inline copy of Scons
    already removed instead of doing it as a patch.
  * Also removed the benchmark tests from "+ds" file, not useful
    to be provided with Nuitka.
  * Added syntax tests, these were omitted by mistake previously.
  * Run the test suite at package build time, it checks the basic
    tests, syntax error tests, program tests, and the compile
    itself test.
  * Added run time dependencies also as build time dependencies
    to be able to execute the tests.
  * Corrected handling of upstream pre-release names in the watch
    file.
  * Changed contributor notice to only require "Apache License 2.0"
    for the new parts.
  * Put Debian packaging and owned tests under "Apache License 2.0"
    as well.

 -- Kay Hayen <kayhayen@gmx.de>  Mon, 09 Jan 2012 09:02:19 +0100

nuitka (0.3.16-1) UNRELEASED; urgency=low

  * New upstream release.
  * Updated debian/copyright URI to match the latest one.
  * Updated debian/copyright to DEP5 changes.
  * Added Nuitka homepage to debian/control.
  * Added watch file, so uscan works.
  * Added git pointers to git repository and gitweb to the
    package control file.
  * Corrected examples section in man page to correctly escape "-".
  * Added meaningful "what is" to manpages.
  * Bump to Standards Version 3.9.2, no changes needed.
  * Added extended description to address lintian warning.

 -- Kay Hayen <kayhayen@gmx.de>  Sun, 18 Dec 2011 13:01:10 +0100

nuitka (0.3.15-1) UNRELEASED; urgency=low

  * New upstream release.
  * Renamed "/usr/bin/Python" to "/usr/bin/nuitka-python".
  * Added man pages for "nuitka" and "nuitka-python", the first
    with an examples section that shows the most important uses
    of the "nuitka" binary.
  * Removed foreign code for Windows generators, removed from
    debian/copyright.
  * Lowered dependency for Scons to what Ubuntu Oneiric has and
    what we have as an inline copy, (scons >=2.0.1) should be
    sufficient.
  * Recommend python-lxml, as it's used by Nuitka to dump XML
    representation.
  * Recommend python-qt4, as it may be used to display the node
    tree in a window.
  * Removed inline copy of Scons from the binary package.
  * Added patch to remove the setting nuitka package in sys.path,
    not needed in Debian.

 -- Kay Hayen <kayhayen@gmx.de>  Thu, 01 Dec 2011 22:43:33 +0100

nuitka (0.3.15pre2-1) UNRELEASED; urgency=low

  * Initial Debian package.

 -- Kay Hayen <kayhayen@gmx.de>  Fri, 11 Nov 2011 20:58:55 +0100<|MERGE_RESOLUTION|>--- conflicted
+++ resolved
@@ -1,16 +1,14 @@
-<<<<<<< HEAD
 nuitka (1.0~rc6+ds-1) unstable; urgency=medium
 
   * New upstream pre-release.
 
  -- Kay Hayen <kay.hayen@gmail.com>  Wed, 13 Jul 2022 20:00:06 +0200
-=======
+
 nuitka (0.9.5+ds-1) unstable; urgency=medium
 
   * New upstream hotfix release.
 
  -- Kay Hayen <kay.hayen@gmail.com>  Fri, 15 Jul 2022 13:59:28 +0200
->>>>>>> 96d9f44e
 
 nuitka (0.9.4+ds-1) unstable; urgency=medium
 
