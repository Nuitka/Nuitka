--- conflicted
+++ resolved
@@ -1,16 +1,14 @@
-<<<<<<< HEAD
 nuitka (2.4~rc5+ds-1) unstable; urgency=medium
 
   * New upstream pre-release.
 
  -- Kay Hayen <kay.hayen@gmail.com>  Sat, 15 Jun 2024 15:06:16 +0200
-=======
+
 nuitka (2.3.5+ds-1) unstable; urgency=medium
 
   * New upstream hotfix release.
 
  -- Kay Hayen <kay.hayen@gmail.com>  Sun, 16 Jun 2024 18:29:06 +0200
->>>>>>> b737db0e
 
 nuitka (2.3.4+ds-1) unstable; urgency=medium
 
