--- conflicted
+++ resolved
@@ -1,16 +1,14 @@
-<<<<<<< HEAD
 nuitka (0.5.27~rc1+ds-1) UNRELEASED; urgency=medium
 
   * New upstream pre-release.
 
  -- Kay Hayen <kay.hayen@gmail.com>  Wed, 07 Jun 2017 08:22:33 +0200
-=======
+
 nuitka (0.5.26.1+ds-1) unstable; urgency=medium
 
   * New upstream hotfix release.
 
  -- Kay Hayen <kay.hayen@gmail.com>  Sat, 10 Jun 2017 13:09:51 +0200
->>>>>>> a91d2ebe
 
 nuitka (0.5.26+ds-1) unstable; urgency=medium
 
