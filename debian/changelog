<<<<<<< HEAD
nuitka (2.8~rc4+ds-1) unstable; urgency=medium

  * New upstream pre-release.

 -- Kay Hayen <kay.hayen@gmail.com>  Tue, 27 May 2025 10:59:14 +0200
=======
nuitka (2.7.5+ds-1) unstable; urgency=medium

  * New upstream hotfix release.

 -- Kay Hayen <kay.hayen@gmail.com>  Thu, 29 May 2025 10:14:49 +0200
>>>>>>> 108af304

nuitka (2.7.4+ds-1) unstable; urgency=medium

  * New upstream hotfix release.

 -- Kay Hayen <kay.hayen@gmail.com>  Tue, 27 May 2025 10:51:08 +0200

nuitka (2.7.3+ds-1) unstable; urgency=medium

  * New upstream hotfix release.

 -- Kay Hayen <kay.hayen@gmail.com>  Tue, 13 May 2025 11:10:29 +0200

nuitka (2.7.2+ds-1) unstable; urgency=medium

  * New upstream hotfix release.

 -- Kay Hayen <kay.hayen@gmail.com>  Sat, 10 May 2025 20:28:02 +0200

nuitka (2.7.1+ds-1) unstable; urgency=medium

  * New upstream hotfix release.

 -- Kay Hayen <kay.hayen@gmail.com>  Thu, 08 May 2025 10:35:10 +0200

nuitka (2.7+ds-1) unstable; urgency=medium

  * New upstream release.

 -- Kay Hayen <kay.hayen@gmail.com>  Mon, 28 Apr 2025 11:51:13 +0200

nuitka (2.6.9+ds-1) unstable; urgency=medium

  * New upstream hotfix release.

 -- Kay Hayen <kay.hayen@gmail.com>  Tue, 25 Mar 2025 11:40:17 +0100

nuitka (2.6.8+ds-1) unstable; urgency=medium

  * New upstream hotfix release.

 -- Kay Hayen <kay.hayen@gmail.com>  Sat, 08 Mar 2025 11:56:28 +0100

nuitka (2.6.7+ds-1) unstable; urgency=medium

  * New upstream hotfix release.

 -- Kay Hayen <kay.hayen@gmail.com>  Thu, 20 Feb 2025 11:44:40 +0100

nuitka (2.6.6+ds-1) unstable; urgency=medium

  * New upstream hotfix release.

 -- Kay Hayen <kay.hayen@gmail.com>  Sat, 15 Feb 2025 17:28:28 +0100

nuitka (2.6.5+ds-1) unstable; urgency=medium

  * New upstream hotfix release.

 -- Kay Hayen <kay.hayen@gmail.com>  Wed, 12 Feb 2025 13:19:28 +0100

nuitka (2.6.4+ds-1) unstable; urgency=medium

  * New upstream hotfix release.

 -- Kay Hayen <kay.hayen@gmail.com>  Tue, 04 Feb 2025 13:33:11 +0100

nuitka (2.6.3+ds-1) unstable; urgency=medium

  * New upstream hotfix release.

 -- Kay Hayen <kay.hayen@gmail.com>  Mon, 03 Feb 2025 19:58:52 +0100

nuitka (2.6.2+ds-1) unstable; urgency=medium

  * New upstream hotfix release.

 -- Kay Hayen <kay.hayen@gmail.com>  Wed, 29 Jan 2025 19:15:01 +0100

nuitka (2.6.1+ds-1) unstable; urgency=medium

  * New upstream hotfix release.

 -- Kay Hayen <kay.hayen@gmail.com>  Mon, 27 Jan 2025 15:12:27 +0100

nuitka (2.6+ds-1) unstable; urgency=medium

  * New upstream release.

 -- Kay Hayen <kay.hayen@gmail.com>  Mon, 20 Jan 2025 08:12:33 +0100

nuitka (2.5.9+ds-1) unstable; urgency=medium

  * New upstream hotfix release.

 -- Kay Hayen <kay.hayen@gmail.com>  Tue, 24 Dec 2024 09:26:23 +0100

nuitka (2.5.8+ds-1) unstable; urgency=medium

  * New upstream hotfix release.

 -- Kay Hayen <kay.hayen@gmail.com>  Sun, 22 Dec 2024 09:34:18 +0100

nuitka (2.5.7+ds-1) unstable; urgency=medium

  * New upstream hotfix release.

 -- Kay Hayen <kay.hayen@gmail.com>  Mon, 16 Dec 2024 12:37:08 +0100

nuitka (2.5.6+ds-1) unstable; urgency=medium

  * New upstream hotfix release.

 -- Kay Hayen <kay.hayen@gmail.com>  Thu, 05 Dec 2024 20:45:28 +0100

nuitka (2.5.5+ds-1) unstable; urgency=medium

  * New upstream hotfix release.

 -- Kay Hayen <kay.hayen@gmail.com>  Sun, 01 Dec 2024 13:24:18 +0100

nuitka (2.5.4+ds-1) unstable; urgency=medium

  * New upstream hotfix release.

 -- Kay Hayen <kay.hayen@gmail.com>  Mon, 25 Nov 2024 19:20:52 +0100

nuitka (2.5.3+ds-1) unstable; urgency=medium

  * New upstream hotfix release.

 -- Kay Hayen <kay.hayen@gmail.com>  Sun, 24 Nov 2024 15:33:43 +0100

nuitka (2.5.2+ds-1) unstable; urgency=medium

  * New upstream hotfix release.

 -- Kay Hayen <kay.hayen@gmail.com>  Sun, 24 Nov 2024 09:32:17 +0100

nuitka (2.5.1+ds-1) unstable; urgency=medium

  * New upstream hotfix release.

 -- Kay Hayen <kay.hayen@gmail.com>  Sat, 16 Nov 2024 20:34:37 +0100

nuitka (2.5+ds-1) unstable; urgency=medium

  * New upstream release.

 -- Kay Hayen <kay.hayen@gmail.com>  Sat, 16 Nov 2024 10:46:15 +0100

nuitka (2.4.11+ds-1) unstable; urgency=medium

  * New upstream hotfix release.

 -- Kay Hayen <kay.hayen@gmail.com>  Tue, 22 Oct 2024 18:34:54 +0200

nuitka (2.4.10+ds-1) unstable; urgency=medium

  * New upstream hotfix release.

 -- Kay Hayen <kay.hayen@gmail.com>  Tue, 15 Oct 2024 10:17:37 +0200

nuitka (2.4.9+ds-1) unstable; urgency=medium

  * New upstream hotfix release.

 -- Kay Hayen <kay.hayen@gmail.com>  Fri, 11 Oct 2024 12:45:19 +0200

nuitka (2.4.8+ds-1) unstable; urgency=medium

  * New upstream hotfix release.

 -- Kay Hayen <kay.hayen@gmail.com>  Thu, 22 Aug 2024 16:48:54 +0200

nuitka (2.4.7+ds-1) unstable; urgency=medium

  * New upstream hotfix release.

 -- Kay Hayen <kay.hayen@gmail.com>  Sat, 10 Aug 2024 16:50:52 +0200

nuitka (2.4.6+ds-1) unstable; urgency=medium

  * New upstream hotfix release.

 -- Kay Hayen <kay.hayen@gmail.com>  Tue, 06 Aug 2024 10:39:11 +0200

nuitka (2.4.5+ds-1) unstable; urgency=medium

  * New upstream hotfix release.

 -- Kay Hayen <kay.hayen@gmail.com>  Wed, 31 Jul 2024 10:07:59 +0200

nuitka (2.4.4+ds-1) unstable; urgency=medium

  * New upstream hotfix release.

 -- Kay Hayen <kay.hayen@gmail.com>  Mon, 29 Jul 2024 11:08:23 +0200

nuitka (2.4.3+ds-1) unstable; urgency=medium

  * New upstream hotfix release.

 -- Kay Hayen <kay.hayen@gmail.com>  Sun, 28 Jul 2024 12:22:32 +0200

nuitka (2.4.2+ds-1) unstable; urgency=medium

  * New upstream hotfix release.

 -- Kay Hayen <kay.hayen@gmail.com>  Wed, 24 Jul 2024 08:42:23 +0200

nuitka (2.4.1+ds-1) unstable; urgency=medium

  * New upstream hotfix release.

 -- Kay Hayen <kay.hayen@gmail.com>  Sun, 21 Jul 2024 09:53:01 +0200

nuitka (2.4+ds-1) unstable; urgency=medium

  * New upstream release.

 -- Kay Hayen <kay.hayen@gmail.com>  Sat, 20 Jul 2024 14:42:18 +0200

nuitka (2.3.11+ds-1) unstable; urgency=medium

  * New upstream hotfix release.

 -- Kay Hayen <kay.hayen@gmail.com>  Mon, 01 Jul 2024 08:02:34 +0200

nuitka (2.3.10+ds-1) unstable; urgency=medium

  * New upstream hotfix release.

 -- Kay Hayen <kay.hayen@gmail.com>  Wed, 26 Jun 2024 13:54:04 +0200

nuitka (2.3.9+ds-1) unstable; urgency=medium

  * New upstream hotfix release.

 -- Kay Hayen <kay.hayen@gmail.com>  Fri, 21 Jun 2024 01:05:38 +0200

nuitka (2.3.8+ds-1) unstable; urgency=medium

  * New upstream hotfix release.

 -- Kay Hayen <kay.hayen@gmail.com>  Thu, 20 Jun 2024 20:00:14 +0200

nuitka (2.3.7+ds-1) unstable; urgency=medium

  * New upstream hotfix release.

 -- Kay Hayen <kay.hayen@gmail.com>  Wed, 19 Jun 2024 09:10:30 +0200

nuitka (2.3.6+ds-1) unstable; urgency=medium

  * New upstream hotfix release.

 -- Kay Hayen <kay.hayen@gmail.com>  Tue, 18 Jun 2024 12:07:39 +0200

nuitka (2.3.5+ds-1) unstable; urgency=medium

  * New upstream hotfix release.

 -- Kay Hayen <kay.hayen@gmail.com>  Sun, 16 Jun 2024 18:29:06 +0200

nuitka (2.3.4+ds-1) unstable; urgency=medium

  * New upstream hotfix release.

 -- Kay Hayen <kay.hayen@gmail.com>  Sat, 15 Jun 2024 15:01:32 +0200

nuitka (2.3.3+ds-1) unstable; urgency=medium

  * New upstream hotfix release.

 -- Kay Hayen <kay.hayen@gmail.com>  Tue, 11 Jun 2024 11:25:46 +0200

nuitka (2.3.2+ds-1) unstable; urgency=medium

  * New upstream hotfix release.

 -- Kay Hayen <kay.hayen@gmail.com>  Sun, 09 Jun 2024 22:55:03 +0200

nuitka (2.3.1+ds-1) unstable; urgency=medium

  * New upstream hotfix release.

 -- Kay Hayen <kay.hayen@gmail.com>  Thu, 06 Jun 2024 08:54:24 +0200

nuitka (2.3+ds-1) unstable; urgency=medium

  * New upstream release.

 -- Kay Hayen <kay.hayen@gmail.com>  Fri, 31 May 2024 09:36:10 +0200

nuitka (2.2.3+ds-1) unstable; urgency=medium

  * New upstream hotfix release.

 -- Kay Hayen <kay.hayen@gmail.com>  Thu, 16 May 2024 19:30:30 +0200

nuitka (2.2.2+ds-1) unstable; urgency=medium

  * New upstream hotfix release.

 -- Kay Hayen <kay.hayen@gmail.com>  Tue, 14 May 2024 09:09:04 +0200

nuitka (2.2.1+ds-1) unstable; urgency=medium

  * New upstream hotfix release.

 -- Kay Hayen <kay.hayen@gmail.com>  Sun, 05 May 2024 12:00:40 +0200

nuitka (2.2+ds-1) unstable; urgency=medium

  * New upstream release.

 -- Kay Hayen <kay.hayen@gmail.com>  Tue, 30 Apr 2024 09:05:13 +0200

nuitka (2.1.6+ds-1) unstable; urgency=medium

  * New upstream hotfix release.

 -- Kay Hayen <kay.hayen@gmail.com>  Fri, 19 Apr 2024 11:27:23 +0200

nuitka (2.1.5+ds-1) unstable; urgency=medium

  * New upstream hotfix release.

 -- Kay Hayen <kay.hayen@gmail.com>  Sat, 06 Apr 2024 13:02:40 +0200

nuitka (2.1.4+ds-1) unstable; urgency=medium

  * New upstream hotfix release.

 -- Kay Hayen <kay.hayen@gmail.com>  Wed, 27 Mar 2024 01:02:54 +0100

nuitka (2.1.3+ds-1) unstable; urgency=medium

  * New upstream hotfix release.

 -- Kay Hayen <kay.hayen@gmail.com>  Thu, 21 Mar 2024 11:07:28 +0100

nuitka (2.1.2+ds-1) unstable; urgency=medium

  * New upstream hotfix release.

 -- Kay Hayen <kay.hayen@gmail.com>  Thu, 14 Mar 2024 10:05:02 +0100

nuitka (2.1.1+ds-1) unstable; urgency=medium

  * New upstream hotfix release.

 -- Kay Hayen <kay.hayen@gmail.com>  Mon, 11 Mar 2024 18:02:57 +0100

nuitka (2.1+ds-1) unstable; urgency=medium

  * New upstream release.

 -- Kay Hayen <kay.hayen@gmail.com>  Mon, 04 Mar 2024 10:14:00 +0100

nuitka (2.0.6+ds-1) unstable; urgency=medium

  * New upstream hotfix release.

 -- Kay Hayen <kay.hayen@gmail.com>  Fri, 01 Mar 2024 13:27:15 +0100

nuitka (2.0.5+ds-1) unstable; urgency=medium

  * New upstream hotfix release.

 -- Kay Hayen <kay.hayen@gmail.com>  Mon, 26 Feb 2024 16:39:28 +0100

nuitka (2.0.4+ds-1) unstable; urgency=medium

  * New upstream hotfix release.

 -- Kay Hayen <kay.hayen@gmail.com>  Sun, 25 Feb 2024 11:23:55 +0100

nuitka (2.0.3+ds-1) unstable; urgency=medium

  * New upstream hotfix release.

 -- Kay Hayen <kay.hayen@gmail.com>  Sun, 18 Feb 2024 10:37:35 +0100

nuitka (2.0.2+ds-1) unstable; urgency=medium

  * New upstream hotfix release.

 -- Kay Hayen <kay.hayen@gmail.com>  Fri, 09 Feb 2024 12:18:45 +0100

nuitka (2.0.1+ds-1) unstable; urgency=medium

  * New upstream hotfix release.

 -- Kay Hayen <kay.hayen@gmail.com>  Fri, 02 Feb 2024 16:21:39 +0100

nuitka (2.0+ds-1) unstable; urgency=medium

  * New upstream release.

 -- Kay Hayen <kay.hayen@gmail.com>  Fri, 26 Jan 2024 12:44:50 +0100

nuitka (1.9.7+ds-1) unstable; urgency=medium

  * New upstream hotfix release.

 -- Kay Hayen <kay.hayen@gmail.com>  Sun, 07 Jan 2024 06:26:44 +0100

nuitka (1.9.6+ds-1) unstable; urgency=medium

  * New upstream hotfix release.

 -- Kay Hayen <kay.hayen@gmail.com>  Fri, 29 Dec 2023 14:52:54 +0100

nuitka (1.9.5+ds-1) unstable; urgency=medium

  * New upstream hotfix release.

 -- Kay Hayen <kay.hayen@gmail.com>  Thu, 14 Dec 2023 13:50:11 +0100

nuitka (1.9.4+ds-1) unstable; urgency=medium

  * New upstream hotfix release.

 -- Kay Hayen <kay.hayen@gmail.com>  Wed, 06 Dec 2023 21:58:31 +0100

nuitka (1.9.3+ds-1) unstable; urgency=medium

  * New upstream hotfix release.

 -- Kay Hayen <kay.hayen@gmail.com>  Fri, 01 Dec 2023 14:35:43 +0100

nuitka (1.9.2+ds-1) unstable; urgency=medium

  * New upstream hotfix release.

 -- Kay Hayen <kay.hayen@gmail.com>  Mon, 27 Nov 2023 04:42:21 +0100

nuitka (1.9.1+ds-1) unstable; urgency=medium

  * New upstream hotfix release.

 -- Kay Hayen <kay.hayen@gmail.com>  Fri, 24 Nov 2023 12:45:23 +0100

nuitka (1.9+ds-1) unstable; urgency=medium

  * New upstream release.

 -- Kay Hayen <kay.hayen@gmail.com>  Tue, 21 Nov 2023 07:05:50 +0100

nuitka (1.8.6+ds-1) unstable; urgency=medium

  * New upstream hotfix release.

 -- Kay Hayen <kay.hayen@gmail.com>  Sat, 11 Nov 2023 12:02:30 +0100

nuitka (1.8.5+ds-1) unstable; urgency=medium

  * New upstream hotfix release.

 -- Kay Hayen <kay.hayen@gmail.com>  Fri, 27 Oct 2023 12:46:19 +0200

nuitka (1.8.4+ds-1) unstable; urgency=medium

  * New upstream hotfix release.

 -- Kay Hayen <kay.hayen@gmail.com>  Sun, 08 Oct 2023 12:01:03 +0200

nuitka (1.8.3+ds-1) unstable; urgency=medium

  * New upstream hotfix release.

 -- Kay Hayen <kay.hayen@gmail.com>  Thu, 28 Sep 2023 15:30:04 +0200

nuitka (1.8.2+ds-1) unstable; urgency=medium

  * New upstream hotfix release.

 -- Kay Hayen <kay.hayen@gmail.com>  Tue, 19 Sep 2023 05:39:14 +0200

nuitka (1.8.1+ds-1) unstable; urgency=medium

  * New upstream hotfix release.

 -- Kay Hayen <kay.hayen@gmail.com>  Sun, 10 Sep 2023 11:03:41 +0200

nuitka (1.8+ds-1) unstable; urgency=medium

  * New upstream release.

 -- Kay Hayen <kay.hayen@gmail.com>  Thu, 31 Aug 2023 01:32:29 +0200

nuitka (1.7.10+ds-1) unstable; urgency=medium

  * New upstream hotfix release.

 -- Kay Hayen <kay.hayen@gmail.com>  Fri, 11 Aug 2023 12:06:42 +0200

nuitka (1.7.9+ds-1) unstable; urgency=medium

  * New upstream hotfix release.

 -- Kay Hayen <kay.hayen@gmail.com>  Thu, 03 Aug 2023 19:53:32 +0200

nuitka (1.7.8+ds-1) unstable; urgency=medium

  * New upstream hotfix release.

 -- Kay Hayen <kay.hayen@gmail.com>  Tue, 01 Aug 2023 13:48:24 +0200

nuitka (1.7.7+ds-1) unstable; urgency=medium

  * New upstream hotfix release.

 -- Kay Hayen <kay.hayen@gmail.com>  Thu, 27 Jul 2023 11:57:01 +0200

nuitka (1.7.6+ds-1) unstable; urgency=medium

  * New upstream hotfix release.

 -- Kay Hayen <kay.hayen@gmail.com>  Sat, 22 Jul 2023 11:47:47 +0200

nuitka (1.7.5+ds-1) unstable; urgency=medium

  * New upstream hotfix release.

 -- Kay Hayen <kay.hayen@gmail.com>  Fri, 14 Jul 2023 04:09:33 +0200

nuitka (1.7.4+ds-1) unstable; urgency=medium

  * New upstream hotfix release.

 -- Kay Hayen <kay.hayen@gmail.com>  Tue, 11 Jul 2023 14:54:05 +0200

nuitka (1.7.3+ds-1) unstable; urgency=medium

  * New upstream hotfix release.

 -- Kay Hayen <kay.hayen@gmail.com>  Sun, 09 Jul 2023 18:53:35 +0200

nuitka (1.7.2+ds-1) unstable; urgency=medium

  * New upstream hotfix release.

 -- Kay Hayen <kay.hayen@gmail.com>  Fri, 07 Jul 2023 09:40:11 +0200

nuitka (1.7.1+ds-1) unstable; urgency=medium

  * New upstream hotfix release.

 -- Kay Hayen <kay.hayen@gmail.com>  Wed, 05 Jul 2023 16:29:43 +0200

nuitka (1.7+ds-1) unstable; urgency=medium

  * New upstream release.

 -- Kay Hayen <kay.hayen@gmail.com>  Mon, 03 Jul 2023 10:57:55 +0200

nuitka (1.6.5+ds-1) unstable; urgency=medium

  * New upstream hotfix release.

 -- Kay Hayen <kay.hayen@gmail.com>  Thu, 22 Jun 2023 04:01:33 +0200

nuitka (1.6.4+ds-1) unstable; urgency=medium

  * New upstream hotfix release.

 -- Kay Hayen <kay.hayen@gmail.com>  Mon, 19 Jun 2023 15:31:28 +0200

nuitka (1.6.3+ds-1) unstable; urgency=medium

  * New upstream hotfix release.

 -- Kay Hayen <kay.hayen@gmail.com>  Sat, 10 Jun 2023 09:34:49 +0200

nuitka (1.6.2+ds-1) unstable; urgency=medium

  * New upstream hotfix release.

 -- Kay Hayen <kay.hayen@gmail.com>  Fri, 09 Jun 2023 12:00:01 +0200

nuitka (1.6.1+ds-1) unstable; urgency=medium

  * New upstream hotfix release.

 -- Kay Hayen <kay.hayen@gmail.com>  Mon, 05 Jun 2023 11:35:18 +0200

nuitka (1.6+ds-1) unstable; urgency=medium

  * New upstream release.

 -- Kay Hayen <kay.hayen@gmail.com>  Sun, 28 May 2023 21:05:53 +0200

nuitka (1.5.8+ds-1) unstable; urgency=medium

  * New upstream hotfix release.

 -- Kay Hayen <kay.hayen@gmail.com>  Mon, 15 May 2023 10:19:45 +0200

nuitka (1.5.7+ds-1) unstable; urgency=medium

  * New upstream hotfix release.

 -- Kay Hayen <kay.hayen@gmail.com>  Mon, 24 Apr 2023 16:45:23 +0200

nuitka (1.5.8+ds-1) unstable; urgency=medium

  * New upstream hotfix release.

 -- Kay Hayen <kay.hayen@gmail.com>  Mon, 15 May 2023 10:19:45 +0200

nuitka (1.5.7+ds-1) unstable; urgency=medium

  * New upstream hotfix release.

 -- Kay Hayen <kay.hayen@gmail.com>  Mon, 24 Apr 2023 16:45:23 +0200

nuitka (1.5.6+ds-1) unstable; urgency=medium

  * New upstream hotfix release.

 -- Kay Hayen <kay.hayen@gmail.com>  Tue, 11 Apr 2023 10:09:53 +0200

nuitka (1.5.5+ds-1) unstable; urgency=medium

  * New upstream hotfix release.

 -- Kay Hayen <kay.hayen@gmail.com>  Tue, 04 Apr 2023 08:43:30 +0200

nuitka (1.5.4+ds-1) unstable; urgency=medium

  * New upstream hotfix release.

 -- Kay Hayen <kay.hayen@gmail.com>  Sun, 26 Mar 2023 10:24:29 +0200

nuitka (1.5.3+ds-1) unstable; urgency=medium

  * New upstream hotfix release.

 -- Kay Hayen <kay.hayen@gmail.com>  Thu, 16 Mar 2023 20:51:55 +0100

nuitka (1.5.2+ds-1) unstable; urgency=medium

  * New upstream hotfix release.

 -- Kay Hayen <kay.hayen@gmail.com>  Thu, 16 Mar 2023 13:44:56 +0100

nuitka (1.5.1+ds-1) unstable; urgency=medium

  * New upstream hotfix release.

 -- Kay Hayen <kay.hayen@gmail.com>  Mon, 13 Mar 2023 15:52:36 +0100

nuitka (1.5+ds-1) unstable; urgency=medium

  * New upstream release.

 -- Kay Hayen <kay.hayen@gmail.com>  Sat, 11 Mar 2023 15:55:37 +0100

nuitka (1.4.8+ds-1) unstable; urgency=medium

  * New upstream hotfix release.

 -- Kay Hayen <kay.hayen@gmail.com>  Tue, 21 Feb 2023 09:18:59 +0100

nuitka (1.4.7+ds-1) unstable; urgency=medium

  * New upstream hotfix release.

 -- Kay Hayen <kay.hayen@gmail.com>  Mon, 13 Feb 2023 14:38:57 +0100

nuitka (1.4.6+ds-1) unstable; urgency=medium

  * New upstream hotfix release.

 -- Kay Hayen <kay.hayen@gmail.com>  Sun, 12 Feb 2023 19:11:46 +0100

nuitka (1.4.5+ds-1) unstable; urgency=medium

  * New upstream hotfix release.

 -- Kay Hayen <kay.hayen@gmail.com>  Fri, 10 Feb 2023 07:36:27 +0100

nuitka (1.4.4+ds-1) unstable; urgency=medium

  * New upstream hotfix release.

 -- Kay Hayen <kay.hayen@gmail.com>  Tue, 07 Feb 2023 19:03:45 +0100

nuitka (1.4.3+ds-1) unstable; urgency=medium

  * New upstream hotfix release.

 -- Kay Hayen <kay.hayen@gmail.com>  Sat, 04 Feb 2023 07:24:47 +0100

nuitka (1.4.2+ds-1) unstable; urgency=medium

  * New upstream hotfix release.

 -- Kay Hayen <kay.hayen@gmail.com>  Tue, 31 Jan 2023 07:17:15 +0100

nuitka (1.4.1+ds-1) unstable; urgency=medium

  * New upstream hotfix release.

 -- Kay Hayen <kay.hayen@gmail.com>  Sun, 29 Jan 2023 23:21:23 +0100

nuitka (1.4+ds-1) unstable; urgency=medium

  * New upstream release.

 -- Kay Hayen <kay.hayen@gmail.com>  Thu, 26 Jan 2023 14:56:48 +0100

nuitka (1.3.8+ds-1) unstable; urgency=medium

  * New upstream hotfix release.

 -- Kay Hayen <kay.hayen@gmail.com>  Mon, 16 Jan 2023 11:05:41 +0100

nuitka (1.3.7+ds-1) unstable; urgency=medium

  * New upstream hotfix release.

 -- Kay Hayen <kay.hayen@gmail.com>  Mon, 09 Jan 2023 16:51:14 +0100

nuitka (1.3.6+ds-1) unstable; urgency=medium

  * New upstream hotfix release.

 -- Kay Hayen <kay.hayen@gmail.com>  Fri, 06 Jan 2023 09:10:31 +0100

nuitka (1.3.5+ds-1) unstable; urgency=medium

  * New upstream hotfix release.

 -- Kay Hayen <kay.hayen@gmail.com>  Sun, 01 Jan 2023 09:39:39 +0100

nuitka (1.3.4+ds-1) unstable; urgency=medium

  * New upstream hotfix release.

 -- Kay Hayen <kay.hayen@gmail.com>  Wed, 28 Dec 2022 21:20:25 +0100

nuitka (1.3.3+ds-1) unstable; urgency=medium

  * New upstream hotfix release.

 -- Kay Hayen <kay.hayen@gmail.com>  Mon, 26 Dec 2022 10:39:49 +0100

nuitka (1.3.2+ds-1) unstable; urgency=medium

  * New upstream hotfix release.

 -- Kay Hayen <kay.hayen@gmail.com>  Fri, 23 Dec 2022 08:19:05 +0100

nuitka (1.3.1+ds-1) unstable; urgency=medium

  * New upstream hotfix release.

 -- Kay Hayen <kay.hayen@gmail.com>  Wed, 21 Dec 2022 19:14:46 +0100

nuitka (1.3+ds-1) unstable; urgency=medium

  * New upstream release.

 -- Kay Hayen <kay.hayen@gmail.com>  Wed, 21 Dec 2022 13:14:49 +0100

nuitka (1.2.7+ds-1) unstable; urgency=medium

  * New upstream hotfix release.

 -- Kay Hayen <kay.hayen@gmail.com>  Tue, 13 Dec 2022 11:16:23 +0100

nuitka (1.2.6+ds-1) unstable; urgency=medium

  * New upstream hotfix release.

 -- Kay Hayen <kay.hayen@gmail.com>  Thu, 08 Dec 2022 07:18:44 +0100

nuitka (1.2.5+ds-1) unstable; urgency=medium

  * New upstream hotfix release.

 -- Kay Hayen <kay.hayen@gmail.com>  Wed, 07 Dec 2022 15:57:44 +0100

nuitka (1.2.4+ds-1) unstable; urgency=medium

  * New upstream hotfix release.

 -- Kay Hayen <kay.hayen@gmail.com>  Sat, 03 Dec 2022 13:45:31 +0100

nuitka (1.2.3+ds-1) unstable; urgency=medium

  * New upstream hotfix release.

 -- Kay Hayen <kay.hayen@gmail.com>  Sat, 26 Nov 2022 11:07:57 +0100

nuitka (1.2.2+ds-1) unstable; urgency=medium

  * New upstream hotfix release.

 -- Kay Hayen <kay.hayen@gmail.com>  Sat, 19 Nov 2022 17:05:08 +0100

nuitka (1.2.1+ds-1) unstable; urgency=medium

  * New upstream hotfix release.

 -- Kay Hayen <kay.hayen@gmail.com>  Wed, 16 Nov 2022 17:15:00 +0100

nuitka (1.2+ds-1) unstable; urgency=medium

  * New upstream release.

 -- Kay Hayen <kay.hayen@gmail.com>  Tue, 08 Nov 2022 09:42:28 +0100

nuitka (1.1.7+ds-1) unstable; urgency=medium

  * New upstream hotfix release.

  * Handle Debian sid change in release number (Closes: #1022400)

 -- Kay Hayen <kay.hayen@gmail.com>  Wed, 26 Oct 2022 14:46:14 +0200

nuitka (1.1.6+ds-1) unstable; urgency=medium

  * New upstream hotfix release.

 -- Kay Hayen <kay.hayen@gmail.com>  Wed, 19 Oct 2022 18:36:12 +0200

nuitka (1.1.5+ds-1) unstable; urgency=medium

  * New upstream hotfix release.

 -- Kay Hayen <kay.hayen@gmail.com>  Fri, 14 Oct 2022 08:19:39 +0200

nuitka (1.1.4+ds-1) unstable; urgency=medium

  * New upstream hotfix release.

 -- Kay Hayen <kay.hayen@gmail.com>  Fri, 14 Oct 2022 08:19:33 +0200

nuitka (1.1.3+ds-1) unstable; urgency=medium

  * New upstream hotfix release.

 -- Kay Hayen <kay.hayen@gmail.com>  Sat, 08 Oct 2022 17:40:59 +0200

nuitka (1.1.2+ds-1) unstable; urgency=medium

  * New upstream hotfix release.

 -- Kay Hayen <kay.hayen@gmail.com>  Tue, 04 Oct 2022 14:39:39 +0200

nuitka (1.1.1+ds-1) unstable; urgency=medium

  * New upstream hotfix release.

 -- Kay Hayen <kay.hayen@gmail.com>  Sun, 02 Oct 2022 11:10:07 +0200

nuitka (1.1+ds-1) unstable; urgency=medium

  * New upstream release.

 -- Kay Hayen <kay.hayen@gmail.com>  Sun, 25 Sep 2022 18:58:01 +0200

nuitka (1.0.8+ds-1) unstable; urgency=medium

  * New upstream hotfix release.

 -- Kay Hayen <kay.hayen@gmail.com>  Mon, 19 Sep 2022 08:18:45 +0200

nuitka (1.0.7+ds-1) unstable; urgency=medium

  * New upstream hotfix release.

 -- Kay Hayen <kay.hayen@gmail.com>  Sun, 11 Sep 2022 10:34:06 +0200

nuitka (1.0.6+ds-1) unstable; urgency=medium

  * New upstream hotfix release.

 -- Kay Hayen <kay.hayen@gmail.com>  Tue, 23 Aug 2022 20:07:27 +0200

nuitka (1.0.5+ds-1) unstable; urgency=medium

  * New upstream hotfix release.

 -- Kay Hayen <kay.hayen@gmail.com>  Sun, 21 Aug 2022 08:24:28 +0200

nuitka (1.0.4+ds-1) unstable; urgency=medium

  * New upstream hotfix release.

 -- Kay Hayen <kay.hayen@gmail.com>  Sat, 13 Aug 2022 16:13:29 +0200

nuitka (1.0.3+ds-1) unstable; urgency=medium

  * New upstream hotfix release.

 -- Kay Hayen <kay.hayen@gmail.com>  Wed, 10 Aug 2022 13:16:19 +0200

nuitka (1.0.2+ds-1) unstable; urgency=medium

  * New upstream hotfix release.

 -- Kay Hayen <kay.hayen@gmail.com>  Mon, 08 Aug 2022 08:13:46 +0200

nuitka (1.0.1+ds-1) unstable; urgency=medium

  * New upstream hotfix release.

 -- Kay Hayen <kay.hayen@gmail.com>  Thu, 04 Aug 2022 16:55:17 +0200

nuitka (1.0+ds-1) unstable; urgency=medium

  * New upstream release.

 -- Kay Hayen <kay.hayen@gmail.com>  Sat, 30 Jul 2022 16:16:40 +0200

nuitka (0.9.6+ds-1) unstable; urgency=medium

  * New upstream hotfix release.

 -- Kay Hayen <kay.hayen@gmail.com>  Sun, 17 Jul 2022 18:40:22 +0200

nuitka (0.9.5+ds-1) unstable; urgency=medium

  * New upstream hotfix release.

 -- Kay Hayen <kay.hayen@gmail.com>  Fri, 15 Jul 2022 13:59:28 +0200

nuitka (0.9.4+ds-1) unstable; urgency=medium

  * New upstream hotfix release.

 -- Kay Hayen <kay.hayen@gmail.com>  Thu, 07 Jul 2022 09:24:53 +0200

nuitka (0.9.3+ds-1) unstable; urgency=medium

  * New upstream hotfix release.

 -- Kay Hayen <kay.hayen@gmail.com>  Sat, 02 Jul 2022 18:49:29 +0200

nuitka (0.9.2+ds-1) unstable; urgency=medium

  * New upstream hotfix release.

 -- Kay Hayen <kay.hayen@gmail.com>  Thu, 30 Jun 2022 08:40:14 +0200

nuitka (0.9.1+ds-1) unstable; urgency=medium

  * New upstream hotfix release.

 -- Kay Hayen <kay.hayen@gmail.com>  Sun, 26 Jun 2022 10:41:06 +0200

nuitka (0.9+ds-1) unstable; urgency=medium

  * New upstream release.

  * Python 3.10 is now compatible again. (Closes: #1006051)

  * Solved CVE-2022-2054 (Closes: #1012762)

 -- Kay Hayen <kay.hayen@gmail.com>  Thu, 23 Jun 2022 08:36:25 +0200

nuitka (0.8.4+ds-1) unstable; urgency=medium

  * New upstream hotfix release.

 -- Kay Hayen <kay.hayen@gmail.com>  Tue, 07 Jun 2022 17:21:39 +0200

nuitka (0.8.3+ds-1) unstable; urgency=medium

  * New upstream hotfix release.

 -- Kay Hayen <kay.hayen@gmail.com>  Sat, 28 May 2022 14:59:01 +0200

nuitka (0.8.2+ds-1) unstable; urgency=medium

  * New upstream hotfix release.

 -- Kay Hayen <kay.hayen@gmail.com>  Thu, 26 May 2022 08:23:28 +0200

nuitka (0.8.1+ds-1) unstable; urgency=medium

  * New upstream hotfix release.

 -- Kay Hayen <kay.hayen@gmail.com>  Mon, 23 May 2022 08:31:51 +0200

nuitka (0.8+ds-1) unstable; urgency=medium

  * New upstream release.

 -- Kay Hayen <kay.hayen@gmail.com>  Thu, 19 May 2022 14:24:06 +0200

nuitka (0.7.7+ds-1) unstable; urgency=medium

  * New upstream hotfix release.

 -- Kay Hayen <kay.hayen@gmail.com>  Fri, 01 Apr 2022 12:01:36 +0200

nuitka (0.7.6+ds-1) unstable; urgency=medium

  * New upstream hotfix release.

 -- Kay Hayen <kay.hayen@gmail.com>  Sat, 19 Mar 2022 13:44:59 +0100

nuitka (0.7.5+ds-1) unstable; urgency=medium

  * New upstream hotfix release.

 -- Kay Hayen <kay.hayen@gmail.com>  Mon, 14 Mar 2022 18:55:11 +0100

nuitka (0.7.4+ds-1) unstable; urgency=medium

  * New upstream hotfix release.

 -- Kay Hayen <kay.hayen@gmail.com>  Sat, 12 Mar 2022 13:50:50 +0100

nuitka (0.7.3+ds-1) unstable; urgency=medium

  * New upstream hotfix release.

 -- Kay Hayen <kay.hayen@gmail.com>  Sun, 27 Feb 2022 13:58:34 +0100

nuitka (0.7.2+ds-1) unstable; urgency=medium

  * New upstream hotfix release.

 -- Kay Hayen <kay.hayen@gmail.com>  Sat, 26 Feb 2022 16:54:03 +0100

nuitka (0.7.1+ds-1) unstable; urgency=medium

  * New upstream hotfix release.

 -- Kay Hayen <kay.hayen@gmail.com>  Thu, 24 Feb 2022 13:22:40 +0100

nuitka (0.7+ds-1) unstable; urgency=medium

  * New upstream release.

 -- Kay Hayen <kay.hayen@gmail.com>  Sun, 20 Feb 2022 09:09:50 +0100

nuitka (0.6.19.7+ds-1) unstable; urgency=medium

  * New upstream hotfix release.

 -- Kay Hayen <kay.hayen@gmail.com>  Fri, 11 Feb 2022 14:37:34 +0100

nuitka (0.6.19.6+ds-1) unstable; urgency=medium

  * New upstream hotfix release.

 -- Kay Hayen <kay.hayen@gmail.com>  Thu, 03 Feb 2022 10:30:39 +0100

nuitka (0.6.19.5+ds-1) unstable; urgency=medium

  * New upstream hotfix release.

 -- Kay Hayen <kay.hayen@gmail.com>  Tue, 01 Feb 2022 18:53:20 +0100

nuitka (0.6.19.4+ds-1) unstable; urgency=medium

  * New upstream hotfix release.

 -- Kay Hayen <kay.hayen@gmail.com>  Wed, 19 Jan 2022 10:02:04 +0100

nuitka (0.6.19.3+ds-1) unstable; urgency=medium

  * New upstream hotfix release.

 -- Kay Hayen <kay.hayen@gmail.com>  Sun, 16 Jan 2022 11:32:51 +0100

nuitka (0.6.19.2+ds-1) unstable; urgency=medium

  * New upstream hotfix release.

 -- Kay Hayen <kay.hayen@gmail.com>  Fri, 14 Jan 2022 11:03:16 +0100

nuitka (0.6.19.1+ds-1) unstable; urgency=medium

  * New upstream hotfix release.

 -- Kay Hayen <kay.hayen@gmail.com>  Tue, 11 Jan 2022 07:59:24 +0100

nuitka (0.6.19+ds-1) unstable; urgency=medium

  * New upstream release.

 -- Kay Hayen <kay.hayen@gmail.com>  Sun, 09 Jan 2022 13:14:29 +0100

nuitka (0.6.18.6+ds-1) unstable; urgency=medium

  * New upstream hotfix release.

 -- Kay Hayen <kay.hayen@gmail.com>  Wed, 29 Dec 2021 19:42:43 +0100

nuitka (0.6.18.5+ds-1) unstable; urgency=medium

  * New upstream hotfix release.

 -- Kay Hayen <kay.hayen@gmail.com>  Mon, 20 Dec 2021 13:41:00 +0100

nuitka (0.6.18.4+ds-1) unstable; urgency=medium

  * New upstream hotfix release.

 -- Kay Hayen <kay.hayen@gmail.com>  Thu, 16 Dec 2021 08:31:41 +0100

nuitka (0.6.18.3+ds-1) unstable; urgency=medium

  * New upstream hotfix release.

 -- Kay Hayen <kay.hayen@gmail.com>  Fri, 10 Dec 2021 17:49:19 +0100

nuitka (0.6.18.2+ds-1) unstable; urgency=medium

  * New upstream hotfix release.

 -- Kay Hayen <kay.hayen@gmail.com>  Thu, 09 Dec 2021 14:52:56 +0100

nuitka (0.6.18.1+ds-1) unstable; urgency=medium

  * New upstream hotfix release.

 -- Kay Hayen <kay.hayen@gmail.com>  Sat, 04 Dec 2021 18:39:19 +0100

nuitka (0.6.18+ds-1) unstable; urgency=medium

  * New upstream release.

 -- Kay Hayen <kay.hayen@gmail.com>  Thu, 02 Dec 2021 17:33:56 +0100

nuitka (0.6.17.7+ds-1) unstable; urgency=medium

  * New upstream hotfix release.

 -- Kay Hayen <kay.hayen@gmail.com>  Mon, 15 Nov 2021 14:33:27 +0100

nuitka (0.6.17.6+ds-1) unstable; urgency=medium

  * New upstream hotfix release.

 -- Kay Hayen <kay.hayen@gmail.com>  Mon, 08 Nov 2021 14:07:11 +0100

nuitka (0.6.17.5+ds-1) unstable; urgency=medium

  * New upstream hotfix release.

 -- Kay Hayen <kay.hayen@gmail.com>  Thu, 28 Oct 2021 11:52:02 +0200

nuitka (0.6.17.4+ds-1) unstable; urgency=medium

  * New upstream hotfix release.

 -- Kay Hayen <kay.hayen@gmail.com>  Thu, 21 Oct 2021 13:03:34 +0200

nuitka (0.6.17.3+ds-1) unstable; urgency=medium

  * New upstream hotfix release.

 -- Kay Hayen <kay.hayen@gmail.com>  Thu, 14 Oct 2021 10:32:17 +0200

nuitka (0.6.17.2+ds-1) unstable; urgency=medium

  * New upstream hotfix release.

 -- Kay Hayen <kay.hayen@gmail.com>  Tue, 05 Oct 2021 17:21:29 +0200

nuitka (0.6.17.1+ds-1) unstable; urgency=medium

  * New upstream hotfix release.

 -- Kay Hayen <kay.hayen@gmail.com>  Wed, 29 Sep 2021 12:28:39 +0200

nuitka (0.6.17+ds-1) unstable; urgency=medium

  * New upstream release.

 -- Kay Hayen <kay.hayen@gmail.com>  Mon, 27 Sep 2021 13:38:42 +0200

nuitka (0.6.16.5+ds-1) experimental; urgency=medium

  * New upstream hotfix release.

 -- Kay Hayen <kay.hayen@gmail.com>  Mon, 06 Sep 2021 10:46:40 +0200

nuitka (0.6.16.4+ds-1) experimental; urgency=medium

  * New upstream hotfix release.

 -- Kay Hayen <kay.hayen@gmail.com>  Wed, 25 Aug 2021 11:51:44 +0200

nuitka (0.6.16.3+ds-1) experimental; urgency=medium

  * New upstream hotfix release.

 -- Kay Hayen <kay.hayen@gmail.com>  Sat, 07 Aug 2021 18:14:58 +0200

nuitka (0.6.16.2+ds-1) experimental; urgency=medium

  * New upstream hotfix release.

 -- Kay Hayen <kay.hayen@gmail.com>  Fri, 02 Jul 2021 10:40:08 +0200

nuitka (0.6.16.1+ds-1) experimental; urgency=medium

  * New upstream hotfix release.

 -- Kay Hayen <kay.hayen@gmail.com>  Fri, 25 Jun 2021 16:45:43 +0200

nuitka (0.6.16+ds-1) experimental; urgency=medium

  * New upstream release.

 -- Kay Hayen <kay.hayen@gmail.com>  Thu, 24 Jun 2021 11:52:37 +0200

nuitka (0.6.15.3+ds-1) experimental; urgency=medium

  * New upstream hotfix release.

 -- Kay Hayen <kay.hayen@gmail.com>  Sun, 06 Jun 2021 12:18:06 +0200

nuitka (0.6.15.2+ds-1) experimental; urgency=medium

  * New upstream hotfix release.

 -- Kay Hayen <kay.hayen@gmail.com>  Thu, 03 Jun 2021 11:41:07 +0200

nuitka (0.6.15.1+ds-1) experimental; urgency=medium

  * New upstream hotfix release.

 -- Kay Hayen <kay.hayen@gmail.com>  Mon, 31 May 2021 17:12:04 +0200

nuitka (0.6.15+ds-1) experimental; urgency=medium

  * New upstream release.

 -- Kay Hayen <kay.hayen@gmail.com>  Mon, 24 May 2021 12:26:59 +0200

nuitka (0.6.14.7+ds-1) unstable; urgency=medium

  * New upstream hotfix release.

 -- Kay Hayen <kay.hayen@gmail.com>  Mon, 10 May 2021 16:25:14 +0200

nuitka (0.6.14.6+ds-1) unstable; urgency=medium

  * New upstream hotfix release.

 -- Kay Hayen <kay.hayen@gmail.com>  Mon, 03 May 2021 07:57:04 +0200

nuitka (0.6.14.5+ds-1) experimental; urgency=medium

  * New upstream hotfix release.

 -- Kay Hayen <kay.hayen@gmail.com>  Thu, 22 Apr 2021 08:51:05 +0200

nuitka (0.6.14.4+ds-1) unstable; urgency=medium

  * New upstream hotfix release.

 -- Kay Hayen <kay.hayen@gmail.com>  Sun, 18 Apr 2021 16:13:42 +0200

nuitka (0.6.14.3+ds-1) unstable; urgency=medium

  * New upstream hotfix release.

 -- Kay Hayen <kay.hayen@gmail.com>  Sun, 18 Apr 2021 10:29:07 +0200

nuitka (0.6.14.2+ds-1) unstable; urgency=medium

  * New upstream hotfix release.

 -- Kay Hayen <kay.hayen@gmail.com>  Sat, 17 Apr 2021 11:03:23 +0200

nuitka (0.6.14.1+ds-1) unstable; urgency=medium

  * New upstream hotfix release.

 -- Kay Hayen <kay.hayen@gmail.com>  Fri, 16 Apr 2021 07:49:30 +0200

nuitka (0.6.14+ds-1) unstable; urgency=medium

  * New upstream release.

 -- Kay Hayen <kay.hayen@gmail.com>  Thu, 15 Apr 2021 11:09:55 +0200

nuitka (0.6.13.3+ds-1) unstable; urgency=medium

  * New upstream hotfix release.

 -- Kay Hayen <kay.hayen@gmail.com>  Sun, 04 Apr 2021 11:11:56 +0200

nuitka (0.6.13.2+ds-1) unstable; urgency=medium

  * New upstream hotfix release.

 -- Kay Hayen <kay.hayen@gmail.com>  Sat, 27 Mar 2021 19:44:51 +0100

nuitka (0.6.13.1+ds-1) unstable; urgency=medium

  * New upstream hotfix release.

 -- Kay Hayen <kay.hayen@gmail.com>  Fri, 26 Mar 2021 14:28:02 +0100

nuitka (0.6.13+ds-1) unstable; urgency=medium

  * New upstream release.

 -- Kay Hayen <kay.hayen@gmail.com>  Wed, 17 Mar 2021 08:58:23 +0100

nuitka (0.6.12.4+ds-1) unstable; urgency=medium

  * New upstream hotfix release.

 -- Kay Hayen <kay.hayen@gmail.com>  Thu, 11 Mar 2021 12:16:01 +0100

nuitka (0.6.12.3+ds-1) unstable; urgency=medium

  * New upstream hotfix release.

 -- Kay Hayen <kay.hayen@gmail.com>  Sun, 21 Feb 2021 06:04:51 +0100

nuitka (0.6.12.2+ds-1) unstable; urgency=medium

  * New upstream hotfix release.

 -- Kay Hayen <kay.hayen@gmail.com>  Sun, 14 Feb 2021 14:25:06 +0100

nuitka (0.6.12.1+ds-1) unstable; urgency=medium

  * New upstream hotfix release.

 -- Kay Hayen <kay.hayen@gmail.com>  Wed, 10 Feb 2021 00:23:11 +0100

nuitka (0.6.12+ds-1) unstable; urgency=medium

  * New upstream release.

 -- Kay Hayen <kay.hayen@gmail.com>  Tue, 09 Feb 2021 11:08:35 +0100

nuitka (0.6.11.6+ds-1) unstable; urgency=medium

  * New upstream hotfix release.

 -- Kay Hayen <kay.hayen@gmail.com>  Sun, 07 Feb 2021 19:59:48 +0100

nuitka (0.6.11.5+ds-1) unstable; urgency=medium

  * New upstream hotfix release.

 -- Kay Hayen <kay.hayen@gmail.com>  Mon, 01 Feb 2021 12:17:21 +0100

nuitka (0.6.11.4+ds-1) unstable; urgency=medium

  * New upstream hotfix release.

 -- Kay Hayen <kay.hayen@gmail.com>  Wed, 27 Jan 2021 17:09:48 +0100

nuitka (0.6.11.3+ds-1) unstable; urgency=medium

  * New upstream hotfix release.

 -- Kay Hayen <kay.hayen@gmail.com>  Tue, 26 Jan 2021 11:16:07 +0100

nuitka (0.6.11.2+ds-1) unstable; urgency=medium

  * New upstream hotfix release.

 -- Kay Hayen <kay.hayen@gmail.com>  Mon, 25 Jan 2021 20:14:39 +0100

nuitka (0.6.11.1+ds-1) unstable; urgency=medium

  * New upstream hotfix release.

 -- Kay Hayen <kay.hayen@gmail.com>  Sun, 24 Jan 2021 17:55:22 +0100

nuitka (0.6.11+ds-1) unstable; urgency=medium

  * New upstream release.

 -- Kay Hayen <kay.hayen@gmail.com>  Sat, 23 Jan 2021 10:01:54 +0100

nuitka (0.6.10.5+ds-1) unstable; urgency=medium

  * New upstream hotfix release.

 -- Kay Hayen <kay.hayen@gmail.com>  Thu, 07 Jan 2021 11:04:59 +0100

nuitka (0.6.10.4+ds-1) unstable; urgency=medium

  * New upstream hotfix release.

 -- Kay Hayen <kay.hayen@gmail.com>  Tue, 29 Dec 2020 16:17:44 +0100

nuitka (0.6.10.3+ds-1) unstable; urgency=medium

  * New upstream hotfix release.

 -- Kay Hayen <kay.hayen@gmail.com>  Thu, 24 Dec 2020 16:30:17 +0100

nuitka (0.6.10.2+ds-1) unstable; urgency=medium

  * New upstream hotfix release.

 -- Kay Hayen <kay.hayen@gmail.com>  Sun, 20 Dec 2020 10:56:00 +0100

nuitka (0.6.10.1+ds-1) unstable; urgency=medium

  * New upstream hotfix release.

 -- Kay Hayen <kay.hayen@gmail.com>  Sun, 13 Dec 2020 19:47:53 +0100

nuitka (0.6.10+ds-1) unstable; urgency=medium

  * New upstream release.

 -- Kay Hayen <kay.hayen@gmail.com>  Mon, 07 Dec 2020 12:44:03 +0100

nuitka (0.6.9.7+ds-1) unstable; urgency=medium

  * New upstream hotfix release.

 -- Kay Hayen <kay.hayen@gmail.com>  Mon, 16 Nov 2020 11:20:22 +0100

nuitka (0.6.9.6+ds-1) unstable; urgency=medium

  * New upstream hotfix release.

 -- Kay Hayen <kay.hayen@gmail.com>  Wed, 04 Nov 2020 08:32:22 +0100

nuitka (0.6.9.5+ds-1) unstable; urgency=medium

  * New upstream hotfix release.

 -- Kay Hayen <kay.hayen@gmail.com>  Fri, 30 Oct 2020 13:49:19 +0100

nuitka (0.6.9.4+ds-1) unstable; urgency=medium

  * New upstream hotfix release.

 -- Kay Hayen <kay.hayen@gmail.com>  Mon, 19 Oct 2020 10:55:17 +0200

nuitka (0.6.9.3+ds-1) unstable; urgency=medium

  * New upstream hotfix release.

 -- Kay Hayen <kay.hayen@gmail.com>  Mon, 12 Oct 2020 17:17:10 +0200

nuitka (0.6.9.2+ds-1) unstable; urgency=medium

  * New upstream hotfix release.

 -- Kay Hayen <kay.hayen@gmail.com>  Sun, 04 Oct 2020 12:47:36 +0200

nuitka (0.6.9.1+ds-1) unstable; urgency=medium

  * New upstream hotfix release.

 -- Kay Hayen <kay.hayen@gmail.com>  Sat, 19 Sep 2020 14:38:08 +0200

nuitka (0.6.9+ds-1) unstable; urgency=medium

  * New upstream release.

 -- Kay Hayen <kay.hayen@gmail.com>  Mon, 14 Sep 2020 15:40:36 +0200

nuitka (0.6.8.4+ds-1) unstable; urgency=medium

  * New upstream hotfix release.

  * Source only upload. (Closes: #961896)

  * Updated VCS URLs. (Closes: #961895)

 -- Kay Hayen <kay.hayen@gmail.com>  Sat, 06 Jun 2020 09:58:32 +0200

nuitka (0.6.8.3+ds-1) unstable; urgency=medium

  * New upstream hotfix release.

 -- Kay Hayen <kay.hayen@gmail.com>  Sat, 23 May 2020 13:56:13 +0200

nuitka (0.6.8.2+ds-1) unstable; urgency=medium

  * New upstream hotfix release.

 -- Kay Hayen <kay.hayen@gmail.com>  Thu, 21 May 2020 15:04:13 +0200

nuitka (0.6.8.1+ds-1) unstable; urgency=medium

  * New upstream hotfix release.

  * Corrected copyright file format to not have emails.

 -- Kay Hayen <kay.hayen@gmail.com>  Fri, 15 May 2020 08:32:39 +0200

nuitka (0.6.8+ds-1) unstable; urgency=medium

  * New upstream release.

  * Changed dependencies to prefer Debian 11 packages.
    (Closes: #937166).

 -- Kay Hayen <kay.hayen@gmail.com>  Mon, 11 May 2020 16:41:34 +0200

nuitka (0.6.7+ds-1) unstable; urgency=medium

  * New upstream release.

  * The rst2pdf dependency is finally fixed
    (Closes: #943645) (Closes: #947573).

  * Enabled package build without Python2 (Closes: #937166)

 -- Kay Hayen <kay.hayen@gmail.com>  Thu, 23 Jan 2020 12:34:10 +0100

nuitka (0.6.6+ds-1) unstable; urgency=medium

  * New upstream release.

 -- Kay Hayen <kay.hayen@gmail.com>  Fri, 27 Dec 2019 08:47:38 +0100

nuitka (0.6.6~rc7+ds-1) unstable; urgency=medium

  * New upstream pre-release.

 -- Kay Hayen <kay.hayen@gmail.com>  Tue, 24 Sep 2019 08:49:41 +0200

nuitka (0.6.5+ds-1) unstable; urgency=medium

  * New upstream release.

 -- Kay Hayen <kay.hayen@gmail.com>  Sat, 27 Jul 2019 12:07:20 +0200

nuitka (0.6.4+ds-1) experimental; urgency=medium

  * New upstream release.

 -- Kay Hayen <kay.hayen@gmail.com>  Fri, 07 Jun 2019 23:30:22 +0200

nuitka (0.6.3.1+ds-1) experimental; urgency=medium

  * New upstream hotfix release.

 -- Kay Hayen <kay.hayen@gmail.com>  Thu, 25 Apr 2019 22:08:36 +0200

nuitka (0.6.3+ds-1) unstable; urgency=medium

  * New upstream release.

 -- Kay Hayen <kay.hayen@gmail.com>  Thu, 04 Apr 2019 06:12:30 +0200

nuitka (0.6.2+ds-1) unstable; urgency=medium

  * New upstream release.

 -- Kay Hayen <kay.hayen@gmail.com>  Sat, 16 Feb 2019 08:48:51 +0100

nuitka (0.6.1.1+ds-1) unstable; urgency=medium

  * New upstream hotfix release.

 -- Kay Hayen <kay.hayen@gmail.com>  Thu, 24 Jan 2019 09:13:53 +0100

nuitka (0.6.1+ds-1) unstable; urgency=medium

  * New upstream release.

  * Depend on python-pil over python-imaging (Closes: #917694).

 -- Kay Hayen <kay.hayen@gmail.com>  Sat, 05 Jan 2019 12:41:57 +0100

nuitka (0.6.0.6+ds-1) unstable; urgency=medium

  * New upstream hotfix release.

 -- Kay Hayen <kay.hayen@gmail.com>  Wed, 31 Oct 2018 09:03:57 +0100

nuitka (0.6.0.5+ds-1) unstable; urgency=medium

  * New upstream hotfix release.

 -- Kay Hayen <kay.hayen@gmail.com>  Thu, 18 Oct 2018 23:11:34 +0200

nuitka (0.6.0.4+ds-1) unstable; urgency=medium

  * New upstream hotfix release.

 -- Kay Hayen <kay.hayen@gmail.com>  Sun, 14 Oct 2018 08:26:48 +0200

nuitka (0.6.0.3+ds-1) unstable; urgency=medium

  * New upstream hotfix release.

 -- Kay Hayen <kay.hayen@gmail.com>  Sat, 06 Oct 2018 10:43:33 +0200

nuitka (0.6.0.2+ds-1) unstable; urgency=medium

  * New upstream hotfix release.

 -- Kay Hayen <kay.hayen@gmail.com>  Wed, 03 Oct 2018 10:41:52 +0200

nuitka (0.6.0.1+ds-1) unstable; urgency=medium

  * New upstream hotfix release.

 -- Kay Hayen <kay.hayen@gmail.com>  Thu, 27 Sep 2018 09:57:05 +0200

nuitka (0.6.0+ds-1) unstable; urgency=medium

  * New upstream release.

 -- Kay Hayen <kay.hayen@gmail.com>  Wed, 26 Sep 2018 07:00:04 +0200

nuitka (0.5.33+ds-1) unstable; urgency=medium

  * New upstream release.

 -- Kay Hayen <kay.hayen@gmail.com>  Thu, 13 Sep 2018 19:01:48 +0200

nuitka (0.5.32.8+ds-1) unstable; urgency=medium

  * New upstream hotfix release.

 -- Kay Hayen <kay.hayen@gmail.com>  Tue, 04 Sep 2018 14:58:47 +0200

nuitka (0.5.32.7+ds-1) unstable; urgency=medium

  * New upstream hotfix release.

 -- Kay Hayen <kay.hayen@gmail.com>  Thu, 23 Aug 2018 22:06:00 +0200

nuitka (0.5.32.6+ds-1) unstable; urgency=medium

  * New upstream hotfix release.

 -- Kay Hayen <kay.hayen@gmail.com>  Thu, 23 Aug 2018 20:05:18 +0200

nuitka (0.5.32.5+ds-1) unstable; urgency=medium

  * New upstream hotfix release.

 -- Kay Hayen <kay.hayen@gmail.com>  Wed, 15 Aug 2018 19:06:01 +0200

nuitka (0.5.32.4+ds-1) unstable; urgency=medium

  * New upstream hotfix release.

 -- Kay Hayen <kay.hayen@gmail.com>  Fri, 10 Aug 2018 12:06:44 +0200

nuitka (0.5.32.3+ds-1) unstable; urgency=medium

  * New upstream hotfix release.

 -- Kay Hayen <kay.hayen@gmail.com>  Sat, 04 Aug 2018 10:40:31 +0200

nuitka (0.5.32.2+ds-1) unstable; urgency=medium

  * New upstream hotfix release.

 -- Kay Hayen <kay.hayen@gmail.com>  Wed, 01 Aug 2018 17:38:43 +0200

nuitka (0.5.32.1+ds-1) unstable; urgency=medium

  * New upstream hotfix release.

 -- Kay Hayen <kay.hayen@gmail.com>  Sat, 28 Jul 2018 20:16:29 +0200

nuitka (0.5.32+ds-1) unstable; urgency=medium

  * New upstream release.

 -- Kay Hayen <kay.hayen@gmail.com>  Sat, 28 Jul 2018 15:07:21 +0200

nuitka (0.5.31+ds-1) unstable; urgency=medium

  * New upstream release.

 -- Kay Hayen <kay.hayen@gmail.com>  Mon, 09 Jul 2018 08:23:02 +0200

nuitka (0.5.30+ds-1) unstable; urgency=medium

  * New upstream release.

 -- Kay Hayen <kay.hayen@gmail.com>  Mon, 30 Apr 2018 09:50:54 +0200

nuitka (0.5.29.5+ds-1) unstable; urgency=medium

  * New upstream hotfix release.

 -- Kay Hayen <kay.hayen@gmail.com>  Wed, 25 Apr 2018 09:33:55 +0200

nuitka (0.5.29.4+ds-1) unstable; urgency=medium

  * New upstream hotfix release.

 -- Kay Hayen <kay.hayen@gmail.com>  Mon, 09 Apr 2018 20:22:37 +0200

nuitka (0.5.29.3+ds-1) unstable; urgency=medium

  * New upstream hotfix release.

 -- Kay Hayen <kay.hayen@gmail.com>  Sat, 31 Mar 2018 16:12:25 +0200

nuitka (0.5.29.2+ds-1) unstable; urgency=medium

  * New upstream hotfix release.

 -- Kay Hayen <kay.hayen@gmail.com>  Thu, 29 Mar 2018 10:19:24 +0200

nuitka (0.5.29.1+ds-1) unstable; urgency=medium

  * New upstream hotfix release.

 -- Kay Hayen <kay.hayen@gmail.com>  Tue, 27 Mar 2018 18:22:54 +0200

nuitka (0.5.29+ds-1) unstable; urgency=medium

  * New upstream release.

 -- Kay Hayen <kay.hayen@gmail.com>  Mon, 26 Mar 2018 20:13:44 +0200

nuitka (0.5.28.2+ds-1) unstable; urgency=medium

  * New upstream hotfix release.

 -- Kay Hayen <kay.hayen@gmail.com>  Wed, 29 Nov 2017 15:09:28 +0100

nuitka (0.5.28.1+ds-1) unstable; urgency=medium

  * New upstream hotfix release.
  * Also ignore sbuild non-existent directory (Closes: #871125).

 -- Kay Hayen <kay.hayen@gmail.com>  Sun, 22 Oct 2017 10:44:31 +0200

nuitka (0.5.28+ds-1) unstable; urgency=medium

  * New upstream release.

 -- Kay Hayen <kay.hayen@gmail.com>  Tue, 17 Oct 2017 10:03:56 +0200

nuitka (0.5.27+ds-1) unstable; urgency=medium

  * New upstream release.

 -- Kay Hayen <kay.hayen@gmail.com>  Sat, 22 Jul 2017 16:21:37 +0200

nuitka (0.5.26.4+ds-1) unstable; urgency=medium

  * New upstream hotfix release.
  * Recommend actual PyQT package (Closes: #866540).

 -- Kay Hayen <kay.hayen@gmail.com>  Mon, 03 Jul 2017 08:59:37 +0200

nuitka (0.5.26.3+ds-1) unstable; urgency=medium

  * New upstream hotfix release.

 -- Kay Hayen <kay.hayen@gmail.com>  Thu, 22 Jun 2017 08:08:53 +0200

nuitka (0.5.26.2+ds-1) unstable; urgency=medium

  * New upstream hotfix release.

 -- Kay Hayen <kay.hayen@gmail.com>  Sat, 17 Jun 2017 11:37:12 +0200

nuitka (0.5.26.1+ds-1) unstable; urgency=medium

  * New upstream hotfix release.

 -- Kay Hayen <kay.hayen@gmail.com>  Sat, 10 Jun 2017 13:09:51 +0200

nuitka (0.5.26+ds-1) unstable; urgency=medium

  * New upstream release.

 -- Kay Hayen <kay.hayen@gmail.com>  Wed, 07 Jun 2017 08:15:19 +0200

nuitka (0.5.25+ds-1) unstable; urgency=medium

  * New upstream release.

 -- Kay Hayen <kay.hayen@gmail.com>  Tue, 24 Jan 2017 06:13:46 +0100

nuitka (0.5.24.4+ds-1) unstable; urgency=medium

  * New upstream hotfix release.
  * Better detection of acceptable shared library loads from
    system paths for standalone tests (Closes: #844902).

 -- Kay Hayen <kay.hayen@gmail.com>  Sat, 10 Dec 2016 12:25:35 +0100

nuitka (0.5.24.3+ds-1) unstable; urgency=medium

  * New upstream hotfix release.

 -- Kay Hayen <kay.hayen@gmail.com>  Fri, 09 Dec 2016 06:50:55 +0100

nuitka (0.5.24.2+ds-1) unstable; urgency=medium

  * New upstream hotfix release.

 -- Kay Hayen <kay.hayen@gmail.com>  Wed, 30 Nov 2016 09:32:03 +0100

nuitka (0.5.24.1+ds-1) unstable; urgency=medium

  * New upstream hotfix release.

 -- Kay Hayen <kay.hayen@gmail.com>  Wed, 16 Nov 2016 08:16:53 +0100

nuitka (0.5.24+ds-1) unstable; urgency=medium

  * New upstream release.

 -- Kay Hayen <kay.hayen@gmail.com>  Mon, 14 Nov 2016 09:41:31 +0100

nuitka (0.5.23.2+ds-1) unstable; urgency=medium

  * New upstream hotfix release.

 -- Kay Hayen <kay.hayen@gmail.com>  Mon, 07 Nov 2016 07:55:11 +0100

nuitka (0.5.23.1+ds-1) unstable; urgency=medium

  * New upstream hotfix release.
  * Use of C11 compiler instead of C++ compiler, so we drop the
    versioned dependencies. (Closes: #835954)

 -- Kay Hayen <kay.hayen@gmail.com>  Sun, 16 Oct 2016 10:40:59 +0200

nuitka (0.5.23+ds-1) unstable; urgency=medium

  * New upstream release.

 -- Kay Hayen <kay.hayen@gmail.com>  Sun, 02 Oct 2016 18:14:41 +0200

nuitka (0.5.22+ds-1) unstable; urgency=medium

  * New upstream release.

 -- Kay Hayen <kay.hayen@gmail.com>  Tue, 16 Aug 2016 11:22:16 +0200

nuitka (0.5.21.3+ds-1) unstable; urgency=medium

  * New upstream hotfix release.

 -- Kay Hayen <kay.hayen@gmail.com>  Thu, 26 May 2016 14:51:39 +0200

nuitka (0.5.21.2+ds-1) unstable; urgency=medium

  * New upstream hotfix release.

 -- Kay Hayen <kay.hayen@gmail.com>  Sat, 14 May 2016 14:43:28 +0200

nuitka (0.5.21.1+ds-1) unstable; urgency=medium

  * New upstream hotfix release.

  * Depends on g++-5 now.

 -- Kay Hayen <kay.hayen@gmail.com>  Sat, 30 Apr 2016 07:59:57 +0200

nuitka (0.5.21+ds-1) unstable; urgency=medium

  * New upstream release.

 -- Kay Hayen <kay.hayen@gmail.com>  Sun, 24 Apr 2016 14:06:29 +0200

nuitka (0.5.20+ds-1) unstable; urgency=medium

  * New upstream release.

 -- Kay Hayen <kay.hayen@gmail.com>  Sun, 20 Mar 2016 08:11:16 +0100

nuitka (0.5.19.1+ds-1) unstable; urgency=medium

  * New upstream hotfix release.

 -- Kay Hayen <kay.hayen@gmail.com>  Tue, 15 Mar 2016 09:11:57 +0100

nuitka (0.5.19+ds-1) unstable; urgency=medium

  * New upstream release.

 -- Kay Hayen <kay.hayen@gmail.com>  Mon, 01 Feb 2016 07:53:08 +0100

nuitka (0.5.18.1+ds-1) unstable; urgency=medium

  * New upstream hotfix release.

 -- Kay Hayen <kay.hayen@gmail.com>  Sun, 24 Jan 2016 07:52:03 +0100

nuitka (0.5.18+ds-1) unstable; urgency=medium

  * New upstream release.

 -- Kay Hayen <kay.hayen@gmail.com>  Fri, 15 Jan 2016 07:48:41 +0100

nuitka (0.5.17.1+ds-1) unstable; urgency=medium

  * New upstream hotfix release.

 -- Kay Hayen <kay.hayen@gmail.com>  Thu, 14 Jan 2016 23:21:51 +0100

nuitka (0.5.17+ds-1) unstable; urgency=medium

  * New upstream release.

 -- Kay Hayen <kay.hayen@gmail.com>  Sun, 27 Dec 2015 15:18:39 +0100

nuitka (0.5.16.1+ds-1) unstable; urgency=medium

  * New upstream hotfix release.

 -- Kay Hayen <kay.hayen@gmail.com>  Thu, 03 Dec 2015 07:04:12 +0100

nuitka (0.5.16+ds-1) unstable; urgency=medium

  * New upstream release.

 -- Kay Hayen <kay.hayen@gmail.com>  Mon, 09 Nov 2015 18:30:07 +0100

nuitka (0.5.15+ds-1) unstable; urgency=medium

  * New upstream release.

 -- Kay Hayen <kay.hayen@gmail.com>  Mon, 12 Oct 2015 08:57:03 +0200

nuitka (0.5.14.3+ds-1) unstable; urgency=medium

  * New upstream hotfix release.

 -- Kay Hayen <kay.hayen@gmail.com>  Sun, 13 Sep 2015 12:26:59 +0200

nuitka (0.5.14.2+ds-1) unstable; urgency=medium

  * New upstream hotfix release.

 -- Kay Hayen <kay.hayen@gmail.com>  Mon, 07 Sep 2015 00:30:11 +0200

nuitka (0.5.14.1+ds-1) UNRELEASED; urgency=medium

  * New upstream hotfix release.

 -- Kay Hayen <kay.hayen@gmail.com>  Sun, 06 Sep 2015 22:37:22 +0200

nuitka (0.5.14+ds-1) unstable; urgency=medium

  * New upstream release.

 -- Kay Hayen <kay.hayen@gmail.com>  Thu, 27 Aug 2015 06:24:11 +0200

nuitka (0.5.13.8+ds-1) UNRELEASED; urgency=medium

  * New upstream hotfix release.

 -- Kay Hayen <kay.hayen@gmail.com>  Thu, 20 Aug 2015 11:55:53 +0200

nuitka (0.5.13.7+ds-1) UNRELEASED; urgency=medium

  * New upstream hotfix release.

 -- Kay Hayen <kay.hayen@gmail.com>  Tue, 18 Aug 2015 21:55:08 +0200

nuitka (0.5.13.6+ds-1) UNRELEASED; urgency=medium

  * New upstream hotfix release.

 -- Kay Hayen <kay.hayen@gmail.com>  Sun, 16 Aug 2015 14:38:46 +0200

nuitka (0.5.13.5+ds-1) UNRELEASED; urgency=medium

  * New upstream hotfix release.

 -- Kay Hayen <kay.hayen@gmail.com>  Sun, 16 Aug 2015 13:42:02 +0200

nuitka (0.5.13.4+ds-1) UNRELEASED; urgency=medium

  * New upstream hotfix release.

 -- Kay Hayen <kay.hayen@gmail.com>  Fri, 31 Jul 2015 17:24:40 +0200

nuitka (0.5.13.3+ds-1) UNRELEASED; urgency=medium

  * New upstream hotfix release.

 -- Kay Hayen <kay.hayen@gmail.com>  Wed, 29 Jul 2015 10:54:05 +0200

nuitka (0.5.13.2+ds-1) UNRELEASED; urgency=medium

  * New upstream hotfix release.

 -- Kay Hayen <kay.hayen@gmail.com>  Tue, 16 Jun 2015 10:29:12 +0200

nuitka (0.5.13.1+ds-1) UNRELEASED; urgency=medium

  * New upstream hotfix release.

 -- Kay Hayen <kay.hayen@gmail.com>  Mon, 04 May 2015 09:27:19 +0200

nuitka (0.5.13+ds-1) unstable; urgency=medium

  * New upstream release.

 -- Kay Hayen <kay.hayen@gmail.com>  Fri, 01 May 2015 10:44:27 +0200

nuitka (0.5.12.2+ds-1) UNRELEASED; urgency=medium

  * New upstream hotfix release.

 -- Kay Hayen <kay.hayen@gmail.com>  Sun, 26 Apr 2015 08:51:37 +0200

nuitka (0.5.12.1+ds-1) UNRELEASED; urgency=medium

  * New upstream hotfix release.

 -- Kay Hayen <kay.hayen@gmail.com>  Sat, 18 Apr 2015 09:35:06 +0200

nuitka (0.5.12+ds-1) experimental; urgency=medium

  * New upstream release.

 -- Kay Hayen <kay.hayen@gmail.com>  Mon, 06 Apr 2015 17:20:44 +0200

nuitka (0.5.11.2+ds-1) experimental; urgency=medium

  * New upstream hotfix release.

 -- Kay Hayen <kay.hayen@gmail.com>  Thu, 26 Mar 2015 20:09:06 +0100

nuitka (0.5.11.1+ds-1) experimental; urgency=medium

  * New upstream hotfix release.

 -- Kay Hayen <kay.hayen@gmail.com>  Mon, 23 Mar 2015 10:34:17 +0100

nuitka (0.5.11+ds-1) experimental; urgency=medium

  * New upstream release.

 -- Kay Hayen <kay.hayen@gmail.com>  Wed, 18 Mar 2015 08:38:39 +0100

nuitka (0.5.10.2+ds-1) experimental; urgency=medium

  * New upstream hotfix release.

 -- Kay Hayen <kay.hayen@gmail.com>  Tue, 10 Mar 2015 07:46:24 +0100

nuitka (0.5.10.1+ds-1) experimental; urgency=medium

  * New upstream hotfix release.

 -- Kay Hayen <kay.hayen@gmail.com>  Sun, 08 Mar 2015 11:56:55 +0100

nuitka (0.5.10+ds-1) experimental; urgency=medium

  * New upstream release.

 -- Kay Hayen <kay.hayen@gmail.com>  Thu, 05 Mar 2015 07:43:43 +0100

nuitka (0.5.9+ds-1) experimental; urgency=medium

  * New upstream release.

 -- Kay Hayen <kay.hayen@gmail.com>  Thu, 29 Jan 2015 08:18:06 +0100

nuitka (0.5.8+ds-1) experimental; urgency=medium

  * New upstream release.

 -- Kay Hayen <kay.hayen@gmail.com>  Thu, 15 Jan 2015 04:11:03 +0100

nuitka (0.5.7.1+ds-1) experimental; urgency=medium

  * New upstream hotfix release.

 -- Kay Hayen <kay.hayen@gmail.com>  Fri, 09 Jan 2015 13:52:15 +0100

nuitka (0.5.7+ds-1) UNRELEASED; urgency=medium

  * New upstream release.

 -- Kay Hayen <kay.hayen@gmail.com>  Thu, 01 Jan 2015 10:52:03 +0100

nuitka (0.5.6.1+ds-1) UNRELEASED; urgency=medium

  * New upstream hotfix release.

 -- Kay Hayen <kay.hayen@gmail.com>  Sun, 21 Dec 2014 08:32:58 +0100

nuitka (0.5.6+ds-1) UNRELEASED; urgency=medium

  * New upstream release.
  * Added support for hardening-wrapper to be installed.

 -- Kay Hayen <kay.hayen@gmail.com>  Fri, 19 Dec 2014 08:39:17 +0100

nuitka (0.5.5.3+ds-1) unstable; urgency=medium

  * New upstream hotfix release.
  * Added support for armhf architecture.

 -- Kay Hayen <kay.hayen@gmail.com>  Fri, 24 Oct 2014 17:33:59 +0200

nuitka (0.5.5.2+ds-1) unstable; urgency=medium

  * New upstream hotfix release.
  * Bump to Standards Version 3.9.6, no changes needed.

 -- Kay Hayen <kay.hayen@gmail.com>  Fri, 17 Oct 2014 07:56:05 +0200

nuitka (0.5.5+ds-1) unstable; urgency=medium

  * New upstream release.

 -- Kay Hayen <kay.hayen@gmail.com>  Sun, 05 Oct 2014 19:28:20 +0200

nuitka (0.5.4.3+ds-1) unstable; urgency=medium

  * New upstream hotfix release.

 -- Kay Hayen <kay.hayen@gmail.com>  Thu, 21 Aug 2014 09:41:37 +0200

nuitka (0.5.3.5+ds-1) unstable; urgency=medium

  * New upstream hotfix release.

 -- Kay Hayen <kay.hayen@gmail.com>  Fri, 18 Jul 2014 07:28:17 +0200

nuitka (0.5.3.3+ds-1) unstable; urgency=medium

  * New upstream release.
  * Original version didn't build for all versions due to error message
    changes, this release adapts to.

 -- Kay Hayen <kay.hayen@gmail.com>  Sat, 12 Jul 2014 20:50:01 +0200

nuitka (0.5.2+ds-1) unstable; urgency=medium

  * New upstream release.
  * Permit building using cowbuilder, eatmydata (Closes: #749518)
  * Do not require gcc in build-depends
    (Closes: #747984) (Closes: #748005) (Closes: #751325)

 -- Kay Hayen <kay.hayen@gmail.com>  Mon, 23 Jun 2014 08:17:57 +0200

nuitka (0.5.1.1+ds-1) unstable; urgency=medium

  * New upstream hotfix release.

 -- Kay Hayen <kay.hayen@gmail.com>  Thu, 06 Mar 2014 10:44:28 +0100

nuitka (0.5.1+ds-1) unstable; urgency=medium

  * New upstream release.

 -- Kay Hayen <kay.hayen@gmail.com>  Thu, 06 Mar 2014 09:33:51 +0100

nuitka (0.5.0.1+ds-1) unstable; urgency=medium

  * New upstream hotfix release.

 -- Kay Hayen <kay.hayen@gmail.com>  Mon, 13 Jan 2014 23:37:37 +0100

nuitka (0.5.0+ds-1) unstable; urgency=medium

  * New upstream release.
  * Added missing build dependency to process PNG images.

 -- Kay Hayen <kay.hayen@gmail.com>  Fri, 03 Jan 2014 19:18:18 +0100

nuitka (0.4.7.1+ds-1) unstable; urgency=low

  * New upstream hotfix release.

 -- Kay Hayen <kay.hayen@gmail.com>  Tue, 03 Dec 2013 08:44:31 +0100

nuitka (0.4.7+ds-1) UNRELEASED; urgency=low

  * New upstream release.
  * Handle unknown encoding error message change of CPython 2.7.6
    that was backported to CPython 2.7.5+ as well.
    (Closes: #730956)

 -- Kay Hayen <kay.hayen@gmail.com>  Mon, 02 Dec 2013 09:15:12 +0100

nuitka (0.4.6.2+ds-1) unstable; urgency=low

  * New upstream hotfix release.

 -- Kay Hayen <kayhayen@gmx.de>  Fri, 01 Nov 2013 19:07:42 +0100

nuitka (0.4.6+ds-1) unstable; urgency=low

  * New upstream release.

 -- Kay Hayen <kayhayen@gmx.de>  Sun, 27 Oct 2013 21:29:26 +0100

nuitka (0.4.5.1+ds-1) unstable; urgency=low

  * New upstream hotfix release.
  * Corrects upstream Issue#106.

 -- Kay Hayen <kayhayen@gmx.de>  Wed, 25 Sep 2013 14:29:55 +0200

nuitka (0.4.5+ds-1) unstable; urgency=low

  * New upstream release.

 -- Kay Hayen <kayhayen@gmx.de>  Sun, 18 Aug 2013 09:06:29 +0200

nuitka (0.4.4.2+ds-1) unstable; urgency=low

  * New upstream hotfix release.
  * Corrects upstream Issue#98.
  * Corrects upstream Issue#100.
  * Corrects upstream Issue#101.
  * Corrects upstream Issue#102.

 -- Kay Hayen <kayhayen@gmx.de>  Sat, 20 Jul 2013 09:08:29 +0200

nuitka (0.4.4.1+ds-1) unstable; urgency=low

  * New upstream hotfix release.
  * Corrects upstream Issue#95.
  * Corrects upstream Issue#96.

 -- Kay Hayen <kayhayen@gmx.de>  Sat, 13 Jul 2013 11:56:21 +0200

nuitka (0.4.4+ds-1) unstable; urgency=low

  * New upstream release.
  * Upstream now supports Python3.3 and threads.
  * Bump to Standards Version 3.9.4, no changes needed.
  * Fix support for modules and Python3 was broken (Closes: #711459)
  * Fix encoding error changes  Python 2.7.5 (Closes: #713531)

 -- Kay Hayen <kayhayen@gmx.de>  Tue, 25 Jun 2013 10:46:40 +0200

nuitka (0.4.3+ds-1) unstable; urgency=low

  * New upstream release.

 -- Kay Hayen <kayhayen@gmx.de>  Sat, 18 May 2013 10:16:25 +0200

nuitka (0.4.2+ds-1) unstable; urgency=low

  * New upstream release.

 -- Kay Hayen <kayhayen@gmx.de>  Fri, 29 Mar 2013 11:05:08 +0100

nuitka (0.4.1+ds-1) unstable; urgency=low

  * New upstream release.

 -- Kay Hayen <kayhayen@gmx.de>  Tue, 05 Mar 2013 08:15:41 +0100

nuitka (0.4.0+ds-1) UNRELEASED; urgency=low

  * New upstream release.
  * Changes so the Debian package can be backported to Squeeze as well.

 -- Kay Hayen <kayhayen@gmx.de>  Sat, 09 Feb 2013 10:08:15 +0100

nuitka (0.3.25+ds-1) unstable; urgency=low

  * New upstream release.
  * Register the User Manual with "doc-base".

 -- Kay Hayen <kayhayen@gmx.de>  Sun, 11 Nov 2012 13:57:32 +0100

nuitka (0.3.24.1+ds-1) unstable; urgency=low

  * New upstream hotfix release.
  * Corrects upstream Issue#46.

 -- Kay Hayen <kayhayen@gmx.de>  Sat, 08 Sep 2012 22:30:11 +0000

nuitka (0.3.24+ds-1) unstable; urgency=low

  * New upstream release.
  * Detect the absence of "g++" and gracefully fallback to the
    compiler depended on. (Closes: #682146)
  * Changed usage of "temp" files in developer scripts to be
    secure. (Closes: #682145)
  * Added support for "DEB_BUILD_OPTIONS=nocheck" to skip the
    test runs. (Closes: #683090)

 -- Kay Hayen <kayhayen@gmx.de>  Sat, 18 Aug 2012 21:19:17 +0200

nuitka (0.3.23.1+ds-1) unstable; urgency=low

  * New upstream hotfix release.
  * Corrects upstream Issue#40, Issue#41, and Issue#42.

 -- Kay Hayen <kayhayen@gmx.de>  Mon, 16 Jul 2012 07:25:41 +0200

nuitka (0.3.23+ds-1) unstable; urgency=low

  * New upstream release.
  * License for Nuitka is now Apache License 2.0, no more GPLv3.
  * Corrects upstream Issue#37 and Issue#38.

 -- Kay Hayen <kayhayen@gmx.de>  Sun, 01 Jul 2012 00:00:57 +0200

nuitka (0.3.22.1+ds-1) unstable; urgency=low

  * New upstream hotfix release.
  * Corrected copyright file syntax error found by new lintian
    version.
  * Corrects upstream Issue#19.

 -- Kay Hayen <kayhayen@gmx.de>  Sat, 16 Jun 2012 08:58:30 +0200

nuitka (0.3.22+ds-1) unstable; urgency=low

  * New upstream release.

 -- Kay Hayen <kayhayen@gmx.de>  Sun, 13 May 2012 12:51:16 +0200

nuitka (0.3.21+ds-1) unstable; urgency=low

  * New upstream release.

 -- Kay Hayen <kayhayen@gmx.de>  Thu, 12 Apr 2012 20:24:01 +0200

nuitka (0.3.20.2+ds-1) unstable; urgency=low

  * New upstream hotfix release.
  * Corrects upstream Issue#35.
  * Bump to Standards Version 3.9.3, no changes needed.
  * In the alternative build dependencies, designed to make the
    Python3 build dependency optional, put option that is going
    to work on "unstable" first. (Closes: #665021)

 -- Kay Hayen <kayhayen@gmx.de>  Tue, 03 Apr 2012 22:31:36 +0200

nuitka (0.3.20.1+ds-1) unstable; urgency=low

  * New upstream hotfix release.
  * Corrects upstream Issue#34.

 -- Kay Hayen <kayhayen@gmx.de>  Sat, 03 Mar 2012 10:18:30 +0100

nuitka (0.3.20+ds-1) unstable; urgency=low

  * New upstream release.
  * Added upstream "Changelog.rst" as "changelog"

 -- Kay Hayen <kayhayen@gmx.de>  Mon, 27 Feb 2012 09:32:10 +0100

nuitka (0.3.19.2+ds-1) unstable; urgency=low

  * New upstream hotfix release.
  * Corrects upstream Issue#32.

 -- Kay Hayen <kayhayen@gmx.de>  Sun, 12 Feb 2012 20:33:30 +0100

nuitka (0.3.19.1+ds-1) unstable; urgency=low

  * New upstream hotfix release.
  * Corrects upstream Issue#30 and Issue#31.

 -- Kay Hayen <kayhayen@gmx.de>  Sat, 28 Jan 2012 07:27:38 +0100

nuitka (0.3.19+ds-1) unstable; urgency=low

  * New upstream release.
  * Improvements to option groups layout in manpages, and broken
    whitespace for "--recurse-to" option. (Closes: #655910)
  * Documented new option "--recurse-directory" in man page with
    example.
  * Made the "debian/watch" file ignore upstream pre-releases,
    these shall not be considered for this package.
  * Aligned depended version with build depended versions.
  * Depend on "python-dev" as well, needed to compile against
    "libpython".
  * Build depend on "python-dev-all" and "python-dbg-all" to
    execute tests with both all supported Python versions.
  * Build depend on "python3.2-dev-all" and "python3-dbg-all"
    to execute tests with Python3 as well. It is currently not
    supported by upstream, this is only preparatory.
  * Added suggestion of "ccache", can speed up the compilation
    process.

 -- Kay Hayen <kayhayen@gmx.de>  Tue, 17 Jan 2012 10:29:45 +0100

nuitka (0.3.18+ds-1) unstable; urgency=low

  * New upstream release.
  * Lowered dependencies so that a backport to Ubuntu Natty and
    higher is now feasible. A "scons >=2.0.0" is good enough,
    and so is "g++-4.5" as well.
  * Don't require the PDF generation to be successful on older
    Ubuntu versions as it crashes due to old "rst2pdf" bugs.

 -- Kay Hayen <kayhayen@gmx.de>  Thu, 12 Jan 2012 19:55:43 +0100

nuitka (0.3.18~pre2+ds-1) unstable; urgency=low

  * New upstream pre-release.
  * First upload to unstable, many thanks to my reviewer and
    sponsor Yaroslav Halchenko <debian@onerussian.com>
  * New maintainer (Closes: #648489)
  * Added Developer Manual to the generated PDF documentation.
  * Added python-dbg to Build-Depends to also execute reference
    count tests.
  * Changed copyright file to reference Apache license via its
    standard Debian location as well.

 -- Kay Hayen <kayhayen@gmx.de>  Tue, 10 Jan 2012 22:21:56 +0100

nuitka (0.3.17+ds-1) UNRELEASED; urgency=low

  * New upstream release.
  * Updated man page to use new "--recurse-*" options in examples
    over removed "--deep*" options.
  * Completed copyright file according to "licensecheck" findings
    and updated files accordingly. Put the included tests owned
    by upstream into public domain.
  * Use a "+ds" file as orig source with inline copy of Scons
    already removed instead of doing it as a patch.
  * Also removed the benchmark tests from "+ds" file, not useful
    to be provided with Nuitka.
  * Added syntax tests, these were omitted by mistake previously.
  * Run the test suite at package build time, it checks the basic
    tests, syntax error tests, program tests, and the compile
    itself test.
  * Added run time dependencies also as build time dependencies
    to be able to execute the tests.
  * Corrected handling of upstream pre-release names in the watch
    file.
  * Changed contributor notice to only require "Apache License 2.0"
    for the new parts.
  * Put Debian packaging and owned tests under "Apache License 2.0"
    as well.

 -- Kay Hayen <kayhayen@gmx.de>  Mon, 09 Jan 2012 09:02:19 +0100

nuitka (0.3.16-1) UNRELEASED; urgency=low

  * New upstream release.
  * Updated debian/copyright URI to match the latest one.
  * Updated debian/copyright to DEP5 changes.
  * Added Nuitka homepage to debian/control.
  * Added watch file, so uscan works.
  * Added git pointers to git repository and gitweb to the
    package control file.
  * Corrected examples section in man page to correctly escape "-".
  * Added meaningful "what is" to manpages.
  * Bump to Standards Version 3.9.2, no changes needed.
  * Added extended description to address lintian warning.

 -- Kay Hayen <kayhayen@gmx.de>  Sun, 18 Dec 2011 13:01:10 +0100

nuitka (0.3.15-1) UNRELEASED; urgency=low

  * New upstream release.
  * Renamed "/usr/bin/Python" to "/usr/bin/nuitka-python".
  * Added man pages for "nuitka" and "nuitka-python", the first
    with an examples section that shows the most important uses
    of the "nuitka" binary.
  * Removed foreign code for Windows generators, removed from
    debian/copyright.
  * Lowered dependency for Scons to what Ubuntu Oneiric has and
    what we have as an inline copy, (scons >=2.0.1) should be
    sufficient.
  * Recommend python-lxml, as it's used by Nuitka to dump XML
    representation.
  * Recommend python-qt4, as it may be used to display the node
    tree in a window.
  * Removed inline copy of Scons from the binary package.
  * Added patch to remove the setting nuitka package in sys.path,
    not needed in Debian.

 -- Kay Hayen <kayhayen@gmx.de>  Thu, 01 Dec 2011 22:43:33 +0100

nuitka (0.3.15pre2-1) UNRELEASED; urgency=low

  * Initial Debian package.

 -- Kay Hayen <kayhayen@gmx.de>  Fri, 11 Nov 2011 20:58:55 +0100<|MERGE_RESOLUTION|>--- conflicted
+++ resolved
@@ -1,16 +1,14 @@
-<<<<<<< HEAD
 nuitka (2.8~rc4+ds-1) unstable; urgency=medium
 
   * New upstream pre-release.
 
  -- Kay Hayen <kay.hayen@gmail.com>  Tue, 27 May 2025 10:59:14 +0200
-=======
+
 nuitka (2.7.5+ds-1) unstable; urgency=medium
 
   * New upstream hotfix release.
 
  -- Kay Hayen <kay.hayen@gmail.com>  Thu, 29 May 2025 10:14:49 +0200
->>>>>>> 108af304
 
 nuitka (2.7.4+ds-1) unstable; urgency=medium
 
