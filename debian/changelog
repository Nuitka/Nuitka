--- conflicted
+++ resolved
@@ -1,16 +1,14 @@
-<<<<<<< HEAD
 nuitka (1.8~rc9+ds-1) unstable; urgency=medium
 
   * New upstream pre-release.
 
  -- Kay Hayen <kay.hayen@gmail.com>  Thu, 03 Aug 2023 22:55:45 +0200
-=======
+
 nuitka (1.7.10+ds-1) unstable; urgency=medium
 
   * New upstream hotfix release.
 
  -- Kay Hayen <kay.hayen@gmail.com>  Fri, 11 Aug 2023 12:06:42 +0200
->>>>>>> 973ef3c2
 
 nuitka (1.7.9+ds-1) unstable; urgency=medium
 
