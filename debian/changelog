<<<<<<< HEAD
nuitka (1.7~rc4+ds-1) unstable; urgency=medium

  * New upstream pre-release.

 -- Kay Hayen <kay.hayen@gmail.com>  Sat, 10 Jun 2023 14:12:37 +0200
=======
nuitka (1.6.4+ds-1) unstable; urgency=medium

  * New upstream hotfix release.

 -- Kay Hayen <kay.hayen@gmail.com>  Mon, 19 Jun 2023 15:31:28 +0200
>>>>>>> 1630b6e8

nuitka (1.6.3+ds-1) unstable; urgency=medium

  * New upstream hotfix release.

 -- Kay Hayen <kay.hayen@gmail.com>  Sat, 10 Jun 2023 09:34:49 +0200

nuitka (1.6.2+ds-1) unstable; urgency=medium

  * New upstream hotfix release.

 -- Kay Hayen <kay.hayen@gmail.com>  Fri, 09 Jun 2023 12:00:01 +0200

nuitka (1.6.1+ds-1) unstable; urgency=medium

  * New upstream hotfix release.

 -- Kay Hayen <kay.hayen@gmail.com>  Mon, 05 Jun 2023 11:35:18 +0200

nuitka (1.6+ds-1) unstable; urgency=medium

  * New upstream release.

 -- Kay Hayen <kay.hayen@gmail.com>  Sun, 28 May 2023 21:05:53 +0200

nuitka (1.5.8+ds-1) unstable; urgency=medium

  * New upstream hotfix release.

 -- Kay Hayen <kay.hayen@gmail.com>  Mon, 15 May 2023 10:19:45 +0200

nuitka (1.5.7+ds-1) unstable; urgency=medium

  * New upstream hotfix release.

 -- Kay Hayen <kay.hayen@gmail.com>  Mon, 24 Apr 2023 16:45:23 +0200

nuitka (1.5.8+ds-1) unstable; urgency=medium

  * New upstream hotfix release.

 -- Kay Hayen <kay.hayen@gmail.com>  Mon, 15 May 2023 10:19:45 +0200

nuitka (1.5.7+ds-1) unstable; urgency=medium

  * New upstream hotfix release.

 -- Kay Hayen <kay.hayen@gmail.com>  Mon, 24 Apr 2023 16:45:23 +0200

nuitka (1.5.6+ds-1) unstable; urgency=medium

  * New upstream hotfix release.

 -- Kay Hayen <kay.hayen@gmail.com>  Tue, 11 Apr 2023 10:09:53 +0200

nuitka (1.5.5+ds-1) unstable; urgency=medium

  * New upstream hotfix release.

 -- Kay Hayen <kay.hayen@gmail.com>  Tue, 04 Apr 2023 08:43:30 +0200

nuitka (1.5.4+ds-1) unstable; urgency=medium

  * New upstream hotfix release.

 -- Kay Hayen <kay.hayen@gmail.com>  Sun, 26 Mar 2023 10:24:29 +0200

nuitka (1.5.3+ds-1) unstable; urgency=medium

  * New upstream hotfix release.

 -- Kay Hayen <kay.hayen@gmail.com>  Thu, 16 Mar 2023 20:51:55 +0100

nuitka (1.5.2+ds-1) unstable; urgency=medium

  * New upstream hotfix release.

 -- Kay Hayen <kay.hayen@gmail.com>  Thu, 16 Mar 2023 13:44:56 +0100

nuitka (1.5.1+ds-1) unstable; urgency=medium

  * New upstream hotfix release.

 -- Kay Hayen <kay.hayen@gmail.com>  Mon, 13 Mar 2023 15:52:36 +0100

nuitka (1.5+ds-1) unstable; urgency=medium

  * New upstream release.

 -- Kay Hayen <kay.hayen@gmail.com>  Sat, 11 Mar 2023 15:55:37 +0100

nuitka (1.4.8+ds-1) unstable; urgency=medium

  * New upstream hotfix release.

 -- Kay Hayen <kay.hayen@gmail.com>  Tue, 21 Feb 2023 09:18:59 +0100

nuitka (1.4.7+ds-1) unstable; urgency=medium

  * New upstream hotfix release.

 -- Kay Hayen <kay.hayen@gmail.com>  Mon, 13 Feb 2023 14:38:57 +0100

nuitka (1.4.6+ds-1) unstable; urgency=medium

  * New upstream hotfix release.

 -- Kay Hayen <kay.hayen@gmail.com>  Sun, 12 Feb 2023 19:11:46 +0100

nuitka (1.4.5+ds-1) unstable; urgency=medium

  * New upstream hotfix release.

 -- Kay Hayen <kay.hayen@gmail.com>  Fri, 10 Feb 2023 07:36:27 +0100

nuitka (1.4.4+ds-1) unstable; urgency=medium

  * New upstream hotfix release.

 -- Kay Hayen <kay.hayen@gmail.com>  Tue, 07 Feb 2023 19:03:45 +0100

nuitka (1.4.3+ds-1) unstable; urgency=medium

  * New upstream hotfix release.

 -- Kay Hayen <kay.hayen@gmail.com>  Sat, 04 Feb 2023 07:24:47 +0100

nuitka (1.4.2+ds-1) unstable; urgency=medium

  * New upstream hotfix release.

 -- Kay Hayen <kay.hayen@gmail.com>  Tue, 31 Jan 2023 07:17:15 +0100

nuitka (1.4.1+ds-1) unstable; urgency=medium

  * New upstream hotfix release.

 -- Kay Hayen <kay.hayen@gmail.com>  Sun, 29 Jan 2023 23:21:23 +0100

nuitka (1.4+ds-1) unstable; urgency=medium

  * New upstream release.

 -- Kay Hayen <kay.hayen@gmail.com>  Thu, 26 Jan 2023 14:56:48 +0100

nuitka (1.3.8+ds-1) unstable; urgency=medium

  * New upstream hotfix release.

 -- Kay Hayen <kay.hayen@gmail.com>  Mon, 16 Jan 2023 11:05:41 +0100

nuitka (1.3.7+ds-1) unstable; urgency=medium

  * New upstream hotfix release.

 -- Kay Hayen <kay.hayen@gmail.com>  Mon, 09 Jan 2023 16:51:14 +0100

nuitka (1.3.6+ds-1) unstable; urgency=medium

  * New upstream hotfix release.

 -- Kay Hayen <kay.hayen@gmail.com>  Fri, 06 Jan 2023 09:10:31 +0100

nuitka (1.3.5+ds-1) unstable; urgency=medium

  * New upstream hotfix release.

 -- Kay Hayen <kay.hayen@gmail.com>  Sun, 01 Jan 2023 09:39:39 +0100

nuitka (1.3.4+ds-1) unstable; urgency=medium

  * New upstream hotfix release.

 -- Kay Hayen <kay.hayen@gmail.com>  Wed, 28 Dec 2022 21:20:25 +0100

nuitka (1.3.3+ds-1) unstable; urgency=medium

  * New upstream hotfix release.

 -- Kay Hayen <kay.hayen@gmail.com>  Mon, 26 Dec 2022 10:39:49 +0100

nuitka (1.3.2+ds-1) unstable; urgency=medium

  * New upstream hotfix release.

 -- Kay Hayen <kay.hayen@gmail.com>  Fri, 23 Dec 2022 08:19:05 +0100

nuitka (1.3.1+ds-1) unstable; urgency=medium

  * New upstream hotfix release.

 -- Kay Hayen <kay.hayen@gmail.com>  Wed, 21 Dec 2022 19:14:46 +0100

nuitka (1.3+ds-1) unstable; urgency=medium

  * New upstream release.

 -- Kay Hayen <kay.hayen@gmail.com>  Wed, 21 Dec 2022 13:14:49 +0100

nuitka (1.2.7+ds-1) unstable; urgency=medium

  * New upstream hotfix release.

 -- Kay Hayen <kay.hayen@gmail.com>  Tue, 13 Dec 2022 11:16:23 +0100

nuitka (1.2.6+ds-1) unstable; urgency=medium

  * New upstream hotfix release.

 -- Kay Hayen <kay.hayen@gmail.com>  Thu, 08 Dec 2022 07:18:44 +0100

nuitka (1.2.5+ds-1) unstable; urgency=medium

  * New upstream hotfix release.

 -- Kay Hayen <kay.hayen@gmail.com>  Wed, 07 Dec 2022 15:57:44 +0100

nuitka (1.2.4+ds-1) unstable; urgency=medium

  * New upstream hotfix release.

 -- Kay Hayen <kay.hayen@gmail.com>  Sat, 03 Dec 2022 13:45:31 +0100

nuitka (1.2.3+ds-1) unstable; urgency=medium

  * New upstream hotfix release.

 -- Kay Hayen <kay.hayen@gmail.com>  Sat, 26 Nov 2022 11:07:57 +0100

nuitka (1.2.2+ds-1) unstable; urgency=medium

  * New upstream hotfix release.

 -- Kay Hayen <kay.hayen@gmail.com>  Sat, 19 Nov 2022 17:05:08 +0100

nuitka (1.2.1+ds-1) unstable; urgency=medium

  * New upstream hotfix release.

 -- Kay Hayen <kay.hayen@gmail.com>  Wed, 16 Nov 2022 17:15:00 +0100

nuitka (1.2+ds-1) unstable; urgency=medium

  * New upstream release.

 -- Kay Hayen <kay.hayen@gmail.com>  Tue, 08 Nov 2022 09:42:28 +0100

nuitka (1.1.7+ds-1) unstable; urgency=medium

  * New upstream hotfix release.

  * Handle Debian sid change in release number (Closes: #1022400)

 -- Kay Hayen <kay.hayen@gmail.com>  Wed, 26 Oct 2022 14:46:14 +0200

nuitka (1.1.6+ds-1) unstable; urgency=medium

  * New upstream hotfix release.

 -- Kay Hayen <kay.hayen@gmail.com>  Wed, 19 Oct 2022 18:36:12 +0200

nuitka (1.1.5+ds-1) unstable; urgency=medium

  * New upstream hotfix release.

 -- Kay Hayen <kay.hayen@gmail.com>  Fri, 14 Oct 2022 08:19:39 +0200

nuitka (1.1.4+ds-1) unstable; urgency=medium

  * New upstream hotfix release.

 -- Kay Hayen <kay.hayen@gmail.com>  Fri, 14 Oct 2022 08:19:33 +0200

nuitka (1.1.3+ds-1) unstable; urgency=medium

  * New upstream hotfix release.

 -- Kay Hayen <kay.hayen@gmail.com>  Sat, 08 Oct 2022 17:40:59 +0200

nuitka (1.1.2+ds-1) unstable; urgency=medium

  * New upstream hotfix release.

 -- Kay Hayen <kay.hayen@gmail.com>  Tue, 04 Oct 2022 14:39:39 +0200

nuitka (1.1.1+ds-1) unstable; urgency=medium

  * New upstream hotfix release.

 -- Kay Hayen <kay.hayen@gmail.com>  Sun, 02 Oct 2022 11:10:07 +0200

nuitka (1.1+ds-1) unstable; urgency=medium

  * New upstream release.

 -- Kay Hayen <kay.hayen@gmail.com>  Sun, 25 Sep 2022 18:58:01 +0200

nuitka (1.0.8+ds-1) unstable; urgency=medium

  * New upstream hotfix release.

 -- Kay Hayen <kay.hayen@gmail.com>  Mon, 19 Sep 2022 08:18:45 +0200

nuitka (1.0.7+ds-1) unstable; urgency=medium

  * New upstream hotfix release.

 -- Kay Hayen <kay.hayen@gmail.com>  Sun, 11 Sep 2022 10:34:06 +0200

nuitka (1.0.6+ds-1) unstable; urgency=medium

  * New upstream hotfix release.

 -- Kay Hayen <kay.hayen@gmail.com>  Tue, 23 Aug 2022 20:07:27 +0200

nuitka (1.0.5+ds-1) unstable; urgency=medium

  * New upstream hotfix release.

 -- Kay Hayen <kay.hayen@gmail.com>  Sun, 21 Aug 2022 08:24:28 +0200

nuitka (1.0.4+ds-1) unstable; urgency=medium

  * New upstream hotfix release.

 -- Kay Hayen <kay.hayen@gmail.com>  Sat, 13 Aug 2022 16:13:29 +0200

nuitka (1.0.3+ds-1) unstable; urgency=medium

  * New upstream hotfix release.

 -- Kay Hayen <kay.hayen@gmail.com>  Wed, 10 Aug 2022 13:16:19 +0200

nuitka (1.0.2+ds-1) unstable; urgency=medium

  * New upstream hotfix release.

 -- Kay Hayen <kay.hayen@gmail.com>  Mon, 08 Aug 2022 08:13:46 +0200

nuitka (1.0.1+ds-1) unstable; urgency=medium

  * New upstream hotfix release.

 -- Kay Hayen <kay.hayen@gmail.com>  Thu, 04 Aug 2022 16:55:17 +0200

nuitka (1.0+ds-1) unstable; urgency=medium

  * New upstream release.

 -- Kay Hayen <kay.hayen@gmail.com>  Sat, 30 Jul 2022 16:16:40 +0200

nuitka (0.9.6+ds-1) unstable; urgency=medium

  * New upstream hotfix release.

 -- Kay Hayen <kay.hayen@gmail.com>  Sun, 17 Jul 2022 18:40:22 +0200

nuitka (0.9.5+ds-1) unstable; urgency=medium

  * New upstream hotfix release.

 -- Kay Hayen <kay.hayen@gmail.com>  Fri, 15 Jul 2022 13:59:28 +0200

nuitka (0.9.4+ds-1) unstable; urgency=medium

  * New upstream hotfix release.

 -- Kay Hayen <kay.hayen@gmail.com>  Thu, 07 Jul 2022 09:24:53 +0200

nuitka (0.9.3+ds-1) unstable; urgency=medium

  * New upstream hotfix release.

 -- Kay Hayen <kay.hayen@gmail.com>  Sat, 02 Jul 2022 18:49:29 +0200

nuitka (0.9.2+ds-1) unstable; urgency=medium

  * New upstream hotfix release.

 -- Kay Hayen <kay.hayen@gmail.com>  Thu, 30 Jun 2022 08:40:14 +0200

nuitka (0.9.1+ds-1) unstable; urgency=medium

  * New upstream hotfix release.

 -- Kay Hayen <kay.hayen@gmail.com>  Sun, 26 Jun 2022 10:41:06 +0200

nuitka (0.9+ds-1) unstable; urgency=medium

  * New upstream release.

  * Python 3.10 is now compatible again. (Closes: #1006051)

  * Solved CVE-2022-2054 (Closes: #1012762)

 -- Kay Hayen <kay.hayen@gmail.com>  Thu, 23 Jun 2022 08:36:25 +0200

nuitka (0.8.4+ds-1) unstable; urgency=medium

  * New upstream hotfix release.

 -- Kay Hayen <kay.hayen@gmail.com>  Tue, 07 Jun 2022 17:21:39 +0200

nuitka (0.8.3+ds-1) unstable; urgency=medium

  * New upstream hotfix release.

 -- Kay Hayen <kay.hayen@gmail.com>  Sat, 28 May 2022 14:59:01 +0200

nuitka (0.8.2+ds-1) unstable; urgency=medium

  * New upstream hotfix release.

 -- Kay Hayen <kay.hayen@gmail.com>  Thu, 26 May 2022 08:23:28 +0200

nuitka (0.8.1+ds-1) unstable; urgency=medium

  * New upstream hotfix release.

 -- Kay Hayen <kay.hayen@gmail.com>  Mon, 23 May 2022 08:31:51 +0200

nuitka (0.8+ds-1) unstable; urgency=medium

  * New upstream release.

 -- Kay Hayen <kay.hayen@gmail.com>  Thu, 19 May 2022 14:24:06 +0200

nuitka (0.7.7+ds-1) unstable; urgency=medium

  * New upstream hotfix release.

 -- Kay Hayen <kay.hayen@gmail.com>  Fri, 01 Apr 2022 12:01:36 +0200

nuitka (0.7.6+ds-1) unstable; urgency=medium

  * New upstream hotfix release.

 -- Kay Hayen <kay.hayen@gmail.com>  Sat, 19 Mar 2022 13:44:59 +0100

nuitka (0.7.5+ds-1) unstable; urgency=medium

  * New upstream hotfix release.

 -- Kay Hayen <kay.hayen@gmail.com>  Mon, 14 Mar 2022 18:55:11 +0100

nuitka (0.7.4+ds-1) unstable; urgency=medium

  * New upstream hotfix release.

 -- Kay Hayen <kay.hayen@gmail.com>  Sat, 12 Mar 2022 13:50:50 +0100

nuitka (0.7.3+ds-1) unstable; urgency=medium

  * New upstream hotfix release.

 -- Kay Hayen <kay.hayen@gmail.com>  Sun, 27 Feb 2022 13:58:34 +0100

nuitka (0.7.2+ds-1) unstable; urgency=medium

  * New upstream hotfix release.

 -- Kay Hayen <kay.hayen@gmail.com>  Sat, 26 Feb 2022 16:54:03 +0100

nuitka (0.7.1+ds-1) unstable; urgency=medium

  * New upstream hotfix release.

 -- Kay Hayen <kay.hayen@gmail.com>  Thu, 24 Feb 2022 13:22:40 +0100

nuitka (0.7+ds-1) unstable; urgency=medium

  * New upstream release.

 -- Kay Hayen <kay.hayen@gmail.com>  Sun, 20 Feb 2022 09:09:50 +0100

nuitka (0.6.19.7+ds-1) unstable; urgency=medium

  * New upstream hotfix release.

 -- Kay Hayen <kay.hayen@gmail.com>  Fri, 11 Feb 2022 14:37:34 +0100

nuitka (0.6.19.6+ds-1) unstable; urgency=medium

  * New upstream hotfix release.

 -- Kay Hayen <kay.hayen@gmail.com>  Thu, 03 Feb 2022 10:30:39 +0100

nuitka (0.6.19.5+ds-1) unstable; urgency=medium

  * New upstream hotfix release.

 -- Kay Hayen <kay.hayen@gmail.com>  Tue, 01 Feb 2022 18:53:20 +0100

nuitka (0.6.19.4+ds-1) unstable; urgency=medium

  * New upstream hotfix release.

 -- Kay Hayen <kay.hayen@gmail.com>  Wed, 19 Jan 2022 10:02:04 +0100

nuitka (0.6.19.3+ds-1) unstable; urgency=medium

  * New upstream hotfix release.

 -- Kay Hayen <kay.hayen@gmail.com>  Sun, 16 Jan 2022 11:32:51 +0100

nuitka (0.6.19.2+ds-1) unstable; urgency=medium

  * New upstream hotfix release.

 -- Kay Hayen <kay.hayen@gmail.com>  Fri, 14 Jan 2022 11:03:16 +0100

nuitka (0.6.19.1+ds-1) unstable; urgency=medium

  * New upstream hotfix release.

 -- Kay Hayen <kay.hayen@gmail.com>  Tue, 11 Jan 2022 07:59:24 +0100

nuitka (0.6.19+ds-1) unstable; urgency=medium

  * New upstream release.

 -- Kay Hayen <kay.hayen@gmail.com>  Sun, 09 Jan 2022 13:14:29 +0100

nuitka (0.6.18.6+ds-1) unstable; urgency=medium

  * New upstream hotfix release.

 -- Kay Hayen <kay.hayen@gmail.com>  Wed, 29 Dec 2021 19:42:43 +0100

nuitka (0.6.18.5+ds-1) unstable; urgency=medium

  * New upstream hotfix release.

 -- Kay Hayen <kay.hayen@gmail.com>  Mon, 20 Dec 2021 13:41:00 +0100

nuitka (0.6.18.4+ds-1) unstable; urgency=medium

  * New upstream hotfix release.

 -- Kay Hayen <kay.hayen@gmail.com>  Thu, 16 Dec 2021 08:31:41 +0100

nuitka (0.6.18.3+ds-1) unstable; urgency=medium

  * New upstream hotfix release.

 -- Kay Hayen <kay.hayen@gmail.com>  Fri, 10 Dec 2021 17:49:19 +0100

nuitka (0.6.18.2+ds-1) unstable; urgency=medium

  * New upstream hotfix release.

 -- Kay Hayen <kay.hayen@gmail.com>  Thu, 09 Dec 2021 14:52:56 +0100

nuitka (0.6.18.1+ds-1) unstable; urgency=medium

  * New upstream hotfix release.

 -- Kay Hayen <kay.hayen@gmail.com>  Sat, 04 Dec 2021 18:39:19 +0100

nuitka (0.6.18+ds-1) unstable; urgency=medium

  * New upstream release.

 -- Kay Hayen <kay.hayen@gmail.com>  Thu, 02 Dec 2021 17:33:56 +0100

nuitka (0.6.17.7+ds-1) unstable; urgency=medium

  * New upstream hotfix release.

 -- Kay Hayen <kay.hayen@gmail.com>  Mon, 15 Nov 2021 14:33:27 +0100

nuitka (0.6.17.6+ds-1) unstable; urgency=medium

  * New upstream hotfix release.

 -- Kay Hayen <kay.hayen@gmail.com>  Mon, 08 Nov 2021 14:07:11 +0100

nuitka (0.6.17.5+ds-1) unstable; urgency=medium

  * New upstream hotfix release.

 -- Kay Hayen <kay.hayen@gmail.com>  Thu, 28 Oct 2021 11:52:02 +0200

nuitka (0.6.17.4+ds-1) unstable; urgency=medium

  * New upstream hotfix release.

 -- Kay Hayen <kay.hayen@gmail.com>  Thu, 21 Oct 2021 13:03:34 +0200

nuitka (0.6.17.3+ds-1) unstable; urgency=medium

  * New upstream hotfix release.

 -- Kay Hayen <kay.hayen@gmail.com>  Thu, 14 Oct 2021 10:32:17 +0200

nuitka (0.6.17.2+ds-1) unstable; urgency=medium

  * New upstream hotfix release.

 -- Kay Hayen <kay.hayen@gmail.com>  Tue, 05 Oct 2021 17:21:29 +0200

nuitka (0.6.17.1+ds-1) unstable; urgency=medium

  * New upstream hotfix release.

 -- Kay Hayen <kay.hayen@gmail.com>  Wed, 29 Sep 2021 12:28:39 +0200

nuitka (0.6.17+ds-1) unstable; urgency=medium

  * New upstream release.

 -- Kay Hayen <kay.hayen@gmail.com>  Mon, 27 Sep 2021 13:38:42 +0200

nuitka (0.6.16.5+ds-1) experimental; urgency=medium

  * New upstream hotfix release.

 -- Kay Hayen <kay.hayen@gmail.com>  Mon, 06 Sep 2021 10:46:40 +0200

nuitka (0.6.16.4+ds-1) experimental; urgency=medium

  * New upstream hotfix release.

 -- Kay Hayen <kay.hayen@gmail.com>  Wed, 25 Aug 2021 11:51:44 +0200

nuitka (0.6.16.3+ds-1) experimental; urgency=medium

  * New upstream hotfix release.

 -- Kay Hayen <kay.hayen@gmail.com>  Sat, 07 Aug 2021 18:14:58 +0200

nuitka (0.6.16.2+ds-1) experimental; urgency=medium

  * New upstream hotfix release.

 -- Kay Hayen <kay.hayen@gmail.com>  Fri, 02 Jul 2021 10:40:08 +0200

nuitka (0.6.16.1+ds-1) experimental; urgency=medium

  * New upstream hotfix release.

 -- Kay Hayen <kay.hayen@gmail.com>  Fri, 25 Jun 2021 16:45:43 +0200

nuitka (0.6.16+ds-1) experimental; urgency=medium

  * New upstream release.

 -- Kay Hayen <kay.hayen@gmail.com>  Thu, 24 Jun 2021 11:52:37 +0200

nuitka (0.6.15.3+ds-1) experimental; urgency=medium

  * New upstream hotfix release.

 -- Kay Hayen <kay.hayen@gmail.com>  Sun, 06 Jun 2021 12:18:06 +0200

nuitka (0.6.15.2+ds-1) experimental; urgency=medium

  * New upstream hotfix release.

 -- Kay Hayen <kay.hayen@gmail.com>  Thu, 03 Jun 2021 11:41:07 +0200

nuitka (0.6.15.1+ds-1) experimental; urgency=medium

  * New upstream hotfix release.

 -- Kay Hayen <kay.hayen@gmail.com>  Mon, 31 May 2021 17:12:04 +0200

nuitka (0.6.15+ds-1) experimental; urgency=medium

  * New upstream release.

 -- Kay Hayen <kay.hayen@gmail.com>  Mon, 24 May 2021 12:26:59 +0200

nuitka (0.6.14.7+ds-1) unstable; urgency=medium

  * New upstream hotfix release.

 -- Kay Hayen <kay.hayen@gmail.com>  Mon, 10 May 2021 16:25:14 +0200

nuitka (0.6.14.6+ds-1) unstable; urgency=medium

  * New upstream hotfix release.

 -- Kay Hayen <kay.hayen@gmail.com>  Mon, 03 May 2021 07:57:04 +0200

nuitka (0.6.14.5+ds-1) experimental; urgency=medium

  * New upstream hotfix release.

 -- Kay Hayen <kay.hayen@gmail.com>  Thu, 22 Apr 2021 08:51:05 +0200

nuitka (0.6.14.4+ds-1) unstable; urgency=medium

  * New upstream hotfix release.

 -- Kay Hayen <kay.hayen@gmail.com>  Sun, 18 Apr 2021 16:13:42 +0200

nuitka (0.6.14.3+ds-1) unstable; urgency=medium

  * New upstream hotfix release.

 -- Kay Hayen <kay.hayen@gmail.com>  Sun, 18 Apr 2021 10:29:07 +0200

nuitka (0.6.14.2+ds-1) unstable; urgency=medium

  * New upstream hotfix release.

 -- Kay Hayen <kay.hayen@gmail.com>  Sat, 17 Apr 2021 11:03:23 +0200

nuitka (0.6.14.1+ds-1) unstable; urgency=medium

  * New upstream hotfix release.

 -- Kay Hayen <kay.hayen@gmail.com>  Fri, 16 Apr 2021 07:49:30 +0200

nuitka (0.6.14+ds-1) unstable; urgency=medium

  * New upstream release.

 -- Kay Hayen <kay.hayen@gmail.com>  Thu, 15 Apr 2021 11:09:55 +0200

nuitka (0.6.13.3+ds-1) unstable; urgency=medium

  * New upstream hotfix release.

 -- Kay Hayen <kay.hayen@gmail.com>  Sun, 04 Apr 2021 11:11:56 +0200

nuitka (0.6.13.2+ds-1) unstable; urgency=medium

  * New upstream hotfix release.

 -- Kay Hayen <kay.hayen@gmail.com>  Sat, 27 Mar 2021 19:44:51 +0100

nuitka (0.6.13.1+ds-1) unstable; urgency=medium

  * New upstream hotfix release.

 -- Kay Hayen <kay.hayen@gmail.com>  Fri, 26 Mar 2021 14:28:02 +0100

nuitka (0.6.13+ds-1) unstable; urgency=medium

  * New upstream release.

 -- Kay Hayen <kay.hayen@gmail.com>  Wed, 17 Mar 2021 08:58:23 +0100

nuitka (0.6.12.4+ds-1) unstable; urgency=medium

  * New upstream hotfix release.

 -- Kay Hayen <kay.hayen@gmail.com>  Thu, 11 Mar 2021 12:16:01 +0100

nuitka (0.6.12.3+ds-1) unstable; urgency=medium

  * New upstream hotfix release.

 -- Kay Hayen <kay.hayen@gmail.com>  Sun, 21 Feb 2021 06:04:51 +0100

nuitka (0.6.12.2+ds-1) unstable; urgency=medium

  * New upstream hotfix release.

 -- Kay Hayen <kay.hayen@gmail.com>  Sun, 14 Feb 2021 14:25:06 +0100

nuitka (0.6.12.1+ds-1) unstable; urgency=medium

  * New upstream hotfix release.

 -- Kay Hayen <kay.hayen@gmail.com>  Wed, 10 Feb 2021 00:23:11 +0100

nuitka (0.6.12+ds-1) unstable; urgency=medium

  * New upstream release.

 -- Kay Hayen <kay.hayen@gmail.com>  Tue, 09 Feb 2021 11:08:35 +0100

nuitka (0.6.11.6+ds-1) unstable; urgency=medium

  * New upstream hotfix release.

 -- Kay Hayen <kay.hayen@gmail.com>  Sun, 07 Feb 2021 19:59:48 +0100

nuitka (0.6.11.5+ds-1) unstable; urgency=medium

  * New upstream hotfix release.

 -- Kay Hayen <kay.hayen@gmail.com>  Mon, 01 Feb 2021 12:17:21 +0100

nuitka (0.6.11.4+ds-1) unstable; urgency=medium

  * New upstream hotfix release.

 -- Kay Hayen <kay.hayen@gmail.com>  Wed, 27 Jan 2021 17:09:48 +0100

nuitka (0.6.11.3+ds-1) unstable; urgency=medium

  * New upstream hotfix release.

 -- Kay Hayen <kay.hayen@gmail.com>  Tue, 26 Jan 2021 11:16:07 +0100

nuitka (0.6.11.2+ds-1) unstable; urgency=medium

  * New upstream hotfix release.

 -- Kay Hayen <kay.hayen@gmail.com>  Mon, 25 Jan 2021 20:14:39 +0100

nuitka (0.6.11.1+ds-1) unstable; urgency=medium

  * New upstream hotfix release.

 -- Kay Hayen <kay.hayen@gmail.com>  Sun, 24 Jan 2021 17:55:22 +0100

nuitka (0.6.11+ds-1) unstable; urgency=medium

  * New upstream release.

 -- Kay Hayen <kay.hayen@gmail.com>  Sat, 23 Jan 2021 10:01:54 +0100

nuitka (0.6.10.5+ds-1) unstable; urgency=medium

  * New upstream hotfix release.

 -- Kay Hayen <kay.hayen@gmail.com>  Thu, 07 Jan 2021 11:04:59 +0100

nuitka (0.6.10.4+ds-1) unstable; urgency=medium

  * New upstream hotfix release.

 -- Kay Hayen <kay.hayen@gmail.com>  Tue, 29 Dec 2020 16:17:44 +0100

nuitka (0.6.10.3+ds-1) unstable; urgency=medium

  * New upstream hotfix release.

 -- Kay Hayen <kay.hayen@gmail.com>  Thu, 24 Dec 2020 16:30:17 +0100

nuitka (0.6.10.2+ds-1) unstable; urgency=medium

  * New upstream hotfix release.

 -- Kay Hayen <kay.hayen@gmail.com>  Sun, 20 Dec 2020 10:56:00 +0100

nuitka (0.6.10.1+ds-1) unstable; urgency=medium

  * New upstream hotfix release.

 -- Kay Hayen <kay.hayen@gmail.com>  Sun, 13 Dec 2020 19:47:53 +0100

nuitka (0.6.10+ds-1) unstable; urgency=medium

  * New upstream release.

 -- Kay Hayen <kay.hayen@gmail.com>  Mon, 07 Dec 2020 12:44:03 +0100

nuitka (0.6.9.7+ds-1) unstable; urgency=medium

  * New upstream hotfix release.

 -- Kay Hayen <kay.hayen@gmail.com>  Mon, 16 Nov 2020 11:20:22 +0100

nuitka (0.6.9.6+ds-1) unstable; urgency=medium

  * New upstream hotfix release.

 -- Kay Hayen <kay.hayen@gmail.com>  Wed, 04 Nov 2020 08:32:22 +0100

nuitka (0.6.9.5+ds-1) unstable; urgency=medium

  * New upstream hotfix release.

 -- Kay Hayen <kay.hayen@gmail.com>  Fri, 30 Oct 2020 13:49:19 +0100

nuitka (0.6.9.4+ds-1) unstable; urgency=medium

  * New upstream hotfix release.

 -- Kay Hayen <kay.hayen@gmail.com>  Mon, 19 Oct 2020 10:55:17 +0200

nuitka (0.6.9.3+ds-1) unstable; urgency=medium

  * New upstream hotfix release.

 -- Kay Hayen <kay.hayen@gmail.com>  Mon, 12 Oct 2020 17:17:10 +0200

nuitka (0.6.9.2+ds-1) unstable; urgency=medium

  * New upstream hotfix release.

 -- Kay Hayen <kay.hayen@gmail.com>  Sun, 04 Oct 2020 12:47:36 +0200

nuitka (0.6.9.1+ds-1) unstable; urgency=medium

  * New upstream hotfix release.

 -- Kay Hayen <kay.hayen@gmail.com>  Sat, 19 Sep 2020 14:38:08 +0200

nuitka (0.6.9+ds-1) unstable; urgency=medium

  * New upstream release.

 -- Kay Hayen <kay.hayen@gmail.com>  Mon, 14 Sep 2020 15:40:36 +0200

nuitka (0.6.8.4+ds-1) unstable; urgency=medium

  * New upstream hotfix release.

  * Source only upload. (Closes: #961896)

  * Updated VCS URLs. (Closes: #961895)

 -- Kay Hayen <kay.hayen@gmail.com>  Sat, 06 Jun 2020 09:58:32 +0200

nuitka (0.6.8.3+ds-1) unstable; urgency=medium

  * New upstream hotfix release.

 -- Kay Hayen <kay.hayen@gmail.com>  Sat, 23 May 2020 13:56:13 +0200

nuitka (0.6.8.2+ds-1) unstable; urgency=medium

  * New upstream hotfix release.

 -- Kay Hayen <kay.hayen@gmail.com>  Thu, 21 May 2020 15:04:13 +0200

nuitka (0.6.8.1+ds-1) unstable; urgency=medium

  * New upstream hotfix release.

  * Corrected copyright file format to not have emails.

 -- Kay Hayen <kay.hayen@gmail.com>  Fri, 15 May 2020 08:32:39 +0200

nuitka (0.6.8+ds-1) unstable; urgency=medium

  * New upstream release.

  * Changed dependencies to prefer Debian 11 packages.
    (Closes: #937166).

 -- Kay Hayen <kay.hayen@gmail.com>  Mon, 11 May 2020 16:41:34 +0200

nuitka (0.6.7+ds-1) unstable; urgency=medium

  * New upstream release.

  * The rst2pdf dependency is finally fixed
    (Closes: #943645) (Closes: #947573).

  * Enabled package build without Python2 (Closes: #937166)

 -- Kay Hayen <kay.hayen@gmail.com>  Thu, 23 Jan 2020 12:34:10 +0100

nuitka (0.6.6+ds-1) unstable; urgency=medium

  * New upstream release.

 -- Kay Hayen <kay.hayen@gmail.com>  Fri, 27 Dec 2019 08:47:38 +0100

nuitka (0.6.6~rc7+ds-1) unstable; urgency=medium

  * New upstream pre-release.

 -- Kay Hayen <kay.hayen@gmail.com>  Tue, 24 Sep 2019 08:49:41 +0200

nuitka (0.6.5+ds-1) unstable; urgency=medium

  * New upstream release.

 -- Kay Hayen <kay.hayen@gmail.com>  Sat, 27 Jul 2019 12:07:20 +0200

nuitka (0.6.4+ds-1) experimental; urgency=medium

  * New upstream release.

 -- Kay Hayen <kay.hayen@gmail.com>  Fri, 07 Jun 2019 23:30:22 +0200

nuitka (0.6.3.1+ds-1) experimental; urgency=medium

  * New upstream hotfix release.

 -- Kay Hayen <kay.hayen@gmail.com>  Thu, 25 Apr 2019 22:08:36 +0200

nuitka (0.6.3+ds-1) unstable; urgency=medium

  * New upstream release.

 -- Kay Hayen <kay.hayen@gmail.com>  Thu, 04 Apr 2019 06:12:30 +0200

nuitka (0.6.2+ds-1) unstable; urgency=medium

  * New upstream release.

 -- Kay Hayen <kay.hayen@gmail.com>  Sat, 16 Feb 2019 08:48:51 +0100

nuitka (0.6.1.1+ds-1) unstable; urgency=medium

  * New upstream hotfix release.

 -- Kay Hayen <kay.hayen@gmail.com>  Thu, 24 Jan 2019 09:13:53 +0100

nuitka (0.6.1+ds-1) unstable; urgency=medium

  * New upstream release.

  * Depend on python-pil over python-imaging (Closes: #917694).

 -- Kay Hayen <kay.hayen@gmail.com>  Sat, 05 Jan 2019 12:41:57 +0100

nuitka (0.6.0.6+ds-1) unstable; urgency=medium

  * New upstream hotfix release.

 -- Kay Hayen <kay.hayen@gmail.com>  Wed, 31 Oct 2018 09:03:57 +0100

nuitka (0.6.0.5+ds-1) unstable; urgency=medium

  * New upstream hotfix release.

 -- Kay Hayen <kay.hayen@gmail.com>  Thu, 18 Oct 2018 23:11:34 +0200

nuitka (0.6.0.4+ds-1) unstable; urgency=medium

  * New upstream hotfix release.

 -- Kay Hayen <kay.hayen@gmail.com>  Sun, 14 Oct 2018 08:26:48 +0200

nuitka (0.6.0.3+ds-1) unstable; urgency=medium

  * New upstream hotfix release.

 -- Kay Hayen <kay.hayen@gmail.com>  Sat, 06 Oct 2018 10:43:33 +0200

nuitka (0.6.0.2+ds-1) unstable; urgency=medium

  * New upstream hotfix release.

 -- Kay Hayen <kay.hayen@gmail.com>  Wed, 03 Oct 2018 10:41:52 +0200

nuitka (0.6.0.1+ds-1) unstable; urgency=medium

  * New upstream hotfix release.

 -- Kay Hayen <kay.hayen@gmail.com>  Thu, 27 Sep 2018 09:57:05 +0200

nuitka (0.6.0+ds-1) unstable; urgency=medium

  * New upstream release.

 -- Kay Hayen <kay.hayen@gmail.com>  Wed, 26 Sep 2018 07:00:04 +0200

nuitka (0.5.33+ds-1) unstable; urgency=medium

  * New upstream release.

 -- Kay Hayen <kay.hayen@gmail.com>  Thu, 13 Sep 2018 19:01:48 +0200

nuitka (0.5.32.8+ds-1) unstable; urgency=medium

  * New upstream hotfix release.

 -- Kay Hayen <kay.hayen@gmail.com>  Tue, 04 Sep 2018 14:58:47 +0200

nuitka (0.5.32.7+ds-1) unstable; urgency=medium

  * New upstream hotfix release.

 -- Kay Hayen <kay.hayen@gmail.com>  Thu, 23 Aug 2018 22:06:00 +0200

nuitka (0.5.32.6+ds-1) unstable; urgency=medium

  * New upstream hotfix release.

 -- Kay Hayen <kay.hayen@gmail.com>  Thu, 23 Aug 2018 20:05:18 +0200

nuitka (0.5.32.5+ds-1) unstable; urgency=medium

  * New upstream hotfix release.

 -- Kay Hayen <kay.hayen@gmail.com>  Wed, 15 Aug 2018 19:06:01 +0200

nuitka (0.5.32.4+ds-1) unstable; urgency=medium

  * New upstream hotfix release.

 -- Kay Hayen <kay.hayen@gmail.com>  Fri, 10 Aug 2018 12:06:44 +0200

nuitka (0.5.32.3+ds-1) unstable; urgency=medium

  * New upstream hotfix release.

 -- Kay Hayen <kay.hayen@gmail.com>  Sat, 04 Aug 2018 10:40:31 +0200

nuitka (0.5.32.2+ds-1) unstable; urgency=medium

  * New upstream hotfix release.

 -- Kay Hayen <kay.hayen@gmail.com>  Wed, 01 Aug 2018 17:38:43 +0200

nuitka (0.5.32.1+ds-1) unstable; urgency=medium

  * New upstream hotfix release.

 -- Kay Hayen <kay.hayen@gmail.com>  Sat, 28 Jul 2018 20:16:29 +0200

nuitka (0.5.32+ds-1) unstable; urgency=medium

  * New upstream release.

 -- Kay Hayen <kay.hayen@gmail.com>  Sat, 28 Jul 2018 15:07:21 +0200

nuitka (0.5.31+ds-1) unstable; urgency=medium

  * New upstream release.

 -- Kay Hayen <kay.hayen@gmail.com>  Mon, 09 Jul 2018 08:23:02 +0200

nuitka (0.5.30+ds-1) unstable; urgency=medium

  * New upstream release.

 -- Kay Hayen <kay.hayen@gmail.com>  Mon, 30 Apr 2018 09:50:54 +0200

nuitka (0.5.29.5+ds-1) unstable; urgency=medium

  * New upstream hotfix release.

 -- Kay Hayen <kay.hayen@gmail.com>  Wed, 25 Apr 2018 09:33:55 +0200

nuitka (0.5.29.4+ds-1) unstable; urgency=medium

  * New upstream hotfix release.

 -- Kay Hayen <kay.hayen@gmail.com>  Mon, 09 Apr 2018 20:22:37 +0200

nuitka (0.5.29.3+ds-1) unstable; urgency=medium

  * New upstream hotfix release.

 -- Kay Hayen <kay.hayen@gmail.com>  Sat, 31 Mar 2018 16:12:25 +0200

nuitka (0.5.29.2+ds-1) unstable; urgency=medium

  * New upstream hotfix release.

 -- Kay Hayen <kay.hayen@gmail.com>  Thu, 29 Mar 2018 10:19:24 +0200

nuitka (0.5.29.1+ds-1) unstable; urgency=medium

  * New upstream hotfix release.

 -- Kay Hayen <kay.hayen@gmail.com>  Tue, 27 Mar 2018 18:22:54 +0200

nuitka (0.5.29+ds-1) unstable; urgency=medium

  * New upstream release.

 -- Kay Hayen <kay.hayen@gmail.com>  Mon, 26 Mar 2018 20:13:44 +0200

nuitka (0.5.28.2+ds-1) unstable; urgency=medium

  * New upstream hotfix release.

 -- Kay Hayen <kay.hayen@gmail.com>  Wed, 29 Nov 2017 15:09:28 +0100

nuitka (0.5.28.1+ds-1) unstable; urgency=medium

  * New upstream hotfix release.
  * Also ignore sbuild non-existent directory (Closes: #871125).

 -- Kay Hayen <kay.hayen@gmail.com>  Sun, 22 Oct 2017 10:44:31 +0200

nuitka (0.5.28+ds-1) unstable; urgency=medium

  * New upstream release.

 -- Kay Hayen <kay.hayen@gmail.com>  Tue, 17 Oct 2017 10:03:56 +0200

nuitka (0.5.27+ds-1) unstable; urgency=medium

  * New upstream release.

 -- Kay Hayen <kay.hayen@gmail.com>  Sat, 22 Jul 2017 16:21:37 +0200

nuitka (0.5.26.4+ds-1) unstable; urgency=medium

  * New upstream hotfix release.
  * Recommend actual PyQT package (Closes: #866540).

 -- Kay Hayen <kay.hayen@gmail.com>  Mon, 03 Jul 2017 08:59:37 +0200

nuitka (0.5.26.3+ds-1) unstable; urgency=medium

  * New upstream hotfix release.

 -- Kay Hayen <kay.hayen@gmail.com>  Thu, 22 Jun 2017 08:08:53 +0200

nuitka (0.5.26.2+ds-1) unstable; urgency=medium

  * New upstream hotfix release.

 -- Kay Hayen <kay.hayen@gmail.com>  Sat, 17 Jun 2017 11:37:12 +0200

nuitka (0.5.26.1+ds-1) unstable; urgency=medium

  * New upstream hotfix release.

 -- Kay Hayen <kay.hayen@gmail.com>  Sat, 10 Jun 2017 13:09:51 +0200

nuitka (0.5.26+ds-1) unstable; urgency=medium

  * New upstream release.

 -- Kay Hayen <kay.hayen@gmail.com>  Wed, 07 Jun 2017 08:15:19 +0200

nuitka (0.5.25+ds-1) unstable; urgency=medium

  * New upstream release.

 -- Kay Hayen <kay.hayen@gmail.com>  Tue, 24 Jan 2017 06:13:46 +0100

nuitka (0.5.24.4+ds-1) unstable; urgency=medium

  * New upstream hotfix release.
  * Better detection of acceptable shared library loads from
    system paths for standalone tests (Closes: #844902).

 -- Kay Hayen <kay.hayen@gmail.com>  Sat, 10 Dec 2016 12:25:35 +0100

nuitka (0.5.24.3+ds-1) unstable; urgency=medium

  * New upstream hotfix release.

 -- Kay Hayen <kay.hayen@gmail.com>  Fri, 09 Dec 2016 06:50:55 +0100

nuitka (0.5.24.2+ds-1) unstable; urgency=medium

  * New upstream hotfix release.

 -- Kay Hayen <kay.hayen@gmail.com>  Wed, 30 Nov 2016 09:32:03 +0100

nuitka (0.5.24.1+ds-1) unstable; urgency=medium

  * New upstream hotfix release.

 -- Kay Hayen <kay.hayen@gmail.com>  Wed, 16 Nov 2016 08:16:53 +0100

nuitka (0.5.24+ds-1) unstable; urgency=medium

  * New upstream release.

 -- Kay Hayen <kay.hayen@gmail.com>  Mon, 14 Nov 2016 09:41:31 +0100

nuitka (0.5.23.2+ds-1) unstable; urgency=medium

  * New upstream hotfix release.

 -- Kay Hayen <kay.hayen@gmail.com>  Mon, 07 Nov 2016 07:55:11 +0100

nuitka (0.5.23.1+ds-1) unstable; urgency=medium

  * New upstream hotfix release.
  * Use of C11 compiler instead of C++ compiler, so we drop the
    versioned dependencies. (Closes: #835954)

 -- Kay Hayen <kay.hayen@gmail.com>  Sun, 16 Oct 2016 10:40:59 +0200

nuitka (0.5.23+ds-1) unstable; urgency=medium

  * New upstream release.

 -- Kay Hayen <kay.hayen@gmail.com>  Sun, 02 Oct 2016 18:14:41 +0200

nuitka (0.5.22+ds-1) unstable; urgency=medium

  * New upstream release.

 -- Kay Hayen <kay.hayen@gmail.com>  Tue, 16 Aug 2016 11:22:16 +0200

nuitka (0.5.21.3+ds-1) unstable; urgency=medium

  * New upstream hotfix release.

 -- Kay Hayen <kay.hayen@gmail.com>  Thu, 26 May 2016 14:51:39 +0200

nuitka (0.5.21.2+ds-1) unstable; urgency=medium

  * New upstream hotfix release.

 -- Kay Hayen <kay.hayen@gmail.com>  Sat, 14 May 2016 14:43:28 +0200

nuitka (0.5.21.1+ds-1) unstable; urgency=medium

  * New upstream hotfix release.

  * Depends on g++-5 now.

 -- Kay Hayen <kay.hayen@gmail.com>  Sat, 30 Apr 2016 07:59:57 +0200

nuitka (0.5.21+ds-1) unstable; urgency=medium

  * New upstream release.

 -- Kay Hayen <kay.hayen@gmail.com>  Sun, 24 Apr 2016 14:06:29 +0200

nuitka (0.5.20+ds-1) unstable; urgency=medium

  * New upstream release.

 -- Kay Hayen <kay.hayen@gmail.com>  Sun, 20 Mar 2016 08:11:16 +0100

nuitka (0.5.19.1+ds-1) unstable; urgency=medium

  * New upstream hotfix release.

 -- Kay Hayen <kay.hayen@gmail.com>  Tue, 15 Mar 2016 09:11:57 +0100

nuitka (0.5.19+ds-1) unstable; urgency=medium

  * New upstream release.

 -- Kay Hayen <kay.hayen@gmail.com>  Mon, 01 Feb 2016 07:53:08 +0100

nuitka (0.5.18.1+ds-1) unstable; urgency=medium

  * New upstream hotfix release.

 -- Kay Hayen <kay.hayen@gmail.com>  Sun, 24 Jan 2016 07:52:03 +0100

nuitka (0.5.18+ds-1) unstable; urgency=medium

  * New upstream release.

 -- Kay Hayen <kay.hayen@gmail.com>  Fri, 15 Jan 2016 07:48:41 +0100

nuitka (0.5.17.1+ds-1) unstable; urgency=medium

  * New upstream hotfix release.

 -- Kay Hayen <kay.hayen@gmail.com>  Thu, 14 Jan 2016 23:21:51 +0100

nuitka (0.5.17+ds-1) unstable; urgency=medium

  * New upstream release.

 -- Kay Hayen <kay.hayen@gmail.com>  Sun, 27 Dec 2015 15:18:39 +0100

nuitka (0.5.16.1+ds-1) unstable; urgency=medium

  * New upstream hotfix release.

 -- Kay Hayen <kay.hayen@gmail.com>  Thu, 03 Dec 2015 07:04:12 +0100

nuitka (0.5.16+ds-1) unstable; urgency=medium

  * New upstream release.

 -- Kay Hayen <kay.hayen@gmail.com>  Mon, 09 Nov 2015 18:30:07 +0100

nuitka (0.5.15+ds-1) unstable; urgency=medium

  * New upstream release.

 -- Kay Hayen <kay.hayen@gmail.com>  Mon, 12 Oct 2015 08:57:03 +0200

nuitka (0.5.14.3+ds-1) unstable; urgency=medium

  * New upstream hotfix release.

 -- Kay Hayen <kay.hayen@gmail.com>  Sun, 13 Sep 2015 12:26:59 +0200

nuitka (0.5.14.2+ds-1) unstable; urgency=medium

  * New upstream hotfix release.

 -- Kay Hayen <kay.hayen@gmail.com>  Mon, 07 Sep 2015 00:30:11 +0200

nuitka (0.5.14.1+ds-1) UNRELEASED; urgency=medium

  * New upstream hotfix release.

 -- Kay Hayen <kay.hayen@gmail.com>  Sun, 06 Sep 2015 22:37:22 +0200

nuitka (0.5.14+ds-1) unstable; urgency=medium

  * New upstream release.

 -- Kay Hayen <kay.hayen@gmail.com>  Thu, 27 Aug 2015 06:24:11 +0200

nuitka (0.5.13.8+ds-1) UNRELEASED; urgency=medium

  * New upstream hotfix release.

 -- Kay Hayen <kay.hayen@gmail.com>  Thu, 20 Aug 2015 11:55:53 +0200

nuitka (0.5.13.7+ds-1) UNRELEASED; urgency=medium

  * New upstream hotfix release.

 -- Kay Hayen <kay.hayen@gmail.com>  Tue, 18 Aug 2015 21:55:08 +0200

nuitka (0.5.13.6+ds-1) UNRELEASED; urgency=medium

  * New upstream hotfix release.

 -- Kay Hayen <kay.hayen@gmail.com>  Sun, 16 Aug 2015 14:38:46 +0200

nuitka (0.5.13.5+ds-1) UNRELEASED; urgency=medium

  * New upstream hotfix release.

 -- Kay Hayen <kay.hayen@gmail.com>  Sun, 16 Aug 2015 13:42:02 +0200

nuitka (0.5.13.4+ds-1) UNRELEASED; urgency=medium

  * New upstream hotfix release.

 -- Kay Hayen <kay.hayen@gmail.com>  Fri, 31 Jul 2015 17:24:40 +0200

nuitka (0.5.13.3+ds-1) UNRELEASED; urgency=medium

  * New upstream hotfix release.

 -- Kay Hayen <kay.hayen@gmail.com>  Wed, 29 Jul 2015 10:54:05 +0200

nuitka (0.5.13.2+ds-1) UNRELEASED; urgency=medium

  * New upstream hotfix release.

 -- Kay Hayen <kay.hayen@gmail.com>  Tue, 16 Jun 2015 10:29:12 +0200

nuitka (0.5.13.1+ds-1) UNRELEASED; urgency=medium

  * New upstream hotfix release.

 -- Kay Hayen <kay.hayen@gmail.com>  Mon, 04 May 2015 09:27:19 +0200

nuitka (0.5.13+ds-1) unstable; urgency=medium

  * New upstream release.

 -- Kay Hayen <kay.hayen@gmail.com>  Fri, 01 May 2015 10:44:27 +0200

nuitka (0.5.12.2+ds-1) UNRELEASED; urgency=medium

  * New upstream hotfix release.

 -- Kay Hayen <kay.hayen@gmail.com>  Sun, 26 Apr 2015 08:51:37 +0200

nuitka (0.5.12.1+ds-1) UNRELEASED; urgency=medium

  * New upstream hotfix release.

 -- Kay Hayen <kay.hayen@gmail.com>  Sat, 18 Apr 2015 09:35:06 +0200

nuitka (0.5.12+ds-1) experimental; urgency=medium

  * New upstream release.

 -- Kay Hayen <kay.hayen@gmail.com>  Mon, 06 Apr 2015 17:20:44 +0200

nuitka (0.5.11.2+ds-1) experimental; urgency=medium

  * New upstream hotfix release.

 -- Kay Hayen <kay.hayen@gmail.com>  Thu, 26 Mar 2015 20:09:06 +0100

nuitka (0.5.11.1+ds-1) experimental; urgency=medium

  * New upstream hotfix release.

 -- Kay Hayen <kay.hayen@gmail.com>  Mon, 23 Mar 2015 10:34:17 +0100

nuitka (0.5.11+ds-1) experimental; urgency=medium

  * New upstream release.

 -- Kay Hayen <kay.hayen@gmail.com>  Wed, 18 Mar 2015 08:38:39 +0100

nuitka (0.5.10.2+ds-1) experimental; urgency=medium

  * New upstream hotfix release.

 -- Kay Hayen <kay.hayen@gmail.com>  Tue, 10 Mar 2015 07:46:24 +0100

nuitka (0.5.10.1+ds-1) experimental; urgency=medium

  * New upstream hotfix release.

 -- Kay Hayen <kay.hayen@gmail.com>  Sun, 08 Mar 2015 11:56:55 +0100

nuitka (0.5.10+ds-1) experimental; urgency=medium

  * New upstream release.

 -- Kay Hayen <kay.hayen@gmail.com>  Thu, 05 Mar 2015 07:43:43 +0100

nuitka (0.5.9+ds-1) experimental; urgency=medium

  * New upstream release.

 -- Kay Hayen <kay.hayen@gmail.com>  Thu, 29 Jan 2015 08:18:06 +0100

nuitka (0.5.8+ds-1) experimental; urgency=medium

  * New upstream release.

 -- Kay Hayen <kay.hayen@gmail.com>  Thu, 15 Jan 2015 04:11:03 +0100

nuitka (0.5.7.1+ds-1) experimental; urgency=medium

  * New upstream hotfix release.

 -- Kay Hayen <kay.hayen@gmail.com>  Fri, 09 Jan 2015 13:52:15 +0100

nuitka (0.5.7+ds-1) UNRELEASED; urgency=medium

  * New upstream release.

 -- Kay Hayen <kay.hayen@gmail.com>  Thu, 01 Jan 2015 10:52:03 +0100

nuitka (0.5.6.1+ds-1) UNRELEASED; urgency=medium

  * New upstream hotfix release.

 -- Kay Hayen <kay.hayen@gmail.com>  Sun, 21 Dec 2014 08:32:58 +0100

nuitka (0.5.6+ds-1) UNRELEASED; urgency=medium

  * New upstream release.
  * Added support for hardening-wrapper to be installed.

 -- Kay Hayen <kay.hayen@gmail.com>  Fri, 19 Dec 2014 08:39:17 +0100

nuitka (0.5.5.3+ds-1) unstable; urgency=medium

  * New upstream hotfix release.
  * Added support for armhf architecture.

 -- Kay Hayen <kay.hayen@gmail.com>  Fri, 24 Oct 2014 17:33:59 +0200

nuitka (0.5.5.2+ds-1) unstable; urgency=medium

  * New upstream hotfix release.
  * Bump to Standards Version 3.9.6, no changes needed.

 -- Kay Hayen <kay.hayen@gmail.com>  Fri, 17 Oct 2014 07:56:05 +0200

nuitka (0.5.5+ds-1) unstable; urgency=medium

  * New upstream release.

 -- Kay Hayen <kay.hayen@gmail.com>  Sun, 05 Oct 2014 19:28:20 +0200

nuitka (0.5.4.3+ds-1) unstable; urgency=medium

  * New upstream hotfix release.

 -- Kay Hayen <kay.hayen@gmail.com>  Thu, 21 Aug 2014 09:41:37 +0200

nuitka (0.5.3.5+ds-1) unstable; urgency=medium

  * New upstream hotfix release.

 -- Kay Hayen <kay.hayen@gmail.com>  Fri, 18 Jul 2014 07:28:17 +0200

nuitka (0.5.3.3+ds-1) unstable; urgency=medium

  * New upstream release.
  * Original version didn't build for all versions due to error message
    changes, this release adapts to.

 -- Kay Hayen <kay.hayen@gmail.com>  Sat, 12 Jul 2014 20:50:01 +0200

nuitka (0.5.2+ds-1) unstable; urgency=medium

  * New upstream release.
  * Permit building using cowbuilder, eatmydata (Closes: #749518)
  * Do not require gcc in build-depends
    (Closes: #747984) (Closes: #748005) (Closes: #751325)

 -- Kay Hayen <kay.hayen@gmail.com>  Mon, 23 Jun 2014 08:17:57 +0200

nuitka (0.5.1.1+ds-1) unstable; urgency=medium

  * New upstream hotfix release.

 -- Kay Hayen <kay.hayen@gmail.com>  Thu, 06 Mar 2014 10:44:28 +0100

nuitka (0.5.1+ds-1) unstable; urgency=medium

  * New upstream release.

 -- Kay Hayen <kay.hayen@gmail.com>  Thu, 06 Mar 2014 09:33:51 +0100

nuitka (0.5.0.1+ds-1) unstable; urgency=medium

  * New upstream hotfix release.

 -- Kay Hayen <kay.hayen@gmail.com>  Mon, 13 Jan 2014 23:37:37 +0100

nuitka (0.5.0+ds-1) unstable; urgency=medium

  * New upstream release.
  * Added missing build dependency to process PNG images.

 -- Kay Hayen <kay.hayen@gmail.com>  Fri, 03 Jan 2014 19:18:18 +0100

nuitka (0.4.7.1+ds-1) unstable; urgency=low

  * New upstream hotfix release.

 -- Kay Hayen <kay.hayen@gmail.com>  Tue, 03 Dec 2013 08:44:31 +0100

nuitka (0.4.7+ds-1) UNRELEASED; urgency=low

  * New upstream release.
  * Handle unknown encoding error message change of CPython 2.7.6
    that was backported to CPython 2.7.5+ as well.
    (Closes: #730956)

 -- Kay Hayen <kay.hayen@gmail.com>  Mon, 02 Dec 2013 09:15:12 +0100

nuitka (0.4.6.2+ds-1) unstable; urgency=low

  * New upstream hotfix release.

 -- Kay Hayen <kayhayen@gmx.de>  Fri, 01 Nov 2013 19:07:42 +0100

nuitka (0.4.6+ds-1) unstable; urgency=low

  * New upstream release.

 -- Kay Hayen <kayhayen@gmx.de>  Sun, 27 Oct 2013 21:29:26 +0100

nuitka (0.4.5.1+ds-1) unstable; urgency=low

  * New upstream hotfix release.
  * Corrects upstream Issue#106.

 -- Kay Hayen <kayhayen@gmx.de>  Wed, 25 Sep 2013 14:29:55 +0200

nuitka (0.4.5+ds-1) unstable; urgency=low

  * New upstream release.

 -- Kay Hayen <kayhayen@gmx.de>  Sun, 18 Aug 2013 09:06:29 +0200

nuitka (0.4.4.2+ds-1) unstable; urgency=low

  * New upstream hotfix release.
  * Corrects upstream Issue#98.
  * Corrects upstream Issue#100.
  * Corrects upstream Issue#101.
  * Corrects upstream Issue#102.

 -- Kay Hayen <kayhayen@gmx.de>  Sat, 20 Jul 2013 09:08:29 +0200

nuitka (0.4.4.1+ds-1) unstable; urgency=low

  * New upstream hotfix release.
  * Corrects upstream Issue#95.
  * Corrects upstream Issue#96.

 -- Kay Hayen <kayhayen@gmx.de>  Sat, 13 Jul 2013 11:56:21 +0200

nuitka (0.4.4+ds-1) unstable; urgency=low

  * New upstream release.
  * Upstream now supports Python3.3 and threads.
  * Bump to Standards Version 3.9.4, no changes needed.
  * Fix support for modules and Python3 was broken (Closes: #711459)
  * Fix encoding error changes  Python 2.7.5 (Closes: #713531)

 -- Kay Hayen <kayhayen@gmx.de>  Tue, 25 Jun 2013 10:46:40 +0200

nuitka (0.4.3+ds-1) unstable; urgency=low

  * New upstream release.

 -- Kay Hayen <kayhayen@gmx.de>  Sat, 18 May 2013 10:16:25 +0200

nuitka (0.4.2+ds-1) unstable; urgency=low

  * New upstream release.

 -- Kay Hayen <kayhayen@gmx.de>  Fri, 29 Mar 2013 11:05:08 +0100

nuitka (0.4.1+ds-1) unstable; urgency=low

  * New upstream release.

 -- Kay Hayen <kayhayen@gmx.de>  Tue, 05 Mar 2013 08:15:41 +0100

nuitka (0.4.0+ds-1) UNRELEASED; urgency=low

  * New upstream release.
  * Changes so the Debian package can be backported to Squeeze as well.

 -- Kay Hayen <kayhayen@gmx.de>  Sat, 09 Feb 2013 10:08:15 +0100

nuitka (0.3.25+ds-1) unstable; urgency=low

  * New upstream release.
  * Register the User Manual with "doc-base".

 -- Kay Hayen <kayhayen@gmx.de>  Sun, 11 Nov 2012 13:57:32 +0100

nuitka (0.3.24.1+ds-1) unstable; urgency=low

  * New upstream hotfix release.
  * Corrects upstream Issue#46.

 -- Kay Hayen <kayhayen@gmx.de>  Sat, 08 Sep 2012 22:30:11 +0000

nuitka (0.3.24+ds-1) unstable; urgency=low

  * New upstream release.
  * Detect the absence of "g++" and gracefully fallback to the
    compiler depended on. (Closes: #682146)
  * Changed usage of "temp" files in developer scripts to be
    secure. (Closes: #682145)
  * Added support for "DEB_BUILD_OPTIONS=nocheck" to skip the
    test runs. (Closes: #683090)

 -- Kay Hayen <kayhayen@gmx.de>  Sat, 18 Aug 2012 21:19:17 +0200

nuitka (0.3.23.1+ds-1) unstable; urgency=low

  * New upstream hotfix release.
  * Corrects upstream Issue#40, Issue#41, and Issue#42.

 -- Kay Hayen <kayhayen@gmx.de>  Mon, 16 Jul 2012 07:25:41 +0200

nuitka (0.3.23+ds-1) unstable; urgency=low

  * New upstream release.
  * License for Nuitka is now Apache License 2.0, no more GPLv3.
  * Corrects upstream Issue#37 and Issue#38.

 -- Kay Hayen <kayhayen@gmx.de>  Sun, 01 Jul 2012 00:00:57 +0200

nuitka (0.3.22.1+ds-1) unstable; urgency=low

  * New upstream hotfix release.
  * Corrected copyright file syntax error found by new lintian
    version.
  * Corrects upstream Issue#19.

 -- Kay Hayen <kayhayen@gmx.de>  Sat, 16 Jun 2012 08:58:30 +0200

nuitka (0.3.22+ds-1) unstable; urgency=low

  * New upstream release.

 -- Kay Hayen <kayhayen@gmx.de>  Sun, 13 May 2012 12:51:16 +0200

nuitka (0.3.21+ds-1) unstable; urgency=low

  * New upstream release.

 -- Kay Hayen <kayhayen@gmx.de>  Thu, 12 Apr 2012 20:24:01 +0200

nuitka (0.3.20.2+ds-1) unstable; urgency=low

  * New upstream hotfix release.
  * Corrects upstream Issue#35.
  * Bump to Standards Version 3.9.3, no changes needed.
  * In the alternative build dependencies, designed to make the
    Python3 build dependency optional, put option that is going
    to work on "unstable" first. (Closes: #665021)

 -- Kay Hayen <kayhayen@gmx.de>  Tue, 03 Apr 2012 22:31:36 +0200

nuitka (0.3.20.1+ds-1) unstable; urgency=low

  * New upstream hotfix release.
  * Corrects upstream Issue#34.

 -- Kay Hayen <kayhayen@gmx.de>  Sat, 03 Mar 2012 10:18:30 +0100

nuitka (0.3.20+ds-1) unstable; urgency=low

  * New upstream release.
  * Added upstream "Changelog.rst" as "changelog"

 -- Kay Hayen <kayhayen@gmx.de>  Mon, 27 Feb 2012 09:32:10 +0100

nuitka (0.3.19.2+ds-1) unstable; urgency=low

  * New upstream hotfix release.
  * Corrects upstream Issue#32.

 -- Kay Hayen <kayhayen@gmx.de>  Sun, 12 Feb 2012 20:33:30 +0100

nuitka (0.3.19.1+ds-1) unstable; urgency=low

  * New upstream hotfix release.
  * Corrects upstream Issue#30 and Issue#31.

 -- Kay Hayen <kayhayen@gmx.de>  Sat, 28 Jan 2012 07:27:38 +0100

nuitka (0.3.19+ds-1) unstable; urgency=low

  * New upstream release.
  * Improvements to option groups layout in manpages, and broken
    whitespace for "--recurse-to" option. (Closes: #655910)
  * Documented new option "--recurse-directory" in man page with
    example.
  * Made the "debian/watch" file ignore upstream pre-releases,
    these shall not be considered for this package.
  * Aligned depended version with build depended versions.
  * Depend on "python-dev" as well, needed to compile against
    "libpython".
  * Build depend on "python-dev-all" and "python-dbg-all" to
    execute tests with both all supported Python versions.
  * Build depend on "python3.2-dev-all" and "python3-dbg-all"
    to execute tests with Python3 as well. It is currently not
    supported by upstream, this is only preparatory.
  * Added suggestion of "ccache", can speed up the compilation
    process.

 -- Kay Hayen <kayhayen@gmx.de>  Tue, 17 Jan 2012 10:29:45 +0100

nuitka (0.3.18+ds-1) unstable; urgency=low

  * New upstream release.
  * Lowered dependencies so that a backport to Ubuntu Natty and
    higher is now feasible. A "scons >=2.0.0" is good enough,
    and so is "g++-4.5" as well.
  * Don't require the PDF generation to be successful on older
    Ubuntu versions as it crashes due to old "rst2pdf" bugs.

 -- Kay Hayen <kayhayen@gmx.de>  Thu, 12 Jan 2012 19:55:43 +0100

nuitka (0.3.18~pre2+ds-1) unstable; urgency=low

  * New upstream pre-release.
  * First upload to unstable, many thanks to my reviewer and
    sponsor Yaroslav Halchenko <debian@onerussian.com>
  * New maintainer (Closes: #648489)
  * Added Developer Manual to the generated PDF documentation.
  * Added python-dbg to Build-Depends to also execute reference
    count tests.
  * Changed copyright file to reference Apache license via its
    standard Debian location as well.

 -- Kay Hayen <kayhayen@gmx.de>  Tue, 10 Jan 2012 22:21:56 +0100

nuitka (0.3.17+ds-1) UNRELEASED; urgency=low

  * New upstream release.
  * Updated man page to use new "--recurse-*" options in examples
    over removed "--deep*" options.
  * Completed copyright file according to "licensecheck" findings
    and updated files accordingly. Put the included tests owned
    by upstream into public domain.
  * Use a "+ds" file as orig source with inline copy of Scons
    already removed instead of doing it as a patch.
  * Also removed the benchmark tests from "+ds" file, not useful
    to be provided with Nuitka.
  * Added syntax tests, these were omitted by mistake previously.
  * Run the test suite at package build time, it checks the basic
    tests, syntax error tests, program tests, and the compile
    itself test.
  * Added run time dependencies also as build time dependencies
    to be able to execute the tests.
  * Corrected handling of upstream pre-release names in the watch
    file.
  * Changed contributor notice to only require "Apache License 2.0"
    for the new parts.
  * Put Debian packaging and owned tests under "Apache License 2.0"
    as well.

 -- Kay Hayen <kayhayen@gmx.de>  Mon, 09 Jan 2012 09:02:19 +0100

nuitka (0.3.16-1) UNRELEASED; urgency=low

  * New upstream release.
  * Updated debian/copyright URI to match the latest one.
  * Updated debian/copyright to DEP5 changes.
  * Added Nuitka homepage to debian/control.
  * Added watch file, so uscan works.
  * Added git pointers to git repository and gitweb to the
    package control file.
  * Corrected examples section in man page to correctly escape "-".
  * Added meaningful "what is" to manpages.
  * Bump to Standards Version 3.9.2, no changes needed.
  * Added extended description to address lintian warning.

 -- Kay Hayen <kayhayen@gmx.de>  Sun, 18 Dec 2011 13:01:10 +0100

nuitka (0.3.15-1) UNRELEASED; urgency=low

  * New upstream release.
  * Renamed "/usr/bin/Python" to "/usr/bin/nuitka-python".
  * Added man pages for "nuitka" and "nuitka-python", the first
    with an examples section that shows the most important uses
    of the "nuitka" binary.
  * Removed foreign code for Windows generators, removed from
    debian/copyright.
  * Lowered dependency for Scons to what Ubuntu Oneiric has and
    what we have as an inline copy, (scons >=2.0.1) should be
    sufficient.
  * Recommend python-lxml, as it's used by Nuitka to dump XML
    representation.
  * Recommend python-qt4, as it may be used to display the node
    tree in a window.
  * Removed inline copy of Scons from the binary package.
  * Added patch to remove the setting nuitka package in sys.path,
    not needed in Debian.

 -- Kay Hayen <kayhayen@gmx.de>  Thu, 01 Dec 2011 22:43:33 +0100

nuitka (0.3.15pre2-1) UNRELEASED; urgency=low

  * Initial Debian package.

 -- Kay Hayen <kayhayen@gmx.de>  Fri, 11 Nov 2011 20:58:55 +0100<|MERGE_RESOLUTION|>--- conflicted
+++ resolved
@@ -1,16 +1,14 @@
-<<<<<<< HEAD
 nuitka (1.7~rc4+ds-1) unstable; urgency=medium
 
   * New upstream pre-release.
 
  -- Kay Hayen <kay.hayen@gmail.com>  Sat, 10 Jun 2023 14:12:37 +0200
-=======
+
 nuitka (1.6.4+ds-1) unstable; urgency=medium
 
   * New upstream hotfix release.
 
  -- Kay Hayen <kay.hayen@gmail.com>  Mon, 19 Jun 2023 15:31:28 +0200
->>>>>>> 1630b6e8
 
 nuitka (1.6.3+ds-1) unstable; urgency=medium
 
