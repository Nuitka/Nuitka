<<<<<<< HEAD
nuitka (2.4~rc7+ds-1) unstable; urgency=medium

  * New upstream pre-release.

 -- Kay Hayen <kay.hayen@gmail.com>  Wed, 26 Jun 2024 13:56:19 +0200
=======
nuitka (2.3.11+ds-1) unstable; urgency=medium

  * New upstream hotfix release.

 -- Kay Hayen <kay.hayen@gmail.com>  Mon, 01 Jul 2024 08:02:34 +0200
>>>>>>> 9a3bb65a

nuitka (2.3.10+ds-1) unstable; urgency=medium

  * New upstream hotfix release.

 -- Kay Hayen <kay.hayen@gmail.com>  Wed, 26 Jun 2024 13:54:04 +0200

nuitka (2.3.9+ds-1) unstable; urgency=medium

  * New upstream hotfix release.

 -- Kay Hayen <kay.hayen@gmail.com>  Fri, 21 Jun 2024 01:05:38 +0200

nuitka (2.3.8+ds-1) unstable; urgency=medium

  * New upstream hotfix release.

 -- Kay Hayen <kay.hayen@gmail.com>  Thu, 20 Jun 2024 20:00:14 +0200

nuitka (2.3.7+ds-1) unstable; urgency=medium

  * New upstream hotfix release.

 -- Kay Hayen <kay.hayen@gmail.com>  Wed, 19 Jun 2024 09:10:30 +0200

nuitka (2.3.6+ds-1) unstable; urgency=medium

  * New upstream hotfix release.

 -- Kay Hayen <kay.hayen@gmail.com>  Tue, 18 Jun 2024 12:07:39 +0200

nuitka (2.3.5+ds-1) unstable; urgency=medium

  * New upstream hotfix release.

 -- Kay Hayen <kay.hayen@gmail.com>  Sun, 16 Jun 2024 18:29:06 +0200

nuitka (2.3.4+ds-1) unstable; urgency=medium

  * New upstream hotfix release.

 -- Kay Hayen <kay.hayen@gmail.com>  Sat, 15 Jun 2024 15:01:32 +0200

nuitka (2.3.3+ds-1) unstable; urgency=medium

  * New upstream hotfix release.

 -- Kay Hayen <kay.hayen@gmail.com>  Tue, 11 Jun 2024 11:25:46 +0200

nuitka (2.3.2+ds-1) unstable; urgency=medium

  * New upstream hotfix release.

 -- Kay Hayen <kay.hayen@gmail.com>  Sun, 09 Jun 2024 22:55:03 +0200

nuitka (2.3.1+ds-1) unstable; urgency=medium

  * New upstream hotfix release.

 -- Kay Hayen <kay.hayen@gmail.com>  Thu, 06 Jun 2024 08:54:24 +0200

nuitka (2.3+ds-1) unstable; urgency=medium

  * New upstream release.

 -- Kay Hayen <kay.hayen@gmail.com>  Fri, 31 May 2024 09:36:10 +0200

nuitka (2.2.3+ds-1) unstable; urgency=medium

  * New upstream hotfix release.

 -- Kay Hayen <kay.hayen@gmail.com>  Thu, 16 May 2024 19:30:30 +0200

nuitka (2.2.2+ds-1) unstable; urgency=medium

  * New upstream hotfix release.

 -- Kay Hayen <kay.hayen@gmail.com>  Tue, 14 May 2024 09:09:04 +0200

nuitka (2.2.1+ds-1) unstable; urgency=medium

  * New upstream hotfix release.

 -- Kay Hayen <kay.hayen@gmail.com>  Sun, 05 May 2024 12:00:40 +0200

nuitka (2.2+ds-1) unstable; urgency=medium

  * New upstream release.

 -- Kay Hayen <kay.hayen@gmail.com>  Tue, 30 Apr 2024 09:05:13 +0200

nuitka (2.1.6+ds-1) unstable; urgency=medium

  * New upstream hotfix release.

 -- Kay Hayen <kay.hayen@gmail.com>  Fri, 19 Apr 2024 11:27:23 +0200

nuitka (2.1.5+ds-1) unstable; urgency=medium

  * New upstream hotfix release.

 -- Kay Hayen <kay.hayen@gmail.com>  Sat, 06 Apr 2024 13:02:40 +0200

nuitka (2.1.4+ds-1) unstable; urgency=medium

  * New upstream hotfix release.

 -- Kay Hayen <kay.hayen@gmail.com>  Wed, 27 Mar 2024 01:02:54 +0100

nuitka (2.1.3+ds-1) unstable; urgency=medium

  * New upstream hotfix release.

 -- Kay Hayen <kay.hayen@gmail.com>  Thu, 21 Mar 2024 11:07:28 +0100

nuitka (2.1.2+ds-1) unstable; urgency=medium

  * New upstream hotfix release.

 -- Kay Hayen <kay.hayen@gmail.com>  Thu, 14 Mar 2024 10:05:02 +0100

nuitka (2.1.1+ds-1) unstable; urgency=medium

  * New upstream hotfix release.

 -- Kay Hayen <kay.hayen@gmail.com>  Mon, 11 Mar 2024 18:02:57 +0100

nuitka (2.1+ds-1) unstable; urgency=medium

  * New upstream release.

 -- Kay Hayen <kay.hayen@gmail.com>  Mon, 04 Mar 2024 10:14:00 +0100

nuitka (2.0.6+ds-1) unstable; urgency=medium

  * New upstream hotfix release.

 -- Kay Hayen <kay.hayen@gmail.com>  Fri, 01 Mar 2024 13:27:15 +0100

nuitka (2.0.5+ds-1) unstable; urgency=medium

  * New upstream hotfix release.

 -- Kay Hayen <kay.hayen@gmail.com>  Mon, 26 Feb 2024 16:39:28 +0100

nuitka (2.0.4+ds-1) unstable; urgency=medium

  * New upstream hotfix release.

 -- Kay Hayen <kay.hayen@gmail.com>  Sun, 25 Feb 2024 11:23:55 +0100

nuitka (2.0.3+ds-1) unstable; urgency=medium

  * New upstream hotfix release.

 -- Kay Hayen <kay.hayen@gmail.com>  Sun, 18 Feb 2024 10:37:35 +0100

nuitka (2.0.2+ds-1) unstable; urgency=medium

  * New upstream hotfix release.

 -- Kay Hayen <kay.hayen@gmail.com>  Fri, 09 Feb 2024 12:18:45 +0100

nuitka (2.0.1+ds-1) unstable; urgency=medium

  * New upstream hotfix release.

 -- Kay Hayen <kay.hayen@gmail.com>  Fri, 02 Feb 2024 16:21:39 +0100

nuitka (2.0+ds-1) unstable; urgency=medium

  * New upstream release.

 -- Kay Hayen <kay.hayen@gmail.com>  Fri, 26 Jan 2024 12:44:50 +0100

nuitka (1.9.7+ds-1) unstable; urgency=medium

  * New upstream hotfix release.

 -- Kay Hayen <kay.hayen@gmail.com>  Sun, 07 Jan 2024 06:26:44 +0100

nuitka (1.9.6+ds-1) unstable; urgency=medium

  * New upstream hotfix release.

 -- Kay Hayen <kay.hayen@gmail.com>  Fri, 29 Dec 2023 14:52:54 +0100

nuitka (1.9.5+ds-1) unstable; urgency=medium

  * New upstream hotfix release.

 -- Kay Hayen <kay.hayen@gmail.com>  Thu, 14 Dec 2023 13:50:11 +0100

nuitka (1.9.4+ds-1) unstable; urgency=medium

  * New upstream hotfix release.

 -- Kay Hayen <kay.hayen@gmail.com>  Wed, 06 Dec 2023 21:58:31 +0100

nuitka (1.9.3+ds-1) unstable; urgency=medium

  * New upstream hotfix release.

 -- Kay Hayen <kay.hayen@gmail.com>  Fri, 01 Dec 2023 14:35:43 +0100

nuitka (1.9.2+ds-1) unstable; urgency=medium

  * New upstream hotfix release.

 -- Kay Hayen <kay.hayen@gmail.com>  Mon, 27 Nov 2023 04:42:21 +0100

nuitka (1.9.1+ds-1) unstable; urgency=medium

  * New upstream hotfix release.

 -- Kay Hayen <kay.hayen@gmail.com>  Fri, 24 Nov 2023 12:45:23 +0100

nuitka (1.9+ds-1) unstable; urgency=medium

  * New upstream release.

 -- Kay Hayen <kay.hayen@gmail.com>  Tue, 21 Nov 2023 07:05:50 +0100

nuitka (1.8.6+ds-1) unstable; urgency=medium

  * New upstream hotfix release.

 -- Kay Hayen <kay.hayen@gmail.com>  Sat, 11 Nov 2023 12:02:30 +0100

nuitka (1.8.5+ds-1) unstable; urgency=medium

  * New upstream hotfix release.

 -- Kay Hayen <kay.hayen@gmail.com>  Fri, 27 Oct 2023 12:46:19 +0200

nuitka (1.8.4+ds-1) unstable; urgency=medium

  * New upstream hotfix release.

 -- Kay Hayen <kay.hayen@gmail.com>  Sun, 08 Oct 2023 12:01:03 +0200

nuitka (1.8.3+ds-1) unstable; urgency=medium

  * New upstream hotfix release.

 -- Kay Hayen <kay.hayen@gmail.com>  Thu, 28 Sep 2023 15:30:04 +0200

nuitka (1.8.2+ds-1) unstable; urgency=medium

  * New upstream hotfix release.

 -- Kay Hayen <kay.hayen@gmail.com>  Tue, 19 Sep 2023 05:39:14 +0200

nuitka (1.8.1+ds-1) unstable; urgency=medium

  * New upstream hotfix release.

 -- Kay Hayen <kay.hayen@gmail.com>  Sun, 10 Sep 2023 11:03:41 +0200

nuitka (1.8+ds-1) unstable; urgency=medium

  * New upstream release.

 -- Kay Hayen <kay.hayen@gmail.com>  Thu, 31 Aug 2023 01:32:29 +0200

nuitka (1.7.10+ds-1) unstable; urgency=medium

  * New upstream hotfix release.

 -- Kay Hayen <kay.hayen@gmail.com>  Fri, 11 Aug 2023 12:06:42 +0200

nuitka (1.7.9+ds-1) unstable; urgency=medium

  * New upstream hotfix release.

 -- Kay Hayen <kay.hayen@gmail.com>  Thu, 03 Aug 2023 19:53:32 +0200

nuitka (1.7.8+ds-1) unstable; urgency=medium

  * New upstream hotfix release.

 -- Kay Hayen <kay.hayen@gmail.com>  Tue, 01 Aug 2023 13:48:24 +0200

nuitka (1.7.7+ds-1) unstable; urgency=medium

  * New upstream hotfix release.

 -- Kay Hayen <kay.hayen@gmail.com>  Thu, 27 Jul 2023 11:57:01 +0200

nuitka (1.7.6+ds-1) unstable; urgency=medium

  * New upstream hotfix release.

 -- Kay Hayen <kay.hayen@gmail.com>  Sat, 22 Jul 2023 11:47:47 +0200

nuitka (1.7.5+ds-1) unstable; urgency=medium

  * New upstream hotfix release.

 -- Kay Hayen <kay.hayen@gmail.com>  Fri, 14 Jul 2023 04:09:33 +0200

nuitka (1.7.4+ds-1) unstable; urgency=medium

  * New upstream hotfix release.

 -- Kay Hayen <kay.hayen@gmail.com>  Tue, 11 Jul 2023 14:54:05 +0200

nuitka (1.7.3+ds-1) unstable; urgency=medium

  * New upstream hotfix release.

 -- Kay Hayen <kay.hayen@gmail.com>  Sun, 09 Jul 2023 18:53:35 +0200

nuitka (1.7.2+ds-1) unstable; urgency=medium

  * New upstream hotfix release.

 -- Kay Hayen <kay.hayen@gmail.com>  Fri, 07 Jul 2023 09:40:11 +0200

nuitka (1.7.1+ds-1) unstable; urgency=medium

  * New upstream hotfix release.

 -- Kay Hayen <kay.hayen@gmail.com>  Wed, 05 Jul 2023 16:29:43 +0200

nuitka (1.7+ds-1) unstable; urgency=medium

  * New upstream release.

 -- Kay Hayen <kay.hayen@gmail.com>  Mon, 03 Jul 2023 10:57:55 +0200

nuitka (1.6.5+ds-1) unstable; urgency=medium

  * New upstream hotfix release.

 -- Kay Hayen <kay.hayen@gmail.com>  Thu, 22 Jun 2023 04:01:33 +0200

nuitka (1.6.4+ds-1) unstable; urgency=medium

  * New upstream hotfix release.

 -- Kay Hayen <kay.hayen@gmail.com>  Mon, 19 Jun 2023 15:31:28 +0200

nuitka (1.6.3+ds-1) unstable; urgency=medium

  * New upstream hotfix release.

 -- Kay Hayen <kay.hayen@gmail.com>  Sat, 10 Jun 2023 09:34:49 +0200

nuitka (1.6.2+ds-1) unstable; urgency=medium

  * New upstream hotfix release.

 -- Kay Hayen <kay.hayen@gmail.com>  Fri, 09 Jun 2023 12:00:01 +0200

nuitka (1.6.1+ds-1) unstable; urgency=medium

  * New upstream hotfix release.

 -- Kay Hayen <kay.hayen@gmail.com>  Mon, 05 Jun 2023 11:35:18 +0200

nuitka (1.6+ds-1) unstable; urgency=medium

  * New upstream release.

 -- Kay Hayen <kay.hayen@gmail.com>  Sun, 28 May 2023 21:05:53 +0200

nuitka (1.5.8+ds-1) unstable; urgency=medium

  * New upstream hotfix release.

 -- Kay Hayen <kay.hayen@gmail.com>  Mon, 15 May 2023 10:19:45 +0200

nuitka (1.5.7+ds-1) unstable; urgency=medium

  * New upstream hotfix release.

 -- Kay Hayen <kay.hayen@gmail.com>  Mon, 24 Apr 2023 16:45:23 +0200

nuitka (1.5.8+ds-1) unstable; urgency=medium

  * New upstream hotfix release.

 -- Kay Hayen <kay.hayen@gmail.com>  Mon, 15 May 2023 10:19:45 +0200

nuitka (1.5.7+ds-1) unstable; urgency=medium

  * New upstream hotfix release.

 -- Kay Hayen <kay.hayen@gmail.com>  Mon, 24 Apr 2023 16:45:23 +0200

nuitka (1.5.6+ds-1) unstable; urgency=medium

  * New upstream hotfix release.

 -- Kay Hayen <kay.hayen@gmail.com>  Tue, 11 Apr 2023 10:09:53 +0200

nuitka (1.5.5+ds-1) unstable; urgency=medium

  * New upstream hotfix release.

 -- Kay Hayen <kay.hayen@gmail.com>  Tue, 04 Apr 2023 08:43:30 +0200

nuitka (1.5.4+ds-1) unstable; urgency=medium

  * New upstream hotfix release.

 -- Kay Hayen <kay.hayen@gmail.com>  Sun, 26 Mar 2023 10:24:29 +0200

nuitka (1.5.3+ds-1) unstable; urgency=medium

  * New upstream hotfix release.

 -- Kay Hayen <kay.hayen@gmail.com>  Thu, 16 Mar 2023 20:51:55 +0100

nuitka (1.5.2+ds-1) unstable; urgency=medium

  * New upstream hotfix release.

 -- Kay Hayen <kay.hayen@gmail.com>  Thu, 16 Mar 2023 13:44:56 +0100

nuitka (1.5.1+ds-1) unstable; urgency=medium

  * New upstream hotfix release.

 -- Kay Hayen <kay.hayen@gmail.com>  Mon, 13 Mar 2023 15:52:36 +0100

nuitka (1.5+ds-1) unstable; urgency=medium

  * New upstream release.

 -- Kay Hayen <kay.hayen@gmail.com>  Sat, 11 Mar 2023 15:55:37 +0100

nuitka (1.4.8+ds-1) unstable; urgency=medium

  * New upstream hotfix release.

 -- Kay Hayen <kay.hayen@gmail.com>  Tue, 21 Feb 2023 09:18:59 +0100

nuitka (1.4.7+ds-1) unstable; urgency=medium

  * New upstream hotfix release.

 -- Kay Hayen <kay.hayen@gmail.com>  Mon, 13 Feb 2023 14:38:57 +0100

nuitka (1.4.6+ds-1) unstable; urgency=medium

  * New upstream hotfix release.

 -- Kay Hayen <kay.hayen@gmail.com>  Sun, 12 Feb 2023 19:11:46 +0100

nuitka (1.4.5+ds-1) unstable; urgency=medium

  * New upstream hotfix release.

 -- Kay Hayen <kay.hayen@gmail.com>  Fri, 10 Feb 2023 07:36:27 +0100

nuitka (1.4.4+ds-1) unstable; urgency=medium

  * New upstream hotfix release.

 -- Kay Hayen <kay.hayen@gmail.com>  Tue, 07 Feb 2023 19:03:45 +0100

nuitka (1.4.3+ds-1) unstable; urgency=medium

  * New upstream hotfix release.

 -- Kay Hayen <kay.hayen@gmail.com>  Sat, 04 Feb 2023 07:24:47 +0100

nuitka (1.4.2+ds-1) unstable; urgency=medium

  * New upstream hotfix release.

 -- Kay Hayen <kay.hayen@gmail.com>  Tue, 31 Jan 2023 07:17:15 +0100

nuitka (1.4.1+ds-1) unstable; urgency=medium

  * New upstream hotfix release.

 -- Kay Hayen <kay.hayen@gmail.com>  Sun, 29 Jan 2023 23:21:23 +0100

nuitka (1.4+ds-1) unstable; urgency=medium

  * New upstream release.

 -- Kay Hayen <kay.hayen@gmail.com>  Thu, 26 Jan 2023 14:56:48 +0100

nuitka (1.3.8+ds-1) unstable; urgency=medium

  * New upstream hotfix release.

 -- Kay Hayen <kay.hayen@gmail.com>  Mon, 16 Jan 2023 11:05:41 +0100

nuitka (1.3.7+ds-1) unstable; urgency=medium

  * New upstream hotfix release.

 -- Kay Hayen <kay.hayen@gmail.com>  Mon, 09 Jan 2023 16:51:14 +0100

nuitka (1.3.6+ds-1) unstable; urgency=medium

  * New upstream hotfix release.

 -- Kay Hayen <kay.hayen@gmail.com>  Fri, 06 Jan 2023 09:10:31 +0100

nuitka (1.3.5+ds-1) unstable; urgency=medium

  * New upstream hotfix release.

 -- Kay Hayen <kay.hayen@gmail.com>  Sun, 01 Jan 2023 09:39:39 +0100

nuitka (1.3.4+ds-1) unstable; urgency=medium

  * New upstream hotfix release.

 -- Kay Hayen <kay.hayen@gmail.com>  Wed, 28 Dec 2022 21:20:25 +0100

nuitka (1.3.3+ds-1) unstable; urgency=medium

  * New upstream hotfix release.

 -- Kay Hayen <kay.hayen@gmail.com>  Mon, 26 Dec 2022 10:39:49 +0100

nuitka (1.3.2+ds-1) unstable; urgency=medium

  * New upstream hotfix release.

 -- Kay Hayen <kay.hayen@gmail.com>  Fri, 23 Dec 2022 08:19:05 +0100

nuitka (1.3.1+ds-1) unstable; urgency=medium

  * New upstream hotfix release.

 -- Kay Hayen <kay.hayen@gmail.com>  Wed, 21 Dec 2022 19:14:46 +0100

nuitka (1.3+ds-1) unstable; urgency=medium

  * New upstream release.

 -- Kay Hayen <kay.hayen@gmail.com>  Wed, 21 Dec 2022 13:14:49 +0100

nuitka (1.2.7+ds-1) unstable; urgency=medium

  * New upstream hotfix release.

 -- Kay Hayen <kay.hayen@gmail.com>  Tue, 13 Dec 2022 11:16:23 +0100

nuitka (1.2.6+ds-1) unstable; urgency=medium

  * New upstream hotfix release.

 -- Kay Hayen <kay.hayen@gmail.com>  Thu, 08 Dec 2022 07:18:44 +0100

nuitka (1.2.5+ds-1) unstable; urgency=medium

  * New upstream hotfix release.

 -- Kay Hayen <kay.hayen@gmail.com>  Wed, 07 Dec 2022 15:57:44 +0100

nuitka (1.2.4+ds-1) unstable; urgency=medium

  * New upstream hotfix release.

 -- Kay Hayen <kay.hayen@gmail.com>  Sat, 03 Dec 2022 13:45:31 +0100

nuitka (1.2.3+ds-1) unstable; urgency=medium

  * New upstream hotfix release.

 -- Kay Hayen <kay.hayen@gmail.com>  Sat, 26 Nov 2022 11:07:57 +0100

nuitka (1.2.2+ds-1) unstable; urgency=medium

  * New upstream hotfix release.

 -- Kay Hayen <kay.hayen@gmail.com>  Sat, 19 Nov 2022 17:05:08 +0100

nuitka (1.2.1+ds-1) unstable; urgency=medium

  * New upstream hotfix release.

 -- Kay Hayen <kay.hayen@gmail.com>  Wed, 16 Nov 2022 17:15:00 +0100

nuitka (1.2+ds-1) unstable; urgency=medium

  * New upstream release.

 -- Kay Hayen <kay.hayen@gmail.com>  Tue, 08 Nov 2022 09:42:28 +0100

nuitka (1.1.7+ds-1) unstable; urgency=medium

  * New upstream hotfix release.

  * Handle Debian sid change in release number (Closes: #1022400)

 -- Kay Hayen <kay.hayen@gmail.com>  Wed, 26 Oct 2022 14:46:14 +0200

nuitka (1.1.6+ds-1) unstable; urgency=medium

  * New upstream hotfix release.

 -- Kay Hayen <kay.hayen@gmail.com>  Wed, 19 Oct 2022 18:36:12 +0200

nuitka (1.1.5+ds-1) unstable; urgency=medium

  * New upstream hotfix release.

 -- Kay Hayen <kay.hayen@gmail.com>  Fri, 14 Oct 2022 08:19:39 +0200

nuitka (1.1.4+ds-1) unstable; urgency=medium

  * New upstream hotfix release.

 -- Kay Hayen <kay.hayen@gmail.com>  Fri, 14 Oct 2022 08:19:33 +0200

nuitka (1.1.3+ds-1) unstable; urgency=medium

  * New upstream hotfix release.

 -- Kay Hayen <kay.hayen@gmail.com>  Sat, 08 Oct 2022 17:40:59 +0200

nuitka (1.1.2+ds-1) unstable; urgency=medium

  * New upstream hotfix release.

 -- Kay Hayen <kay.hayen@gmail.com>  Tue, 04 Oct 2022 14:39:39 +0200

nuitka (1.1.1+ds-1) unstable; urgency=medium

  * New upstream hotfix release.

 -- Kay Hayen <kay.hayen@gmail.com>  Sun, 02 Oct 2022 11:10:07 +0200

nuitka (1.1+ds-1) unstable; urgency=medium

  * New upstream release.

 -- Kay Hayen <kay.hayen@gmail.com>  Sun, 25 Sep 2022 18:58:01 +0200

nuitka (1.0.8+ds-1) unstable; urgency=medium

  * New upstream hotfix release.

 -- Kay Hayen <kay.hayen@gmail.com>  Mon, 19 Sep 2022 08:18:45 +0200

nuitka (1.0.7+ds-1) unstable; urgency=medium

  * New upstream hotfix release.

 -- Kay Hayen <kay.hayen@gmail.com>  Sun, 11 Sep 2022 10:34:06 +0200

nuitka (1.0.6+ds-1) unstable; urgency=medium

  * New upstream hotfix release.

 -- Kay Hayen <kay.hayen@gmail.com>  Tue, 23 Aug 2022 20:07:27 +0200

nuitka (1.0.5+ds-1) unstable; urgency=medium

  * New upstream hotfix release.

 -- Kay Hayen <kay.hayen@gmail.com>  Sun, 21 Aug 2022 08:24:28 +0200

nuitka (1.0.4+ds-1) unstable; urgency=medium

  * New upstream hotfix release.

 -- Kay Hayen <kay.hayen@gmail.com>  Sat, 13 Aug 2022 16:13:29 +0200

nuitka (1.0.3+ds-1) unstable; urgency=medium

  * New upstream hotfix release.

 -- Kay Hayen <kay.hayen@gmail.com>  Wed, 10 Aug 2022 13:16:19 +0200

nuitka (1.0.2+ds-1) unstable; urgency=medium

  * New upstream hotfix release.

 -- Kay Hayen <kay.hayen@gmail.com>  Mon, 08 Aug 2022 08:13:46 +0200

nuitka (1.0.1+ds-1) unstable; urgency=medium

  * New upstream hotfix release.

 -- Kay Hayen <kay.hayen@gmail.com>  Thu, 04 Aug 2022 16:55:17 +0200

nuitka (1.0+ds-1) unstable; urgency=medium

  * New upstream release.

 -- Kay Hayen <kay.hayen@gmail.com>  Sat, 30 Jul 2022 16:16:40 +0200

nuitka (0.9.6+ds-1) unstable; urgency=medium

  * New upstream hotfix release.

 -- Kay Hayen <kay.hayen@gmail.com>  Sun, 17 Jul 2022 18:40:22 +0200

nuitka (0.9.5+ds-1) unstable; urgency=medium

  * New upstream hotfix release.

 -- Kay Hayen <kay.hayen@gmail.com>  Fri, 15 Jul 2022 13:59:28 +0200

nuitka (0.9.4+ds-1) unstable; urgency=medium

  * New upstream hotfix release.

 -- Kay Hayen <kay.hayen@gmail.com>  Thu, 07 Jul 2022 09:24:53 +0200

nuitka (0.9.3+ds-1) unstable; urgency=medium

  * New upstream hotfix release.

 -- Kay Hayen <kay.hayen@gmail.com>  Sat, 02 Jul 2022 18:49:29 +0200

nuitka (0.9.2+ds-1) unstable; urgency=medium

  * New upstream hotfix release.

 -- Kay Hayen <kay.hayen@gmail.com>  Thu, 30 Jun 2022 08:40:14 +0200

nuitka (0.9.1+ds-1) unstable; urgency=medium

  * New upstream hotfix release.

 -- Kay Hayen <kay.hayen@gmail.com>  Sun, 26 Jun 2022 10:41:06 +0200

nuitka (0.9+ds-1) unstable; urgency=medium

  * New upstream release.

  * Python 3.10 is now compatible again. (Closes: #1006051)

  * Solved CVE-2022-2054 (Closes: #1012762)

 -- Kay Hayen <kay.hayen@gmail.com>  Thu, 23 Jun 2022 08:36:25 +0200

nuitka (0.8.4+ds-1) unstable; urgency=medium

  * New upstream hotfix release.

 -- Kay Hayen <kay.hayen@gmail.com>  Tue, 07 Jun 2022 17:21:39 +0200

nuitka (0.8.3+ds-1) unstable; urgency=medium

  * New upstream hotfix release.

 -- Kay Hayen <kay.hayen@gmail.com>  Sat, 28 May 2022 14:59:01 +0200

nuitka (0.8.2+ds-1) unstable; urgency=medium

  * New upstream hotfix release.

 -- Kay Hayen <kay.hayen@gmail.com>  Thu, 26 May 2022 08:23:28 +0200

nuitka (0.8.1+ds-1) unstable; urgency=medium

  * New upstream hotfix release.

 -- Kay Hayen <kay.hayen@gmail.com>  Mon, 23 May 2022 08:31:51 +0200

nuitka (0.8+ds-1) unstable; urgency=medium

  * New upstream release.

 -- Kay Hayen <kay.hayen@gmail.com>  Thu, 19 May 2022 14:24:06 +0200

nuitka (0.7.7+ds-1) unstable; urgency=medium

  * New upstream hotfix release.

 -- Kay Hayen <kay.hayen@gmail.com>  Fri, 01 Apr 2022 12:01:36 +0200

nuitka (0.7.6+ds-1) unstable; urgency=medium

  * New upstream hotfix release.

 -- Kay Hayen <kay.hayen@gmail.com>  Sat, 19 Mar 2022 13:44:59 +0100

nuitka (0.7.5+ds-1) unstable; urgency=medium

  * New upstream hotfix release.

 -- Kay Hayen <kay.hayen@gmail.com>  Mon, 14 Mar 2022 18:55:11 +0100

nuitka (0.7.4+ds-1) unstable; urgency=medium

  * New upstream hotfix release.

 -- Kay Hayen <kay.hayen@gmail.com>  Sat, 12 Mar 2022 13:50:50 +0100

nuitka (0.7.3+ds-1) unstable; urgency=medium

  * New upstream hotfix release.

 -- Kay Hayen <kay.hayen@gmail.com>  Sun, 27 Feb 2022 13:58:34 +0100

nuitka (0.7.2+ds-1) unstable; urgency=medium

  * New upstream hotfix release.

 -- Kay Hayen <kay.hayen@gmail.com>  Sat, 26 Feb 2022 16:54:03 +0100

nuitka (0.7.1+ds-1) unstable; urgency=medium

  * New upstream hotfix release.

 -- Kay Hayen <kay.hayen@gmail.com>  Thu, 24 Feb 2022 13:22:40 +0100

nuitka (0.7+ds-1) unstable; urgency=medium

  * New upstream release.

 -- Kay Hayen <kay.hayen@gmail.com>  Sun, 20 Feb 2022 09:09:50 +0100

nuitka (0.6.19.7+ds-1) unstable; urgency=medium

  * New upstream hotfix release.

 -- Kay Hayen <kay.hayen@gmail.com>  Fri, 11 Feb 2022 14:37:34 +0100

nuitka (0.6.19.6+ds-1) unstable; urgency=medium

  * New upstream hotfix release.

 -- Kay Hayen <kay.hayen@gmail.com>  Thu, 03 Feb 2022 10:30:39 +0100

nuitka (0.6.19.5+ds-1) unstable; urgency=medium

  * New upstream hotfix release.

 -- Kay Hayen <kay.hayen@gmail.com>  Tue, 01 Feb 2022 18:53:20 +0100

nuitka (0.6.19.4+ds-1) unstable; urgency=medium

  * New upstream hotfix release.

 -- Kay Hayen <kay.hayen@gmail.com>  Wed, 19 Jan 2022 10:02:04 +0100

nuitka (0.6.19.3+ds-1) unstable; urgency=medium

  * New upstream hotfix release.

 -- Kay Hayen <kay.hayen@gmail.com>  Sun, 16 Jan 2022 11:32:51 +0100

nuitka (0.6.19.2+ds-1) unstable; urgency=medium

  * New upstream hotfix release.

 -- Kay Hayen <kay.hayen@gmail.com>  Fri, 14 Jan 2022 11:03:16 +0100

nuitka (0.6.19.1+ds-1) unstable; urgency=medium

  * New upstream hotfix release.

 -- Kay Hayen <kay.hayen@gmail.com>  Tue, 11 Jan 2022 07:59:24 +0100

nuitka (0.6.19+ds-1) unstable; urgency=medium

  * New upstream release.

 -- Kay Hayen <kay.hayen@gmail.com>  Sun, 09 Jan 2022 13:14:29 +0100

nuitka (0.6.18.6+ds-1) unstable; urgency=medium

  * New upstream hotfix release.

 -- Kay Hayen <kay.hayen@gmail.com>  Wed, 29 Dec 2021 19:42:43 +0100

nuitka (0.6.18.5+ds-1) unstable; urgency=medium

  * New upstream hotfix release.

 -- Kay Hayen <kay.hayen@gmail.com>  Mon, 20 Dec 2021 13:41:00 +0100

nuitka (0.6.18.4+ds-1) unstable; urgency=medium

  * New upstream hotfix release.

 -- Kay Hayen <kay.hayen@gmail.com>  Thu, 16 Dec 2021 08:31:41 +0100

nuitka (0.6.18.3+ds-1) unstable; urgency=medium

  * New upstream hotfix release.

 -- Kay Hayen <kay.hayen@gmail.com>  Fri, 10 Dec 2021 17:49:19 +0100

nuitka (0.6.18.2+ds-1) unstable; urgency=medium

  * New upstream hotfix release.

 -- Kay Hayen <kay.hayen@gmail.com>  Thu, 09 Dec 2021 14:52:56 +0100

nuitka (0.6.18.1+ds-1) unstable; urgency=medium

  * New upstream hotfix release.

 -- Kay Hayen <kay.hayen@gmail.com>  Sat, 04 Dec 2021 18:39:19 +0100

nuitka (0.6.18+ds-1) unstable; urgency=medium

  * New upstream release.

 -- Kay Hayen <kay.hayen@gmail.com>  Thu, 02 Dec 2021 17:33:56 +0100

nuitka (0.6.17.7+ds-1) unstable; urgency=medium

  * New upstream hotfix release.

 -- Kay Hayen <kay.hayen@gmail.com>  Mon, 15 Nov 2021 14:33:27 +0100

nuitka (0.6.17.6+ds-1) unstable; urgency=medium

  * New upstream hotfix release.

 -- Kay Hayen <kay.hayen@gmail.com>  Mon, 08 Nov 2021 14:07:11 +0100

nuitka (0.6.17.5+ds-1) unstable; urgency=medium

  * New upstream hotfix release.

 -- Kay Hayen <kay.hayen@gmail.com>  Thu, 28 Oct 2021 11:52:02 +0200

nuitka (0.6.17.4+ds-1) unstable; urgency=medium

  * New upstream hotfix release.

 -- Kay Hayen <kay.hayen@gmail.com>  Thu, 21 Oct 2021 13:03:34 +0200

nuitka (0.6.17.3+ds-1) unstable; urgency=medium

  * New upstream hotfix release.

 -- Kay Hayen <kay.hayen@gmail.com>  Thu, 14 Oct 2021 10:32:17 +0200

nuitka (0.6.17.2+ds-1) unstable; urgency=medium

  * New upstream hotfix release.

 -- Kay Hayen <kay.hayen@gmail.com>  Tue, 05 Oct 2021 17:21:29 +0200

nuitka (0.6.17.1+ds-1) unstable; urgency=medium

  * New upstream hotfix release.

 -- Kay Hayen <kay.hayen@gmail.com>  Wed, 29 Sep 2021 12:28:39 +0200

nuitka (0.6.17+ds-1) unstable; urgency=medium

  * New upstream release.

 -- Kay Hayen <kay.hayen@gmail.com>  Mon, 27 Sep 2021 13:38:42 +0200

nuitka (0.6.16.5+ds-1) experimental; urgency=medium

  * New upstream hotfix release.

 -- Kay Hayen <kay.hayen@gmail.com>  Mon, 06 Sep 2021 10:46:40 +0200

nuitka (0.6.16.4+ds-1) experimental; urgency=medium

  * New upstream hotfix release.

 -- Kay Hayen <kay.hayen@gmail.com>  Wed, 25 Aug 2021 11:51:44 +0200

nuitka (0.6.16.3+ds-1) experimental; urgency=medium

  * New upstream hotfix release.

 -- Kay Hayen <kay.hayen@gmail.com>  Sat, 07 Aug 2021 18:14:58 +0200

nuitka (0.6.16.2+ds-1) experimental; urgency=medium

  * New upstream hotfix release.

 -- Kay Hayen <kay.hayen@gmail.com>  Fri, 02 Jul 2021 10:40:08 +0200

nuitka (0.6.16.1+ds-1) experimental; urgency=medium

  * New upstream hotfix release.

 -- Kay Hayen <kay.hayen@gmail.com>  Fri, 25 Jun 2021 16:45:43 +0200

nuitka (0.6.16+ds-1) experimental; urgency=medium

  * New upstream release.

 -- Kay Hayen <kay.hayen@gmail.com>  Thu, 24 Jun 2021 11:52:37 +0200

nuitka (0.6.15.3+ds-1) experimental; urgency=medium

  * New upstream hotfix release.

 -- Kay Hayen <kay.hayen@gmail.com>  Sun, 06 Jun 2021 12:18:06 +0200

nuitka (0.6.15.2+ds-1) experimental; urgency=medium

  * New upstream hotfix release.

 -- Kay Hayen <kay.hayen@gmail.com>  Thu, 03 Jun 2021 11:41:07 +0200

nuitka (0.6.15.1+ds-1) experimental; urgency=medium

  * New upstream hotfix release.

 -- Kay Hayen <kay.hayen@gmail.com>  Mon, 31 May 2021 17:12:04 +0200

nuitka (0.6.15+ds-1) experimental; urgency=medium

  * New upstream release.

 -- Kay Hayen <kay.hayen@gmail.com>  Mon, 24 May 2021 12:26:59 +0200

nuitka (0.6.14.7+ds-1) unstable; urgency=medium

  * New upstream hotfix release.

 -- Kay Hayen <kay.hayen@gmail.com>  Mon, 10 May 2021 16:25:14 +0200

nuitka (0.6.14.6+ds-1) unstable; urgency=medium

  * New upstream hotfix release.

 -- Kay Hayen <kay.hayen@gmail.com>  Mon, 03 May 2021 07:57:04 +0200

nuitka (0.6.14.5+ds-1) experimental; urgency=medium

  * New upstream hotfix release.

 -- Kay Hayen <kay.hayen@gmail.com>  Thu, 22 Apr 2021 08:51:05 +0200

nuitka (0.6.14.4+ds-1) unstable; urgency=medium

  * New upstream hotfix release.

 -- Kay Hayen <kay.hayen@gmail.com>  Sun, 18 Apr 2021 16:13:42 +0200

nuitka (0.6.14.3+ds-1) unstable; urgency=medium

  * New upstream hotfix release.

 -- Kay Hayen <kay.hayen@gmail.com>  Sun, 18 Apr 2021 10:29:07 +0200

nuitka (0.6.14.2+ds-1) unstable; urgency=medium

  * New upstream hotfix release.

 -- Kay Hayen <kay.hayen@gmail.com>  Sat, 17 Apr 2021 11:03:23 +0200

nuitka (0.6.14.1+ds-1) unstable; urgency=medium

  * New upstream hotfix release.

 -- Kay Hayen <kay.hayen@gmail.com>  Fri, 16 Apr 2021 07:49:30 +0200

nuitka (0.6.14+ds-1) unstable; urgency=medium

  * New upstream release.

 -- Kay Hayen <kay.hayen@gmail.com>  Thu, 15 Apr 2021 11:09:55 +0200

nuitka (0.6.13.3+ds-1) unstable; urgency=medium

  * New upstream hotfix release.

 -- Kay Hayen <kay.hayen@gmail.com>  Sun, 04 Apr 2021 11:11:56 +0200

nuitka (0.6.13.2+ds-1) unstable; urgency=medium

  * New upstream hotfix release.

 -- Kay Hayen <kay.hayen@gmail.com>  Sat, 27 Mar 2021 19:44:51 +0100

nuitka (0.6.13.1+ds-1) unstable; urgency=medium

  * New upstream hotfix release.

 -- Kay Hayen <kay.hayen@gmail.com>  Fri, 26 Mar 2021 14:28:02 +0100

nuitka (0.6.13+ds-1) unstable; urgency=medium

  * New upstream release.

 -- Kay Hayen <kay.hayen@gmail.com>  Wed, 17 Mar 2021 08:58:23 +0100

nuitka (0.6.12.4+ds-1) unstable; urgency=medium

  * New upstream hotfix release.

 -- Kay Hayen <kay.hayen@gmail.com>  Thu, 11 Mar 2021 12:16:01 +0100

nuitka (0.6.12.3+ds-1) unstable; urgency=medium

  * New upstream hotfix release.

 -- Kay Hayen <kay.hayen@gmail.com>  Sun, 21 Feb 2021 06:04:51 +0100

nuitka (0.6.12.2+ds-1) unstable; urgency=medium

  * New upstream hotfix release.

 -- Kay Hayen <kay.hayen@gmail.com>  Sun, 14 Feb 2021 14:25:06 +0100

nuitka (0.6.12.1+ds-1) unstable; urgency=medium

  * New upstream hotfix release.

 -- Kay Hayen <kay.hayen@gmail.com>  Wed, 10 Feb 2021 00:23:11 +0100

nuitka (0.6.12+ds-1) unstable; urgency=medium

  * New upstream release.

 -- Kay Hayen <kay.hayen@gmail.com>  Tue, 09 Feb 2021 11:08:35 +0100

nuitka (0.6.11.6+ds-1) unstable; urgency=medium

  * New upstream hotfix release.

 -- Kay Hayen <kay.hayen@gmail.com>  Sun, 07 Feb 2021 19:59:48 +0100

nuitka (0.6.11.5+ds-1) unstable; urgency=medium

  * New upstream hotfix release.

 -- Kay Hayen <kay.hayen@gmail.com>  Mon, 01 Feb 2021 12:17:21 +0100

nuitka (0.6.11.4+ds-1) unstable; urgency=medium

  * New upstream hotfix release.

 -- Kay Hayen <kay.hayen@gmail.com>  Wed, 27 Jan 2021 17:09:48 +0100

nuitka (0.6.11.3+ds-1) unstable; urgency=medium

  * New upstream hotfix release.

 -- Kay Hayen <kay.hayen@gmail.com>  Tue, 26 Jan 2021 11:16:07 +0100

nuitka (0.6.11.2+ds-1) unstable; urgency=medium

  * New upstream hotfix release.

 -- Kay Hayen <kay.hayen@gmail.com>  Mon, 25 Jan 2021 20:14:39 +0100

nuitka (0.6.11.1+ds-1) unstable; urgency=medium

  * New upstream hotfix release.

 -- Kay Hayen <kay.hayen@gmail.com>  Sun, 24 Jan 2021 17:55:22 +0100

nuitka (0.6.11+ds-1) unstable; urgency=medium

  * New upstream release.

 -- Kay Hayen <kay.hayen@gmail.com>  Sat, 23 Jan 2021 10:01:54 +0100

nuitka (0.6.10.5+ds-1) unstable; urgency=medium

  * New upstream hotfix release.

 -- Kay Hayen <kay.hayen@gmail.com>  Thu, 07 Jan 2021 11:04:59 +0100

nuitka (0.6.10.4+ds-1) unstable; urgency=medium

  * New upstream hotfix release.

 -- Kay Hayen <kay.hayen@gmail.com>  Tue, 29 Dec 2020 16:17:44 +0100

nuitka (0.6.10.3+ds-1) unstable; urgency=medium

  * New upstream hotfix release.

 -- Kay Hayen <kay.hayen@gmail.com>  Thu, 24 Dec 2020 16:30:17 +0100

nuitka (0.6.10.2+ds-1) unstable; urgency=medium

  * New upstream hotfix release.

 -- Kay Hayen <kay.hayen@gmail.com>  Sun, 20 Dec 2020 10:56:00 +0100

nuitka (0.6.10.1+ds-1) unstable; urgency=medium

  * New upstream hotfix release.

 -- Kay Hayen <kay.hayen@gmail.com>  Sun, 13 Dec 2020 19:47:53 +0100

nuitka (0.6.10+ds-1) unstable; urgency=medium

  * New upstream release.

 -- Kay Hayen <kay.hayen@gmail.com>  Mon, 07 Dec 2020 12:44:03 +0100

nuitka (0.6.9.7+ds-1) unstable; urgency=medium

  * New upstream hotfix release.

 -- Kay Hayen <kay.hayen@gmail.com>  Mon, 16 Nov 2020 11:20:22 +0100

nuitka (0.6.9.6+ds-1) unstable; urgency=medium

  * New upstream hotfix release.

 -- Kay Hayen <kay.hayen@gmail.com>  Wed, 04 Nov 2020 08:32:22 +0100

nuitka (0.6.9.5+ds-1) unstable; urgency=medium

  * New upstream hotfix release.

 -- Kay Hayen <kay.hayen@gmail.com>  Fri, 30 Oct 2020 13:49:19 +0100

nuitka (0.6.9.4+ds-1) unstable; urgency=medium

  * New upstream hotfix release.

 -- Kay Hayen <kay.hayen@gmail.com>  Mon, 19 Oct 2020 10:55:17 +0200

nuitka (0.6.9.3+ds-1) unstable; urgency=medium

  * New upstream hotfix release.

 -- Kay Hayen <kay.hayen@gmail.com>  Mon, 12 Oct 2020 17:17:10 +0200

nuitka (0.6.9.2+ds-1) unstable; urgency=medium

  * New upstream hotfix release.

 -- Kay Hayen <kay.hayen@gmail.com>  Sun, 04 Oct 2020 12:47:36 +0200

nuitka (0.6.9.1+ds-1) unstable; urgency=medium

  * New upstream hotfix release.

 -- Kay Hayen <kay.hayen@gmail.com>  Sat, 19 Sep 2020 14:38:08 +0200

nuitka (0.6.9+ds-1) unstable; urgency=medium

  * New upstream release.

 -- Kay Hayen <kay.hayen@gmail.com>  Mon, 14 Sep 2020 15:40:36 +0200

nuitka (0.6.8.4+ds-1) unstable; urgency=medium

  * New upstream hotfix release.

  * Source only upload. (Closes: #961896)

  * Updated VCS URLs. (Closes: #961895)

 -- Kay Hayen <kay.hayen@gmail.com>  Sat, 06 Jun 2020 09:58:32 +0200

nuitka (0.6.8.3+ds-1) unstable; urgency=medium

  * New upstream hotfix release.

 -- Kay Hayen <kay.hayen@gmail.com>  Sat, 23 May 2020 13:56:13 +0200

nuitka (0.6.8.2+ds-1) unstable; urgency=medium

  * New upstream hotfix release.

 -- Kay Hayen <kay.hayen@gmail.com>  Thu, 21 May 2020 15:04:13 +0200

nuitka (0.6.8.1+ds-1) unstable; urgency=medium

  * New upstream hotfix release.

  * Corrected copyright file format to not have emails.

 -- Kay Hayen <kay.hayen@gmail.com>  Fri, 15 May 2020 08:32:39 +0200

nuitka (0.6.8+ds-1) unstable; urgency=medium

  * New upstream release.

  * Changed dependencies to prefer Debian 11 packages.
    (Closes: #937166).

 -- Kay Hayen <kay.hayen@gmail.com>  Mon, 11 May 2020 16:41:34 +0200

nuitka (0.6.7+ds-1) unstable; urgency=medium

  * New upstream release.

  * The rst2pdf dependency is finally fixed
    (Closes: #943645) (Closes: #947573).

  * Enabled package build without Python2 (Closes: #937166)

 -- Kay Hayen <kay.hayen@gmail.com>  Thu, 23 Jan 2020 12:34:10 +0100

nuitka (0.6.6+ds-1) unstable; urgency=medium

  * New upstream release.

 -- Kay Hayen <kay.hayen@gmail.com>  Fri, 27 Dec 2019 08:47:38 +0100

nuitka (0.6.6~rc7+ds-1) unstable; urgency=medium

  * New upstream pre-release.

 -- Kay Hayen <kay.hayen@gmail.com>  Tue, 24 Sep 2019 08:49:41 +0200

nuitka (0.6.5+ds-1) unstable; urgency=medium

  * New upstream release.

 -- Kay Hayen <kay.hayen@gmail.com>  Sat, 27 Jul 2019 12:07:20 +0200

nuitka (0.6.4+ds-1) experimental; urgency=medium

  * New upstream release.

 -- Kay Hayen <kay.hayen@gmail.com>  Fri, 07 Jun 2019 23:30:22 +0200

nuitka (0.6.3.1+ds-1) experimental; urgency=medium

  * New upstream hotfix release.

 -- Kay Hayen <kay.hayen@gmail.com>  Thu, 25 Apr 2019 22:08:36 +0200

nuitka (0.6.3+ds-1) unstable; urgency=medium

  * New upstream release.

 -- Kay Hayen <kay.hayen@gmail.com>  Thu, 04 Apr 2019 06:12:30 +0200

nuitka (0.6.2+ds-1) unstable; urgency=medium

  * New upstream release.

 -- Kay Hayen <kay.hayen@gmail.com>  Sat, 16 Feb 2019 08:48:51 +0100

nuitka (0.6.1.1+ds-1) unstable; urgency=medium

  * New upstream hotfix release.

 -- Kay Hayen <kay.hayen@gmail.com>  Thu, 24 Jan 2019 09:13:53 +0100

nuitka (0.6.1+ds-1) unstable; urgency=medium

  * New upstream release.

  * Depend on python-pil over python-imaging (Closes: #917694).

 -- Kay Hayen <kay.hayen@gmail.com>  Sat, 05 Jan 2019 12:41:57 +0100

nuitka (0.6.0.6+ds-1) unstable; urgency=medium

  * New upstream hotfix release.

 -- Kay Hayen <kay.hayen@gmail.com>  Wed, 31 Oct 2018 09:03:57 +0100

nuitka (0.6.0.5+ds-1) unstable; urgency=medium

  * New upstream hotfix release.

 -- Kay Hayen <kay.hayen@gmail.com>  Thu, 18 Oct 2018 23:11:34 +0200

nuitka (0.6.0.4+ds-1) unstable; urgency=medium

  * New upstream hotfix release.

 -- Kay Hayen <kay.hayen@gmail.com>  Sun, 14 Oct 2018 08:26:48 +0200

nuitka (0.6.0.3+ds-1) unstable; urgency=medium

  * New upstream hotfix release.

 -- Kay Hayen <kay.hayen@gmail.com>  Sat, 06 Oct 2018 10:43:33 +0200

nuitka (0.6.0.2+ds-1) unstable; urgency=medium

  * New upstream hotfix release.

 -- Kay Hayen <kay.hayen@gmail.com>  Wed, 03 Oct 2018 10:41:52 +0200

nuitka (0.6.0.1+ds-1) unstable; urgency=medium

  * New upstream hotfix release.

 -- Kay Hayen <kay.hayen@gmail.com>  Thu, 27 Sep 2018 09:57:05 +0200

nuitka (0.6.0+ds-1) unstable; urgency=medium

  * New upstream release.

 -- Kay Hayen <kay.hayen@gmail.com>  Wed, 26 Sep 2018 07:00:04 +0200

nuitka (0.5.33+ds-1) unstable; urgency=medium

  * New upstream release.

 -- Kay Hayen <kay.hayen@gmail.com>  Thu, 13 Sep 2018 19:01:48 +0200

nuitka (0.5.32.8+ds-1) unstable; urgency=medium

  * New upstream hotfix release.

 -- Kay Hayen <kay.hayen@gmail.com>  Tue, 04 Sep 2018 14:58:47 +0200

nuitka (0.5.32.7+ds-1) unstable; urgency=medium

  * New upstream hotfix release.

 -- Kay Hayen <kay.hayen@gmail.com>  Thu, 23 Aug 2018 22:06:00 +0200

nuitka (0.5.32.6+ds-1) unstable; urgency=medium

  * New upstream hotfix release.

 -- Kay Hayen <kay.hayen@gmail.com>  Thu, 23 Aug 2018 20:05:18 +0200

nuitka (0.5.32.5+ds-1) unstable; urgency=medium

  * New upstream hotfix release.

 -- Kay Hayen <kay.hayen@gmail.com>  Wed, 15 Aug 2018 19:06:01 +0200

nuitka (0.5.32.4+ds-1) unstable; urgency=medium

  * New upstream hotfix release.

 -- Kay Hayen <kay.hayen@gmail.com>  Fri, 10 Aug 2018 12:06:44 +0200

nuitka (0.5.32.3+ds-1) unstable; urgency=medium

  * New upstream hotfix release.

 -- Kay Hayen <kay.hayen@gmail.com>  Sat, 04 Aug 2018 10:40:31 +0200

nuitka (0.5.32.2+ds-1) unstable; urgency=medium

  * New upstream hotfix release.

 -- Kay Hayen <kay.hayen@gmail.com>  Wed, 01 Aug 2018 17:38:43 +0200

nuitka (0.5.32.1+ds-1) unstable; urgency=medium

  * New upstream hotfix release.

 -- Kay Hayen <kay.hayen@gmail.com>  Sat, 28 Jul 2018 20:16:29 +0200

nuitka (0.5.32+ds-1) unstable; urgency=medium

  * New upstream release.

 -- Kay Hayen <kay.hayen@gmail.com>  Sat, 28 Jul 2018 15:07:21 +0200

nuitka (0.5.31+ds-1) unstable; urgency=medium

  * New upstream release.

 -- Kay Hayen <kay.hayen@gmail.com>  Mon, 09 Jul 2018 08:23:02 +0200

nuitka (0.5.30+ds-1) unstable; urgency=medium

  * New upstream release.

 -- Kay Hayen <kay.hayen@gmail.com>  Mon, 30 Apr 2018 09:50:54 +0200

nuitka (0.5.29.5+ds-1) unstable; urgency=medium

  * New upstream hotfix release.

 -- Kay Hayen <kay.hayen@gmail.com>  Wed, 25 Apr 2018 09:33:55 +0200

nuitka (0.5.29.4+ds-1) unstable; urgency=medium

  * New upstream hotfix release.

 -- Kay Hayen <kay.hayen@gmail.com>  Mon, 09 Apr 2018 20:22:37 +0200

nuitka (0.5.29.3+ds-1) unstable; urgency=medium

  * New upstream hotfix release.

 -- Kay Hayen <kay.hayen@gmail.com>  Sat, 31 Mar 2018 16:12:25 +0200

nuitka (0.5.29.2+ds-1) unstable; urgency=medium

  * New upstream hotfix release.

 -- Kay Hayen <kay.hayen@gmail.com>  Thu, 29 Mar 2018 10:19:24 +0200

nuitka (0.5.29.1+ds-1) unstable; urgency=medium

  * New upstream hotfix release.

 -- Kay Hayen <kay.hayen@gmail.com>  Tue, 27 Mar 2018 18:22:54 +0200

nuitka (0.5.29+ds-1) unstable; urgency=medium

  * New upstream release.

 -- Kay Hayen <kay.hayen@gmail.com>  Mon, 26 Mar 2018 20:13:44 +0200

nuitka (0.5.28.2+ds-1) unstable; urgency=medium

  * New upstream hotfix release.

 -- Kay Hayen <kay.hayen@gmail.com>  Wed, 29 Nov 2017 15:09:28 +0100

nuitka (0.5.28.1+ds-1) unstable; urgency=medium

  * New upstream hotfix release.
  * Also ignore sbuild non-existent directory (Closes: #871125).

 -- Kay Hayen <kay.hayen@gmail.com>  Sun, 22 Oct 2017 10:44:31 +0200

nuitka (0.5.28+ds-1) unstable; urgency=medium

  * New upstream release.

 -- Kay Hayen <kay.hayen@gmail.com>  Tue, 17 Oct 2017 10:03:56 +0200

nuitka (0.5.27+ds-1) unstable; urgency=medium

  * New upstream release.

 -- Kay Hayen <kay.hayen@gmail.com>  Sat, 22 Jul 2017 16:21:37 +0200

nuitka (0.5.26.4+ds-1) unstable; urgency=medium

  * New upstream hotfix release.
  * Recommend actual PyQT package (Closes: #866540).

 -- Kay Hayen <kay.hayen@gmail.com>  Mon, 03 Jul 2017 08:59:37 +0200

nuitka (0.5.26.3+ds-1) unstable; urgency=medium

  * New upstream hotfix release.

 -- Kay Hayen <kay.hayen@gmail.com>  Thu, 22 Jun 2017 08:08:53 +0200

nuitka (0.5.26.2+ds-1) unstable; urgency=medium

  * New upstream hotfix release.

 -- Kay Hayen <kay.hayen@gmail.com>  Sat, 17 Jun 2017 11:37:12 +0200

nuitka (0.5.26.1+ds-1) unstable; urgency=medium

  * New upstream hotfix release.

 -- Kay Hayen <kay.hayen@gmail.com>  Sat, 10 Jun 2017 13:09:51 +0200

nuitka (0.5.26+ds-1) unstable; urgency=medium

  * New upstream release.

 -- Kay Hayen <kay.hayen@gmail.com>  Wed, 07 Jun 2017 08:15:19 +0200

nuitka (0.5.25+ds-1) unstable; urgency=medium

  * New upstream release.

 -- Kay Hayen <kay.hayen@gmail.com>  Tue, 24 Jan 2017 06:13:46 +0100

nuitka (0.5.24.4+ds-1) unstable; urgency=medium

  * New upstream hotfix release.
  * Better detection of acceptable shared library loads from
    system paths for standalone tests (Closes: #844902).

 -- Kay Hayen <kay.hayen@gmail.com>  Sat, 10 Dec 2016 12:25:35 +0100

nuitka (0.5.24.3+ds-1) unstable; urgency=medium

  * New upstream hotfix release.

 -- Kay Hayen <kay.hayen@gmail.com>  Fri, 09 Dec 2016 06:50:55 +0100

nuitka (0.5.24.2+ds-1) unstable; urgency=medium

  * New upstream hotfix release.

 -- Kay Hayen <kay.hayen@gmail.com>  Wed, 30 Nov 2016 09:32:03 +0100

nuitka (0.5.24.1+ds-1) unstable; urgency=medium

  * New upstream hotfix release.

 -- Kay Hayen <kay.hayen@gmail.com>  Wed, 16 Nov 2016 08:16:53 +0100

nuitka (0.5.24+ds-1) unstable; urgency=medium

  * New upstream release.

 -- Kay Hayen <kay.hayen@gmail.com>  Mon, 14 Nov 2016 09:41:31 +0100

nuitka (0.5.23.2+ds-1) unstable; urgency=medium

  * New upstream hotfix release.

 -- Kay Hayen <kay.hayen@gmail.com>  Mon, 07 Nov 2016 07:55:11 +0100

nuitka (0.5.23.1+ds-1) unstable; urgency=medium

  * New upstream hotfix release.
  * Use of C11 compiler instead of C++ compiler, so we drop the
    versioned dependencies. (Closes: #835954)

 -- Kay Hayen <kay.hayen@gmail.com>  Sun, 16 Oct 2016 10:40:59 +0200

nuitka (0.5.23+ds-1) unstable; urgency=medium

  * New upstream release.

 -- Kay Hayen <kay.hayen@gmail.com>  Sun, 02 Oct 2016 18:14:41 +0200

nuitka (0.5.22+ds-1) unstable; urgency=medium

  * New upstream release.

 -- Kay Hayen <kay.hayen@gmail.com>  Tue, 16 Aug 2016 11:22:16 +0200

nuitka (0.5.21.3+ds-1) unstable; urgency=medium

  * New upstream hotfix release.

 -- Kay Hayen <kay.hayen@gmail.com>  Thu, 26 May 2016 14:51:39 +0200

nuitka (0.5.21.2+ds-1) unstable; urgency=medium

  * New upstream hotfix release.

 -- Kay Hayen <kay.hayen@gmail.com>  Sat, 14 May 2016 14:43:28 +0200

nuitka (0.5.21.1+ds-1) unstable; urgency=medium

  * New upstream hotfix release.

  * Depends on g++-5 now.

 -- Kay Hayen <kay.hayen@gmail.com>  Sat, 30 Apr 2016 07:59:57 +0200

nuitka (0.5.21+ds-1) unstable; urgency=medium

  * New upstream release.

 -- Kay Hayen <kay.hayen@gmail.com>  Sun, 24 Apr 2016 14:06:29 +0200

nuitka (0.5.20+ds-1) unstable; urgency=medium

  * New upstream release.

 -- Kay Hayen <kay.hayen@gmail.com>  Sun, 20 Mar 2016 08:11:16 +0100

nuitka (0.5.19.1+ds-1) unstable; urgency=medium

  * New upstream hotfix release.

 -- Kay Hayen <kay.hayen@gmail.com>  Tue, 15 Mar 2016 09:11:57 +0100

nuitka (0.5.19+ds-1) unstable; urgency=medium

  * New upstream release.

 -- Kay Hayen <kay.hayen@gmail.com>  Mon, 01 Feb 2016 07:53:08 +0100

nuitka (0.5.18.1+ds-1) unstable; urgency=medium

  * New upstream hotfix release.

 -- Kay Hayen <kay.hayen@gmail.com>  Sun, 24 Jan 2016 07:52:03 +0100

nuitka (0.5.18+ds-1) unstable; urgency=medium

  * New upstream release.

 -- Kay Hayen <kay.hayen@gmail.com>  Fri, 15 Jan 2016 07:48:41 +0100

nuitka (0.5.17.1+ds-1) unstable; urgency=medium

  * New upstream hotfix release.

 -- Kay Hayen <kay.hayen@gmail.com>  Thu, 14 Jan 2016 23:21:51 +0100

nuitka (0.5.17+ds-1) unstable; urgency=medium

  * New upstream release.

 -- Kay Hayen <kay.hayen@gmail.com>  Sun, 27 Dec 2015 15:18:39 +0100

nuitka (0.5.16.1+ds-1) unstable; urgency=medium

  * New upstream hotfix release.

 -- Kay Hayen <kay.hayen@gmail.com>  Thu, 03 Dec 2015 07:04:12 +0100

nuitka (0.5.16+ds-1) unstable; urgency=medium

  * New upstream release.

 -- Kay Hayen <kay.hayen@gmail.com>  Mon, 09 Nov 2015 18:30:07 +0100

nuitka (0.5.15+ds-1) unstable; urgency=medium

  * New upstream release.

 -- Kay Hayen <kay.hayen@gmail.com>  Mon, 12 Oct 2015 08:57:03 +0200

nuitka (0.5.14.3+ds-1) unstable; urgency=medium

  * New upstream hotfix release.

 -- Kay Hayen <kay.hayen@gmail.com>  Sun, 13 Sep 2015 12:26:59 +0200

nuitka (0.5.14.2+ds-1) unstable; urgency=medium

  * New upstream hotfix release.

 -- Kay Hayen <kay.hayen@gmail.com>  Mon, 07 Sep 2015 00:30:11 +0200

nuitka (0.5.14.1+ds-1) UNRELEASED; urgency=medium

  * New upstream hotfix release.

 -- Kay Hayen <kay.hayen@gmail.com>  Sun, 06 Sep 2015 22:37:22 +0200

nuitka (0.5.14+ds-1) unstable; urgency=medium

  * New upstream release.

 -- Kay Hayen <kay.hayen@gmail.com>  Thu, 27 Aug 2015 06:24:11 +0200

nuitka (0.5.13.8+ds-1) UNRELEASED; urgency=medium

  * New upstream hotfix release.

 -- Kay Hayen <kay.hayen@gmail.com>  Thu, 20 Aug 2015 11:55:53 +0200

nuitka (0.5.13.7+ds-1) UNRELEASED; urgency=medium

  * New upstream hotfix release.

 -- Kay Hayen <kay.hayen@gmail.com>  Tue, 18 Aug 2015 21:55:08 +0200

nuitka (0.5.13.6+ds-1) UNRELEASED; urgency=medium

  * New upstream hotfix release.

 -- Kay Hayen <kay.hayen@gmail.com>  Sun, 16 Aug 2015 14:38:46 +0200

nuitka (0.5.13.5+ds-1) UNRELEASED; urgency=medium

  * New upstream hotfix release.

 -- Kay Hayen <kay.hayen@gmail.com>  Sun, 16 Aug 2015 13:42:02 +0200

nuitka (0.5.13.4+ds-1) UNRELEASED; urgency=medium

  * New upstream hotfix release.

 -- Kay Hayen <kay.hayen@gmail.com>  Fri, 31 Jul 2015 17:24:40 +0200

nuitka (0.5.13.3+ds-1) UNRELEASED; urgency=medium

  * New upstream hotfix release.

 -- Kay Hayen <kay.hayen@gmail.com>  Wed, 29 Jul 2015 10:54:05 +0200

nuitka (0.5.13.2+ds-1) UNRELEASED; urgency=medium

  * New upstream hotfix release.

 -- Kay Hayen <kay.hayen@gmail.com>  Tue, 16 Jun 2015 10:29:12 +0200

nuitka (0.5.13.1+ds-1) UNRELEASED; urgency=medium

  * New upstream hotfix release.

 -- Kay Hayen <kay.hayen@gmail.com>  Mon, 04 May 2015 09:27:19 +0200

nuitka (0.5.13+ds-1) unstable; urgency=medium

  * New upstream release.

 -- Kay Hayen <kay.hayen@gmail.com>  Fri, 01 May 2015 10:44:27 +0200

nuitka (0.5.12.2+ds-1) UNRELEASED; urgency=medium

  * New upstream hotfix release.

 -- Kay Hayen <kay.hayen@gmail.com>  Sun, 26 Apr 2015 08:51:37 +0200

nuitka (0.5.12.1+ds-1) UNRELEASED; urgency=medium

  * New upstream hotfix release.

 -- Kay Hayen <kay.hayen@gmail.com>  Sat, 18 Apr 2015 09:35:06 +0200

nuitka (0.5.12+ds-1) experimental; urgency=medium

  * New upstream release.

 -- Kay Hayen <kay.hayen@gmail.com>  Mon, 06 Apr 2015 17:20:44 +0200

nuitka (0.5.11.2+ds-1) experimental; urgency=medium

  * New upstream hotfix release.

 -- Kay Hayen <kay.hayen@gmail.com>  Thu, 26 Mar 2015 20:09:06 +0100

nuitka (0.5.11.1+ds-1) experimental; urgency=medium

  * New upstream hotfix release.

 -- Kay Hayen <kay.hayen@gmail.com>  Mon, 23 Mar 2015 10:34:17 +0100

nuitka (0.5.11+ds-1) experimental; urgency=medium

  * New upstream release.

 -- Kay Hayen <kay.hayen@gmail.com>  Wed, 18 Mar 2015 08:38:39 +0100

nuitka (0.5.10.2+ds-1) experimental; urgency=medium

  * New upstream hotfix release.

 -- Kay Hayen <kay.hayen@gmail.com>  Tue, 10 Mar 2015 07:46:24 +0100

nuitka (0.5.10.1+ds-1) experimental; urgency=medium

  * New upstream hotfix release.

 -- Kay Hayen <kay.hayen@gmail.com>  Sun, 08 Mar 2015 11:56:55 +0100

nuitka (0.5.10+ds-1) experimental; urgency=medium

  * New upstream release.

 -- Kay Hayen <kay.hayen@gmail.com>  Thu, 05 Mar 2015 07:43:43 +0100

nuitka (0.5.9+ds-1) experimental; urgency=medium

  * New upstream release.

 -- Kay Hayen <kay.hayen@gmail.com>  Thu, 29 Jan 2015 08:18:06 +0100

nuitka (0.5.8+ds-1) experimental; urgency=medium

  * New upstream release.

 -- Kay Hayen <kay.hayen@gmail.com>  Thu, 15 Jan 2015 04:11:03 +0100

nuitka (0.5.7.1+ds-1) experimental; urgency=medium

  * New upstream hotfix release.

 -- Kay Hayen <kay.hayen@gmail.com>  Fri, 09 Jan 2015 13:52:15 +0100

nuitka (0.5.7+ds-1) UNRELEASED; urgency=medium

  * New upstream release.

 -- Kay Hayen <kay.hayen@gmail.com>  Thu, 01 Jan 2015 10:52:03 +0100

nuitka (0.5.6.1+ds-1) UNRELEASED; urgency=medium

  * New upstream hotfix release.

 -- Kay Hayen <kay.hayen@gmail.com>  Sun, 21 Dec 2014 08:32:58 +0100

nuitka (0.5.6+ds-1) UNRELEASED; urgency=medium

  * New upstream release.
  * Added support for hardening-wrapper to be installed.

 -- Kay Hayen <kay.hayen@gmail.com>  Fri, 19 Dec 2014 08:39:17 +0100

nuitka (0.5.5.3+ds-1) unstable; urgency=medium

  * New upstream hotfix release.
  * Added support for armhf architecture.

 -- Kay Hayen <kay.hayen@gmail.com>  Fri, 24 Oct 2014 17:33:59 +0200

nuitka (0.5.5.2+ds-1) unstable; urgency=medium

  * New upstream hotfix release.
  * Bump to Standards Version 3.9.6, no changes needed.

 -- Kay Hayen <kay.hayen@gmail.com>  Fri, 17 Oct 2014 07:56:05 +0200

nuitka (0.5.5+ds-1) unstable; urgency=medium

  * New upstream release.

 -- Kay Hayen <kay.hayen@gmail.com>  Sun, 05 Oct 2014 19:28:20 +0200

nuitka (0.5.4.3+ds-1) unstable; urgency=medium

  * New upstream hotfix release.

 -- Kay Hayen <kay.hayen@gmail.com>  Thu, 21 Aug 2014 09:41:37 +0200

nuitka (0.5.3.5+ds-1) unstable; urgency=medium

  * New upstream hotfix release.

 -- Kay Hayen <kay.hayen@gmail.com>  Fri, 18 Jul 2014 07:28:17 +0200

nuitka (0.5.3.3+ds-1) unstable; urgency=medium

  * New upstream release.
  * Original version didn't build for all versions due to error message
    changes, this release adapts to.

 -- Kay Hayen <kay.hayen@gmail.com>  Sat, 12 Jul 2014 20:50:01 +0200

nuitka (0.5.2+ds-1) unstable; urgency=medium

  * New upstream release.
  * Permit building using cowbuilder, eatmydata (Closes: #749518)
  * Do not require gcc in build-depends
    (Closes: #747984) (Closes: #748005) (Closes: #751325)

 -- Kay Hayen <kay.hayen@gmail.com>  Mon, 23 Jun 2014 08:17:57 +0200

nuitka (0.5.1.1+ds-1) unstable; urgency=medium

  * New upstream hotfix release.

 -- Kay Hayen <kay.hayen@gmail.com>  Thu, 06 Mar 2014 10:44:28 +0100

nuitka (0.5.1+ds-1) unstable; urgency=medium

  * New upstream release.

 -- Kay Hayen <kay.hayen@gmail.com>  Thu, 06 Mar 2014 09:33:51 +0100

nuitka (0.5.0.1+ds-1) unstable; urgency=medium

  * New upstream hotfix release.

 -- Kay Hayen <kay.hayen@gmail.com>  Mon, 13 Jan 2014 23:37:37 +0100

nuitka (0.5.0+ds-1) unstable; urgency=medium

  * New upstream release.
  * Added missing build dependency to process PNG images.

 -- Kay Hayen <kay.hayen@gmail.com>  Fri, 03 Jan 2014 19:18:18 +0100

nuitka (0.4.7.1+ds-1) unstable; urgency=low

  * New upstream hotfix release.

 -- Kay Hayen <kay.hayen@gmail.com>  Tue, 03 Dec 2013 08:44:31 +0100

nuitka (0.4.7+ds-1) UNRELEASED; urgency=low

  * New upstream release.
  * Handle unknown encoding error message change of CPython 2.7.6
    that was backported to CPython 2.7.5+ as well.
    (Closes: #730956)

 -- Kay Hayen <kay.hayen@gmail.com>  Mon, 02 Dec 2013 09:15:12 +0100

nuitka (0.4.6.2+ds-1) unstable; urgency=low

  * New upstream hotfix release.

 -- Kay Hayen <kayhayen@gmx.de>  Fri, 01 Nov 2013 19:07:42 +0100

nuitka (0.4.6+ds-1) unstable; urgency=low

  * New upstream release.

 -- Kay Hayen <kayhayen@gmx.de>  Sun, 27 Oct 2013 21:29:26 +0100

nuitka (0.4.5.1+ds-1) unstable; urgency=low

  * New upstream hotfix release.
  * Corrects upstream Issue#106.

 -- Kay Hayen <kayhayen@gmx.de>  Wed, 25 Sep 2013 14:29:55 +0200

nuitka (0.4.5+ds-1) unstable; urgency=low

  * New upstream release.

 -- Kay Hayen <kayhayen@gmx.de>  Sun, 18 Aug 2013 09:06:29 +0200

nuitka (0.4.4.2+ds-1) unstable; urgency=low

  * New upstream hotfix release.
  * Corrects upstream Issue#98.
  * Corrects upstream Issue#100.
  * Corrects upstream Issue#101.
  * Corrects upstream Issue#102.

 -- Kay Hayen <kayhayen@gmx.de>  Sat, 20 Jul 2013 09:08:29 +0200

nuitka (0.4.4.1+ds-1) unstable; urgency=low

  * New upstream hotfix release.
  * Corrects upstream Issue#95.
  * Corrects upstream Issue#96.

 -- Kay Hayen <kayhayen@gmx.de>  Sat, 13 Jul 2013 11:56:21 +0200

nuitka (0.4.4+ds-1) unstable; urgency=low

  * New upstream release.
  * Upstream now supports Python3.3 and threads.
  * Bump to Standards Version 3.9.4, no changes needed.
  * Fix support for modules and Python3 was broken (Closes: #711459)
  * Fix encoding error changes  Python 2.7.5 (Closes: #713531)

 -- Kay Hayen <kayhayen@gmx.de>  Tue, 25 Jun 2013 10:46:40 +0200

nuitka (0.4.3+ds-1) unstable; urgency=low

  * New upstream release.

 -- Kay Hayen <kayhayen@gmx.de>  Sat, 18 May 2013 10:16:25 +0200

nuitka (0.4.2+ds-1) unstable; urgency=low

  * New upstream release.

 -- Kay Hayen <kayhayen@gmx.de>  Fri, 29 Mar 2013 11:05:08 +0100

nuitka (0.4.1+ds-1) unstable; urgency=low

  * New upstream release.

 -- Kay Hayen <kayhayen@gmx.de>  Tue, 05 Mar 2013 08:15:41 +0100

nuitka (0.4.0+ds-1) UNRELEASED; urgency=low

  * New upstream release.
  * Changes so the Debian package can be backported to Squeeze as well.

 -- Kay Hayen <kayhayen@gmx.de>  Sat, 09 Feb 2013 10:08:15 +0100

nuitka (0.3.25+ds-1) unstable; urgency=low

  * New upstream release.
  * Register the User Manual with "doc-base".

 -- Kay Hayen <kayhayen@gmx.de>  Sun, 11 Nov 2012 13:57:32 +0100

nuitka (0.3.24.1+ds-1) unstable; urgency=low

  * New upstream hotfix release.
  * Corrects upstream Issue#46.

 -- Kay Hayen <kayhayen@gmx.de>  Sat, 08 Sep 2012 22:30:11 +0000

nuitka (0.3.24+ds-1) unstable; urgency=low

  * New upstream release.
  * Detect the absence of "g++" and gracefully fallback to the
    compiler depended on. (Closes: #682146)
  * Changed usage of "temp" files in developer scripts to be
    secure. (Closes: #682145)
  * Added support for "DEB_BUILD_OPTIONS=nocheck" to skip the
    test runs. (Closes: #683090)

 -- Kay Hayen <kayhayen@gmx.de>  Sat, 18 Aug 2012 21:19:17 +0200

nuitka (0.3.23.1+ds-1) unstable; urgency=low

  * New upstream hotfix release.
  * Corrects upstream Issue#40, Issue#41, and Issue#42.

 -- Kay Hayen <kayhayen@gmx.de>  Mon, 16 Jul 2012 07:25:41 +0200

nuitka (0.3.23+ds-1) unstable; urgency=low

  * New upstream release.
  * License for Nuitka is now Apache License 2.0, no more GPLv3.
  * Corrects upstream Issue#37 and Issue#38.

 -- Kay Hayen <kayhayen@gmx.de>  Sun, 01 Jul 2012 00:00:57 +0200

nuitka (0.3.22.1+ds-1) unstable; urgency=low

  * New upstream hotfix release.
  * Corrected copyright file syntax error found by new lintian
    version.
  * Corrects upstream Issue#19.

 -- Kay Hayen <kayhayen@gmx.de>  Sat, 16 Jun 2012 08:58:30 +0200

nuitka (0.3.22+ds-1) unstable; urgency=low

  * New upstream release.

 -- Kay Hayen <kayhayen@gmx.de>  Sun, 13 May 2012 12:51:16 +0200

nuitka (0.3.21+ds-1) unstable; urgency=low

  * New upstream release.

 -- Kay Hayen <kayhayen@gmx.de>  Thu, 12 Apr 2012 20:24:01 +0200

nuitka (0.3.20.2+ds-1) unstable; urgency=low

  * New upstream hotfix release.
  * Corrects upstream Issue#35.
  * Bump to Standards Version 3.9.3, no changes needed.
  * In the alternative build dependencies, designed to make the
    Python3 build dependency optional, put option that is going
    to work on "unstable" first. (Closes: #665021)

 -- Kay Hayen <kayhayen@gmx.de>  Tue, 03 Apr 2012 22:31:36 +0200

nuitka (0.3.20.1+ds-1) unstable; urgency=low

  * New upstream hotfix release.
  * Corrects upstream Issue#34.

 -- Kay Hayen <kayhayen@gmx.de>  Sat, 03 Mar 2012 10:18:30 +0100

nuitka (0.3.20+ds-1) unstable; urgency=low

  * New upstream release.
  * Added upstream "Changelog.rst" as "changelog"

 -- Kay Hayen <kayhayen@gmx.de>  Mon, 27 Feb 2012 09:32:10 +0100

nuitka (0.3.19.2+ds-1) unstable; urgency=low

  * New upstream hotfix release.
  * Corrects upstream Issue#32.

 -- Kay Hayen <kayhayen@gmx.de>  Sun, 12 Feb 2012 20:33:30 +0100

nuitka (0.3.19.1+ds-1) unstable; urgency=low

  * New upstream hotfix release.
  * Corrects upstream Issue#30 and Issue#31.

 -- Kay Hayen <kayhayen@gmx.de>  Sat, 28 Jan 2012 07:27:38 +0100

nuitka (0.3.19+ds-1) unstable; urgency=low

  * New upstream release.
  * Improvements to option groups layout in manpages, and broken
    whitespace for "--recurse-to" option. (Closes: #655910)
  * Documented new option "--recurse-directory" in man page with
    example.
  * Made the "debian/watch" file ignore upstream pre-releases,
    these shall not be considered for this package.
  * Aligned depended version with build depended versions.
  * Depend on "python-dev" as well, needed to compile against
    "libpython".
  * Build depend on "python-dev-all" and "python-dbg-all" to
    execute tests with both all supported Python versions.
  * Build depend on "python3.2-dev-all" and "python3-dbg-all"
    to execute tests with Python3 as well. It is currently not
    supported by upstream, this is only preparatory.
  * Added suggestion of "ccache", can speed up the compilation
    process.

 -- Kay Hayen <kayhayen@gmx.de>  Tue, 17 Jan 2012 10:29:45 +0100

nuitka (0.3.18+ds-1) unstable; urgency=low

  * New upstream release.
  * Lowered dependencies so that a backport to Ubuntu Natty and
    higher is now feasible. A "scons >=2.0.0" is good enough,
    and so is "g++-4.5" as well.
  * Don't require the PDF generation to be successful on older
    Ubuntu versions as it crashes due to old "rst2pdf" bugs.

 -- Kay Hayen <kayhayen@gmx.de>  Thu, 12 Jan 2012 19:55:43 +0100

nuitka (0.3.18~pre2+ds-1) unstable; urgency=low

  * New upstream pre-release.
  * First upload to unstable, many thanks to my reviewer and
    sponsor Yaroslav Halchenko <debian@onerussian.com>
  * New maintainer (Closes: #648489)
  * Added Developer Manual to the generated PDF documentation.
  * Added python-dbg to Build-Depends to also execute reference
    count tests.
  * Changed copyright file to reference Apache license via its
    standard Debian location as well.

 -- Kay Hayen <kayhayen@gmx.de>  Tue, 10 Jan 2012 22:21:56 +0100

nuitka (0.3.17+ds-1) UNRELEASED; urgency=low

  * New upstream release.
  * Updated man page to use new "--recurse-*" options in examples
    over removed "--deep*" options.
  * Completed copyright file according to "licensecheck" findings
    and updated files accordingly. Put the included tests owned
    by upstream into public domain.
  * Use a "+ds" file as orig source with inline copy of Scons
    already removed instead of doing it as a patch.
  * Also removed the benchmark tests from "+ds" file, not useful
    to be provided with Nuitka.
  * Added syntax tests, these were omitted by mistake previously.
  * Run the test suite at package build time, it checks the basic
    tests, syntax error tests, program tests, and the compile
    itself test.
  * Added run time dependencies also as build time dependencies
    to be able to execute the tests.
  * Corrected handling of upstream pre-release names in the watch
    file.
  * Changed contributor notice to only require "Apache License 2.0"
    for the new parts.
  * Put Debian packaging and owned tests under "Apache License 2.0"
    as well.

 -- Kay Hayen <kayhayen@gmx.de>  Mon, 09 Jan 2012 09:02:19 +0100

nuitka (0.3.16-1) UNRELEASED; urgency=low

  * New upstream release.
  * Updated debian/copyright URI to match the latest one.
  * Updated debian/copyright to DEP5 changes.
  * Added Nuitka homepage to debian/control.
  * Added watch file, so uscan works.
  * Added git pointers to git repository and gitweb to the
    package control file.
  * Corrected examples section in man page to correctly escape "-".
  * Added meaningful "what is" to manpages.
  * Bump to Standards Version 3.9.2, no changes needed.
  * Added extended description to address lintian warning.

 -- Kay Hayen <kayhayen@gmx.de>  Sun, 18 Dec 2011 13:01:10 +0100

nuitka (0.3.15-1) UNRELEASED; urgency=low

  * New upstream release.
  * Renamed "/usr/bin/Python" to "/usr/bin/nuitka-python".
  * Added man pages for "nuitka" and "nuitka-python", the first
    with an examples section that shows the most important uses
    of the "nuitka" binary.
  * Removed foreign code for Windows generators, removed from
    debian/copyright.
  * Lowered dependency for Scons to what Ubuntu Oneiric has and
    what we have as an inline copy, (scons >=2.0.1) should be
    sufficient.
  * Recommend python-lxml, as it's used by Nuitka to dump XML
    representation.
  * Recommend python-qt4, as it may be used to display the node
    tree in a window.
  * Removed inline copy of Scons from the binary package.
  * Added patch to remove the setting nuitka package in sys.path,
    not needed in Debian.

 -- Kay Hayen <kayhayen@gmx.de>  Thu, 01 Dec 2011 22:43:33 +0100

nuitka (0.3.15pre2-1) UNRELEASED; urgency=low

  * Initial Debian package.

 -- Kay Hayen <kayhayen@gmx.de>  Fri, 11 Nov 2011 20:58:55 +0100<|MERGE_RESOLUTION|>--- conflicted
+++ resolved
@@ -1,16 +1,14 @@
-<<<<<<< HEAD
 nuitka (2.4~rc7+ds-1) unstable; urgency=medium
 
   * New upstream pre-release.
 
  -- Kay Hayen <kay.hayen@gmail.com>  Wed, 26 Jun 2024 13:56:19 +0200
-=======
+
 nuitka (2.3.11+ds-1) unstable; urgency=medium
 
   * New upstream hotfix release.
 
  -- Kay Hayen <kay.hayen@gmail.com>  Mon, 01 Jul 2024 08:02:34 +0200
->>>>>>> 9a3bb65a
 
 nuitka (2.3.10+ds-1) unstable; urgency=medium
 
