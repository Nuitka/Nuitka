<<<<<<< HEAD
nuitka (1.4~rc9+ds-1) unstable; urgency=medium

  * New upstream pre-release.

 -- Kay Hayen <kay.hayen@gmail.com>  Wed, 11 Jan 2023 08:02:46 +0100
=======
nuitka (1.3.8+ds-1) unstable; urgency=medium

  * New upstream hotfix release.

 -- Kay Hayen <kay.hayen@gmail.com>  Mon, 16 Jan 2023 11:05:41 +0100
>>>>>>> 62fdd43d

nuitka (1.3.7+ds-1) unstable; urgency=medium

  * New upstream hotfix release.

 -- Kay Hayen <kay.hayen@gmail.com>  Mon, 09 Jan 2023 16:51:14 +0100

nuitka (1.3.6+ds-1) unstable; urgency=medium

  * New upstream hotfix release.

 -- Kay Hayen <kay.hayen@gmail.com>  Fri, 06 Jan 2023 09:10:31 +0100

nuitka (1.3.5+ds-1) unstable; urgency=medium

  * New upstream hotfix release.

 -- Kay Hayen <kay.hayen@gmail.com>  Sun, 01 Jan 2023 09:39:39 +0100

nuitka (1.3.4+ds-1) unstable; urgency=medium

  * New upstream hotfix release.

 -- Kay Hayen <kay.hayen@gmail.com>  Wed, 28 Dec 2022 21:20:25 +0100

nuitka (1.3.3+ds-1) unstable; urgency=medium

  * New upstream hotfix release.

 -- Kay Hayen <kay.hayen@gmail.com>  Mon, 26 Dec 2022 10:39:49 +0100

nuitka (1.3.2+ds-1) unstable; urgency=medium

  * New upstream hotfix release.

 -- Kay Hayen <kay.hayen@gmail.com>  Fri, 23 Dec 2022 08:19:05 +0100

nuitka (1.3.1+ds-1) unstable; urgency=medium

  * New upstream hotfix release.

 -- Kay Hayen <kay.hayen@gmail.com>  Wed, 21 Dec 2022 19:14:46 +0100

nuitka (1.3+ds-1) unstable; urgency=medium

  * New upstream release.

 -- Kay Hayen <kay.hayen@gmail.com>  Wed, 21 Dec 2022 13:14:49 +0100

nuitka (1.2.7+ds-1) unstable; urgency=medium

  * New upstream hotfix release.

 -- Kay Hayen <kay.hayen@gmail.com>  Tue, 13 Dec 2022 11:16:23 +0100

nuitka (1.2.6+ds-1) unstable; urgency=medium

  * New upstream hotfix release.

 -- Kay Hayen <kay.hayen@gmail.com>  Thu, 08 Dec 2022 07:18:44 +0100

nuitka (1.2.5+ds-1) unstable; urgency=medium

  * New upstream hotfix release.

 -- Kay Hayen <kay.hayen@gmail.com>  Wed, 07 Dec 2022 15:57:44 +0100

nuitka (1.2.4+ds-1) unstable; urgency=medium

  * New upstream hotfix release.

 -- Kay Hayen <kay.hayen@gmail.com>  Sat, 03 Dec 2022 13:45:31 +0100

nuitka (1.2.3+ds-1) unstable; urgency=medium

  * New upstream hotfix release.

 -- Kay Hayen <kay.hayen@gmail.com>  Sat, 26 Nov 2022 11:07:57 +0100

nuitka (1.2.2+ds-1) unstable; urgency=medium

  * New upstream hotfix release.

 -- Kay Hayen <kay.hayen@gmail.com>  Sat, 19 Nov 2022 17:05:08 +0100

nuitka (1.2.1+ds-1) unstable; urgency=medium

  * New upstream hotfix release.

 -- Kay Hayen <kay.hayen@gmail.com>  Wed, 16 Nov 2022 17:15:00 +0100

nuitka (1.2+ds-1) unstable; urgency=medium

  * New upstream release.

 -- Kay Hayen <kay.hayen@gmail.com>  Tue, 08 Nov 2022 09:42:28 +0100

nuitka (1.1.7+ds-1) unstable; urgency=medium

  * New upstream hotfix release.

  * Handle Debian sid change in release number (Closes: #1022400)

 -- Kay Hayen <kay.hayen@gmail.com>  Wed, 26 Oct 2022 14:46:14 +0200

nuitka (1.1.6+ds-1) unstable; urgency=medium

  * New upstream hotfix release.

 -- Kay Hayen <kay.hayen@gmail.com>  Wed, 19 Oct 2022 18:36:12 +0200

nuitka (1.1.5+ds-1) unstable; urgency=medium

  * New upstream hotfix release.

 -- Kay Hayen <kay.hayen@gmail.com>  Fri, 14 Oct 2022 08:19:39 +0200

nuitka (1.1.4+ds-1) unstable; urgency=medium

  * New upstream hotfix release.

 -- Kay Hayen <kay.hayen@gmail.com>  Fri, 14 Oct 2022 08:19:33 +0200

nuitka (1.1.3+ds-1) unstable; urgency=medium

  * New upstream hotfix release.

 -- Kay Hayen <kay.hayen@gmail.com>  Sat, 08 Oct 2022 17:40:59 +0200

nuitka (1.1.2+ds-1) unstable; urgency=medium

  * New upstream hotfix release.

 -- Kay Hayen <kay.hayen@gmail.com>  Tue, 04 Oct 2022 14:39:39 +0200

nuitka (1.1.1+ds-1) unstable; urgency=medium

  * New upstream hotfix release.

 -- Kay Hayen <kay.hayen@gmail.com>  Sun, 02 Oct 2022 11:10:07 +0200

nuitka (1.1+ds-1) unstable; urgency=medium

  * New upstream release.

 -- Kay Hayen <kay.hayen@gmail.com>  Sun, 25 Sep 2022 18:58:01 +0200

nuitka (1.0.8+ds-1) unstable; urgency=medium

  * New upstream hotfix release.

 -- Kay Hayen <kay.hayen@gmail.com>  Mon, 19 Sep 2022 08:18:45 +0200

nuitka (1.0.7+ds-1) unstable; urgency=medium

  * New upstream hotfix release.

 -- Kay Hayen <kay.hayen@gmail.com>  Sun, 11 Sep 2022 10:34:06 +0200

nuitka (1.0.6+ds-1) unstable; urgency=medium

  * New upstream hotfix release.

 -- Kay Hayen <kay.hayen@gmail.com>  Tue, 23 Aug 2022 20:07:27 +0200

nuitka (1.0.5+ds-1) unstable; urgency=medium

  * New upstream hotfix release.

 -- Kay Hayen <kay.hayen@gmail.com>  Sun, 21 Aug 2022 08:24:28 +0200

nuitka (1.0.4+ds-1) unstable; urgency=medium

  * New upstream hotfix release.

 -- Kay Hayen <kay.hayen@gmail.com>  Sat, 13 Aug 2022 16:13:29 +0200

nuitka (1.0.3+ds-1) unstable; urgency=medium

  * New upstream hotfix release.

 -- Kay Hayen <kay.hayen@gmail.com>  Wed, 10 Aug 2022 13:16:19 +0200

nuitka (1.0.2+ds-1) unstable; urgency=medium

  * New upstream hotfix release.

 -- Kay Hayen <kay.hayen@gmail.com>  Mon, 08 Aug 2022 08:13:46 +0200

nuitka (1.0.1+ds-1) unstable; urgency=medium

  * New upstream hotfix release.

 -- Kay Hayen <kay.hayen@gmail.com>  Thu, 04 Aug 2022 16:55:17 +0200

nuitka (1.0+ds-1) unstable; urgency=medium

  * New upstream release.

 -- Kay Hayen <kay.hayen@gmail.com>  Sat, 30 Jul 2022 16:16:40 +0200

nuitka (0.9.6+ds-1) unstable; urgency=medium

  * New upstream hotfix release.

 -- Kay Hayen <kay.hayen@gmail.com>  Sun, 17 Jul 2022 18:40:22 +0200

nuitka (0.9.5+ds-1) unstable; urgency=medium

  * New upstream hotfix release.

 -- Kay Hayen <kay.hayen@gmail.com>  Fri, 15 Jul 2022 13:59:28 +0200

nuitka (0.9.4+ds-1) unstable; urgency=medium

  * New upstream hotfix release.

 -- Kay Hayen <kay.hayen@gmail.com>  Thu, 07 Jul 2022 09:24:53 +0200

nuitka (0.9.3+ds-1) unstable; urgency=medium

  * New upstream hotfix release.

 -- Kay Hayen <kay.hayen@gmail.com>  Sat, 02 Jul 2022 18:49:29 +0200

nuitka (0.9.2+ds-1) unstable; urgency=medium

  * New upstream hotfix release.

 -- Kay Hayen <kay.hayen@gmail.com>  Thu, 30 Jun 2022 08:40:14 +0200

nuitka (0.9.1+ds-1) unstable; urgency=medium

  * New upstream hotfix release.

 -- Kay Hayen <kay.hayen@gmail.com>  Sun, 26 Jun 2022 10:41:06 +0200

nuitka (0.9+ds-1) unstable; urgency=medium

  * New upstream release.

  * Python 3.10 is now compatible again. (Closes: #1006051)

  * Solved CVE-2022-2054 (Closes: #1012762)

 -- Kay Hayen <kay.hayen@gmail.com>  Thu, 23 Jun 2022 08:36:25 +0200

nuitka (0.8.4+ds-1) unstable; urgency=medium

  * New upstream hotfix release.

 -- Kay Hayen <kay.hayen@gmail.com>  Tue, 07 Jun 2022 17:21:39 +0200

nuitka (0.8.3+ds-1) unstable; urgency=medium

  * New upstream hotfix release.

 -- Kay Hayen <kay.hayen@gmail.com>  Sat, 28 May 2022 14:59:01 +0200

nuitka (0.8.2+ds-1) unstable; urgency=medium

  * New upstream hotfix release.

 -- Kay Hayen <kay.hayen@gmail.com>  Thu, 26 May 2022 08:23:28 +0200

nuitka (0.8.1+ds-1) unstable; urgency=medium

  * New upstream hotfix release.

 -- Kay Hayen <kay.hayen@gmail.com>  Mon, 23 May 2022 08:31:51 +0200

nuitka (0.8+ds-1) unstable; urgency=medium

  * New upstream release.

 -- Kay Hayen <kay.hayen@gmail.com>  Thu, 19 May 2022 14:24:06 +0200

nuitka (0.7.7+ds-1) unstable; urgency=medium

  * New upstream hotfix release.

 -- Kay Hayen <kay.hayen@gmail.com>  Fri, 01 Apr 2022 12:01:36 +0200

nuitka (0.7.6+ds-1) unstable; urgency=medium

  * New upstream hotfix release.

 -- Kay Hayen <kay.hayen@gmail.com>  Sat, 19 Mar 2022 13:44:59 +0100

nuitka (0.7.5+ds-1) unstable; urgency=medium

  * New upstream hotfix release.

 -- Kay Hayen <kay.hayen@gmail.com>  Mon, 14 Mar 2022 18:55:11 +0100

nuitka (0.7.4+ds-1) unstable; urgency=medium

  * New upstream hotfix release.

 -- Kay Hayen <kay.hayen@gmail.com>  Sat, 12 Mar 2022 13:50:50 +0100

nuitka (0.7.3+ds-1) unstable; urgency=medium

  * New upstream hotfix release.

 -- Kay Hayen <kay.hayen@gmail.com>  Sun, 27 Feb 2022 13:58:34 +0100

nuitka (0.7.2+ds-1) unstable; urgency=medium

  * New upstream hotfix release.

 -- Kay Hayen <kay.hayen@gmail.com>  Sat, 26 Feb 2022 16:54:03 +0100

nuitka (0.7.1+ds-1) unstable; urgency=medium

  * New upstream hotfix release.

 -- Kay Hayen <kay.hayen@gmail.com>  Thu, 24 Feb 2022 13:22:40 +0100

nuitka (0.7+ds-1) unstable; urgency=medium

  * New upstream release.

 -- Kay Hayen <kay.hayen@gmail.com>  Sun, 20 Feb 2022 09:09:50 +0100

nuitka (0.6.19.7+ds-1) unstable; urgency=medium

  * New upstream hotfix release.

 -- Kay Hayen <kay.hayen@gmail.com>  Fri, 11 Feb 2022 14:37:34 +0100

nuitka (0.6.19.6+ds-1) unstable; urgency=medium

  * New upstream hotfix release.

 -- Kay Hayen <kay.hayen@gmail.com>  Thu, 03 Feb 2022 10:30:39 +0100

nuitka (0.6.19.5+ds-1) unstable; urgency=medium

  * New upstream hotfix release.

 -- Kay Hayen <kay.hayen@gmail.com>  Tue, 01 Feb 2022 18:53:20 +0100

nuitka (0.6.19.4+ds-1) unstable; urgency=medium

  * New upstream hotfix release.

 -- Kay Hayen <kay.hayen@gmail.com>  Wed, 19 Jan 2022 10:02:04 +0100

nuitka (0.6.19.3+ds-1) unstable; urgency=medium

  * New upstream hotfix release.

 -- Kay Hayen <kay.hayen@gmail.com>  Sun, 16 Jan 2022 11:32:51 +0100

nuitka (0.6.19.2+ds-1) unstable; urgency=medium

  * New upstream hotfix release.

 -- Kay Hayen <kay.hayen@gmail.com>  Fri, 14 Jan 2022 11:03:16 +0100

nuitka (0.6.19.1+ds-1) unstable; urgency=medium

  * New upstream hotfix release.

 -- Kay Hayen <kay.hayen@gmail.com>  Tue, 11 Jan 2022 07:59:24 +0100

nuitka (0.6.19+ds-1) unstable; urgency=medium

  * New upstream release.

 -- Kay Hayen <kay.hayen@gmail.com>  Sun, 09 Jan 2022 13:14:29 +0100

nuitka (0.6.18.6+ds-1) unstable; urgency=medium

  * New upstream hotfix release.

 -- Kay Hayen <kay.hayen@gmail.com>  Wed, 29 Dec 2021 19:42:43 +0100

nuitka (0.6.18.5+ds-1) unstable; urgency=medium

  * New upstream hotfix release.

 -- Kay Hayen <kay.hayen@gmail.com>  Mon, 20 Dec 2021 13:41:00 +0100

nuitka (0.6.18.4+ds-1) unstable; urgency=medium

  * New upstream hotfix release.

 -- Kay Hayen <kay.hayen@gmail.com>  Thu, 16 Dec 2021 08:31:41 +0100

nuitka (0.6.18.3+ds-1) unstable; urgency=medium

  * New upstream hotfix release.

 -- Kay Hayen <kay.hayen@gmail.com>  Fri, 10 Dec 2021 17:49:19 +0100

nuitka (0.6.18.2+ds-1) unstable; urgency=medium

  * New upstream hotfix release.

 -- Kay Hayen <kay.hayen@gmail.com>  Thu, 09 Dec 2021 14:52:56 +0100

nuitka (0.6.18.1+ds-1) unstable; urgency=medium

  * New upstream hotfix release.

 -- Kay Hayen <kay.hayen@gmail.com>  Sat, 04 Dec 2021 18:39:19 +0100

nuitka (0.6.18+ds-1) unstable; urgency=medium

  * New upstream release.

 -- Kay Hayen <kay.hayen@gmail.com>  Thu, 02 Dec 2021 17:33:56 +0100

nuitka (0.6.17.7+ds-1) unstable; urgency=medium

  * New upstream hotfix release.

 -- Kay Hayen <kay.hayen@gmail.com>  Mon, 15 Nov 2021 14:33:27 +0100

nuitka (0.6.17.6+ds-1) unstable; urgency=medium

  * New upstream hotfix release.

 -- Kay Hayen <kay.hayen@gmail.com>  Mon, 08 Nov 2021 14:07:11 +0100

nuitka (0.6.17.5+ds-1) unstable; urgency=medium

  * New upstream hotfix release.

 -- Kay Hayen <kay.hayen@gmail.com>  Thu, 28 Oct 2021 11:52:02 +0200

nuitka (0.6.17.4+ds-1) unstable; urgency=medium

  * New upstream hotfix release.

 -- Kay Hayen <kay.hayen@gmail.com>  Thu, 21 Oct 2021 13:03:34 +0200

nuitka (0.6.17.3+ds-1) unstable; urgency=medium

  * New upstream hotfix release.

 -- Kay Hayen <kay.hayen@gmail.com>  Thu, 14 Oct 2021 10:32:17 +0200

nuitka (0.6.17.2+ds-1) unstable; urgency=medium

  * New upstream hotfix release.

 -- Kay Hayen <kay.hayen@gmail.com>  Tue, 05 Oct 2021 17:21:29 +0200

nuitka (0.6.17.1+ds-1) unstable; urgency=medium

  * New upstream hotfix release.

 -- Kay Hayen <kay.hayen@gmail.com>  Wed, 29 Sep 2021 12:28:39 +0200

nuitka (0.6.17+ds-1) unstable; urgency=medium

  * New upstream release.

 -- Kay Hayen <kay.hayen@gmail.com>  Mon, 27 Sep 2021 13:38:42 +0200

nuitka (0.6.16.5+ds-1) experimental; urgency=medium

  * New upstream hotfix release.

 -- Kay Hayen <kay.hayen@gmail.com>  Mon, 06 Sep 2021 10:46:40 +0200

nuitka (0.6.16.4+ds-1) experimental; urgency=medium

  * New upstream hotfix release.

 -- Kay Hayen <kay.hayen@gmail.com>  Wed, 25 Aug 2021 11:51:44 +0200

nuitka (0.6.16.3+ds-1) experimental; urgency=medium

  * New upstream hotfix release.

 -- Kay Hayen <kay.hayen@gmail.com>  Sat, 07 Aug 2021 18:14:58 +0200

nuitka (0.6.16.2+ds-1) experimental; urgency=medium

  * New upstream hotfix release.

 -- Kay Hayen <kay.hayen@gmail.com>  Fri, 02 Jul 2021 10:40:08 +0200

nuitka (0.6.16.1+ds-1) experimental; urgency=medium

  * New upstream hotfix release.

 -- Kay Hayen <kay.hayen@gmail.com>  Fri, 25 Jun 2021 16:45:43 +0200

nuitka (0.6.16+ds-1) experimental; urgency=medium

  * New upstream release.

 -- Kay Hayen <kay.hayen@gmail.com>  Thu, 24 Jun 2021 11:52:37 +0200

nuitka (0.6.15.3+ds-1) experimental; urgency=medium

  * New upstream hotfix release.

 -- Kay Hayen <kay.hayen@gmail.com>  Sun, 06 Jun 2021 12:18:06 +0200

nuitka (0.6.15.2+ds-1) experimental; urgency=medium

  * New upstream hotfix release.

 -- Kay Hayen <kay.hayen@gmail.com>  Thu, 03 Jun 2021 11:41:07 +0200

nuitka (0.6.15.1+ds-1) experimental; urgency=medium

  * New upstream hotfix release.

 -- Kay Hayen <kay.hayen@gmail.com>  Mon, 31 May 2021 17:12:04 +0200

nuitka (0.6.15+ds-1) experimental; urgency=medium

  * New upstream release.

 -- Kay Hayen <kay.hayen@gmail.com>  Mon, 24 May 2021 12:26:59 +0200

nuitka (0.6.14.7+ds-1) unstable; urgency=medium

  * New upstream hotfix release.

 -- Kay Hayen <kay.hayen@gmail.com>  Mon, 10 May 2021 16:25:14 +0200

nuitka (0.6.14.6+ds-1) unstable; urgency=medium

  * New upstream hotfix release.

 -- Kay Hayen <kay.hayen@gmail.com>  Mon, 03 May 2021 07:57:04 +0200

nuitka (0.6.14.5+ds-1) experimental; urgency=medium

  * New upstream hotfix release.

 -- Kay Hayen <kay.hayen@gmail.com>  Thu, 22 Apr 2021 08:51:05 +0200

nuitka (0.6.14.4+ds-1) unstable; urgency=medium

  * New upstream hotfix release.

 -- Kay Hayen <kay.hayen@gmail.com>  Sun, 18 Apr 2021 16:13:42 +0200

nuitka (0.6.14.3+ds-1) unstable; urgency=medium

  * New upstream hotfix release.

 -- Kay Hayen <kay.hayen@gmail.com>  Sun, 18 Apr 2021 10:29:07 +0200

nuitka (0.6.14.2+ds-1) unstable; urgency=medium

  * New upstream hotfix release.

 -- Kay Hayen <kay.hayen@gmail.com>  Sat, 17 Apr 2021 11:03:23 +0200

nuitka (0.6.14.1+ds-1) unstable; urgency=medium

  * New upstream hotfix release.

 -- Kay Hayen <kay.hayen@gmail.com>  Fri, 16 Apr 2021 07:49:30 +0200

nuitka (0.6.14+ds-1) unstable; urgency=medium

  * New upstream release.

 -- Kay Hayen <kay.hayen@gmail.com>  Thu, 15 Apr 2021 11:09:55 +0200

nuitka (0.6.13.3+ds-1) unstable; urgency=medium

  * New upstream hotfix release.

 -- Kay Hayen <kay.hayen@gmail.com>  Sun, 04 Apr 2021 11:11:56 +0200

nuitka (0.6.13.2+ds-1) unstable; urgency=medium

  * New upstream hotfix release.

 -- Kay Hayen <kay.hayen@gmail.com>  Sat, 27 Mar 2021 19:44:51 +0100

nuitka (0.6.13.1+ds-1) unstable; urgency=medium

  * New upstream hotfix release.

 -- Kay Hayen <kay.hayen@gmail.com>  Fri, 26 Mar 2021 14:28:02 +0100

nuitka (0.6.13+ds-1) unstable; urgency=medium

  * New upstream release.

 -- Kay Hayen <kay.hayen@gmail.com>  Wed, 17 Mar 2021 08:58:23 +0100

nuitka (0.6.12.4+ds-1) unstable; urgency=medium

  * New upstream hotfix release.

 -- Kay Hayen <kay.hayen@gmail.com>  Thu, 11 Mar 2021 12:16:01 +0100

nuitka (0.6.12.3+ds-1) unstable; urgency=medium

  * New upstream hotfix release.

 -- Kay Hayen <kay.hayen@gmail.com>  Sun, 21 Feb 2021 06:04:51 +0100

nuitka (0.6.12.2+ds-1) unstable; urgency=medium

  * New upstream hotfix release.

 -- Kay Hayen <kay.hayen@gmail.com>  Sun, 14 Feb 2021 14:25:06 +0100

nuitka (0.6.12.1+ds-1) unstable; urgency=medium

  * New upstream hotfix release.

 -- Kay Hayen <kay.hayen@gmail.com>  Wed, 10 Feb 2021 00:23:11 +0100

nuitka (0.6.12+ds-1) unstable; urgency=medium

  * New upstream release.

 -- Kay Hayen <kay.hayen@gmail.com>  Tue, 09 Feb 2021 11:08:35 +0100

nuitka (0.6.11.6+ds-1) unstable; urgency=medium

  * New upstream hotfix release.

 -- Kay Hayen <kay.hayen@gmail.com>  Sun, 07 Feb 2021 19:59:48 +0100

nuitka (0.6.11.5+ds-1) unstable; urgency=medium

  * New upstream hotfix release.

 -- Kay Hayen <kay.hayen@gmail.com>  Mon, 01 Feb 2021 12:17:21 +0100

nuitka (0.6.11.4+ds-1) unstable; urgency=medium

  * New upstream hotfix release.

 -- Kay Hayen <kay.hayen@gmail.com>  Wed, 27 Jan 2021 17:09:48 +0100

nuitka (0.6.11.3+ds-1) unstable; urgency=medium

  * New upstream hotfix release.

 -- Kay Hayen <kay.hayen@gmail.com>  Tue, 26 Jan 2021 11:16:07 +0100

nuitka (0.6.11.2+ds-1) unstable; urgency=medium

  * New upstream hotfix release.

 -- Kay Hayen <kay.hayen@gmail.com>  Mon, 25 Jan 2021 20:14:39 +0100

nuitka (0.6.11.1+ds-1) unstable; urgency=medium

  * New upstream hotfix release.

 -- Kay Hayen <kay.hayen@gmail.com>  Sun, 24 Jan 2021 17:55:22 +0100

nuitka (0.6.11+ds-1) unstable; urgency=medium

  * New upstream release.

 -- Kay Hayen <kay.hayen@gmail.com>  Sat, 23 Jan 2021 10:01:54 +0100

nuitka (0.6.10.5+ds-1) unstable; urgency=medium

  * New upstream hotfix release.

 -- Kay Hayen <kay.hayen@gmail.com>  Thu, 07 Jan 2021 11:04:59 +0100

nuitka (0.6.10.4+ds-1) unstable; urgency=medium

  * New upstream hotfix release.

 -- Kay Hayen <kay.hayen@gmail.com>  Tue, 29 Dec 2020 16:17:44 +0100

nuitka (0.6.10.3+ds-1) unstable; urgency=medium

  * New upstream hotfix release.

 -- Kay Hayen <kay.hayen@gmail.com>  Thu, 24 Dec 2020 16:30:17 +0100

nuitka (0.6.10.2+ds-1) unstable; urgency=medium

  * New upstream hotfix release.

 -- Kay Hayen <kay.hayen@gmail.com>  Sun, 20 Dec 2020 10:56:00 +0100

nuitka (0.6.10.1+ds-1) unstable; urgency=medium

  * New upstream hotfix release.

 -- Kay Hayen <kay.hayen@gmail.com>  Sun, 13 Dec 2020 19:47:53 +0100

nuitka (0.6.10+ds-1) unstable; urgency=medium

  * New upstream release.

 -- Kay Hayen <kay.hayen@gmail.com>  Mon, 07 Dec 2020 12:44:03 +0100

nuitka (0.6.9.7+ds-1) unstable; urgency=medium

  * New upstream hotfix release.

 -- Kay Hayen <kay.hayen@gmail.com>  Mon, 16 Nov 2020 11:20:22 +0100

nuitka (0.6.9.6+ds-1) unstable; urgency=medium

  * New upstream hotfix release.

 -- Kay Hayen <kay.hayen@gmail.com>  Wed, 04 Nov 2020 08:32:22 +0100

nuitka (0.6.9.5+ds-1) unstable; urgency=medium

  * New upstream hotfix release.

 -- Kay Hayen <kay.hayen@gmail.com>  Fri, 30 Oct 2020 13:49:19 +0100

nuitka (0.6.9.4+ds-1) unstable; urgency=medium

  * New upstream hotfix release.

 -- Kay Hayen <kay.hayen@gmail.com>  Mon, 19 Oct 2020 10:55:17 +0200

nuitka (0.6.9.3+ds-1) unstable; urgency=medium

  * New upstream hotfix release.

 -- Kay Hayen <kay.hayen@gmail.com>  Mon, 12 Oct 2020 17:17:10 +0200

nuitka (0.6.9.2+ds-1) unstable; urgency=medium

  * New upstream hotfix release.

 -- Kay Hayen <kay.hayen@gmail.com>  Sun, 04 Oct 2020 12:47:36 +0200

nuitka (0.6.9.1+ds-1) unstable; urgency=medium

  * New upstream hotfix release.

 -- Kay Hayen <kay.hayen@gmail.com>  Sat, 19 Sep 2020 14:38:08 +0200

nuitka (0.6.9+ds-1) unstable; urgency=medium

  * New upstream release.

 -- Kay Hayen <kay.hayen@gmail.com>  Mon, 14 Sep 2020 15:40:36 +0200

nuitka (0.6.8.4+ds-1) unstable; urgency=medium

  * New upstream hotfix release.

  * Source only upload. (Closes: #961896)

  * Updated VCS URLs. (Closes: #961895)

 -- Kay Hayen <kay.hayen@gmail.com>  Sat, 06 Jun 2020 09:58:32 +0200

nuitka (0.6.8.3+ds-1) unstable; urgency=medium

  * New upstream hotfix release.

 -- Kay Hayen <kay.hayen@gmail.com>  Sat, 23 May 2020 13:56:13 +0200

nuitka (0.6.8.2+ds-1) unstable; urgency=medium

  * New upstream hotfix release.

 -- Kay Hayen <kay.hayen@gmail.com>  Thu, 21 May 2020 15:04:13 +0200

nuitka (0.6.8.1+ds-1) unstable; urgency=medium

  * New upstream hotfix release.

  * Corrected copyright file format to not have emails.

 -- Kay Hayen <kay.hayen@gmail.com>  Fri, 15 May 2020 08:32:39 +0200

nuitka (0.6.8+ds-1) unstable; urgency=medium

  * New upstream release.

  * Changed dependencies to prefer Debian 11 packages.
    (Closes: #937166).

 -- Kay Hayen <kay.hayen@gmail.com>  Mon, 11 May 2020 16:41:34 +0200

nuitka (0.6.7+ds-1) unstable; urgency=medium

  * New upstream release.

  * The rst2pdf dependency is finally fixed
    (Closes: #943645) (Closes: #947573).

  * Enabled package build without Python2 (Closes: #937166)

 -- Kay Hayen <kay.hayen@gmail.com>  Thu, 23 Jan 2020 12:34:10 +0100

nuitka (0.6.6+ds-1) unstable; urgency=medium

  * New upstream release.

 -- Kay Hayen <kay.hayen@gmail.com>  Fri, 27 Dec 2019 08:47:38 +0100

nuitka (0.6.6~rc7+ds-1) unstable; urgency=medium

  * New upstream pre-release.

 -- Kay Hayen <kay.hayen@gmail.com>  Tue, 24 Sep 2019 08:49:41 +0200

nuitka (0.6.5+ds-1) unstable; urgency=medium

  * New upstream release.

 -- Kay Hayen <kay.hayen@gmail.com>  Sat, 27 Jul 2019 12:07:20 +0200

nuitka (0.6.4+ds-1) experimental; urgency=medium

  * New upstream release.

 -- Kay Hayen <kay.hayen@gmail.com>  Fri, 07 Jun 2019 23:30:22 +0200

nuitka (0.6.3.1+ds-1) experimental; urgency=medium

  * New upstream hotfix release.

 -- Kay Hayen <kay.hayen@gmail.com>  Thu, 25 Apr 2019 22:08:36 +0200

nuitka (0.6.3+ds-1) unstable; urgency=medium

  * New upstream release.

 -- Kay Hayen <kay.hayen@gmail.com>  Thu, 04 Apr 2019 06:12:30 +0200

nuitka (0.6.2+ds-1) unstable; urgency=medium

  * New upstream release.

 -- Kay Hayen <kay.hayen@gmail.com>  Sat, 16 Feb 2019 08:48:51 +0100

nuitka (0.6.1.1+ds-1) unstable; urgency=medium

  * New upstream hotfix release.

 -- Kay Hayen <kay.hayen@gmail.com>  Thu, 24 Jan 2019 09:13:53 +0100

nuitka (0.6.1+ds-1) unstable; urgency=medium

  * New upstream release.

  * Depend on python-pil over python-imaging (Closes: #917694).

 -- Kay Hayen <kay.hayen@gmail.com>  Sat, 05 Jan 2019 12:41:57 +0100

nuitka (0.6.0.6+ds-1) unstable; urgency=medium

  * New upstream hotfix release.

 -- Kay Hayen <kay.hayen@gmail.com>  Wed, 31 Oct 2018 09:03:57 +0100

nuitka (0.6.0.5+ds-1) unstable; urgency=medium

  * New upstream hotfix release.

 -- Kay Hayen <kay.hayen@gmail.com>  Thu, 18 Oct 2018 23:11:34 +0200

nuitka (0.6.0.4+ds-1) unstable; urgency=medium

  * New upstream hotfix release.

 -- Kay Hayen <kay.hayen@gmail.com>  Sun, 14 Oct 2018 08:26:48 +0200

nuitka (0.6.0.3+ds-1) unstable; urgency=medium

  * New upstream hotfix release.

 -- Kay Hayen <kay.hayen@gmail.com>  Sat, 06 Oct 2018 10:43:33 +0200

nuitka (0.6.0.2+ds-1) unstable; urgency=medium

  * New upstream hotfix release.

 -- Kay Hayen <kay.hayen@gmail.com>  Wed, 03 Oct 2018 10:41:52 +0200

nuitka (0.6.0.1+ds-1) unstable; urgency=medium

  * New upstream hotfix release.

 -- Kay Hayen <kay.hayen@gmail.com>  Thu, 27 Sep 2018 09:57:05 +0200

nuitka (0.6.0+ds-1) unstable; urgency=medium

  * New upstream release.

 -- Kay Hayen <kay.hayen@gmail.com>  Wed, 26 Sep 2018 07:00:04 +0200

nuitka (0.5.33+ds-1) unstable; urgency=medium

  * New upstream release.

 -- Kay Hayen <kay.hayen@gmail.com>  Thu, 13 Sep 2018 19:01:48 +0200

nuitka (0.5.32.8+ds-1) unstable; urgency=medium

  * New upstream hotfix release.

 -- Kay Hayen <kay.hayen@gmail.com>  Tue, 04 Sep 2018 14:58:47 +0200

nuitka (0.5.32.7+ds-1) unstable; urgency=medium

  * New upstream hotfix release.

 -- Kay Hayen <kay.hayen@gmail.com>  Thu, 23 Aug 2018 22:06:00 +0200

nuitka (0.5.32.6+ds-1) unstable; urgency=medium

  * New upstream hotfix release.

 -- Kay Hayen <kay.hayen@gmail.com>  Thu, 23 Aug 2018 20:05:18 +0200

nuitka (0.5.32.5+ds-1) unstable; urgency=medium

  * New upstream hotfix release.

 -- Kay Hayen <kay.hayen@gmail.com>  Wed, 15 Aug 2018 19:06:01 +0200

nuitka (0.5.32.4+ds-1) unstable; urgency=medium

  * New upstream hotfix release.

 -- Kay Hayen <kay.hayen@gmail.com>  Fri, 10 Aug 2018 12:06:44 +0200

nuitka (0.5.32.3+ds-1) unstable; urgency=medium

  * New upstream hotfix release.

 -- Kay Hayen <kay.hayen@gmail.com>  Sat, 04 Aug 2018 10:40:31 +0200

nuitka (0.5.32.2+ds-1) unstable; urgency=medium

  * New upstream hotfix release.

 -- Kay Hayen <kay.hayen@gmail.com>  Wed, 01 Aug 2018 17:38:43 +0200

nuitka (0.5.32.1+ds-1) unstable; urgency=medium

  * New upstream hotfix release.

 -- Kay Hayen <kay.hayen@gmail.com>  Sat, 28 Jul 2018 20:16:29 +0200

nuitka (0.5.32+ds-1) unstable; urgency=medium

  * New upstream release.

 -- Kay Hayen <kay.hayen@gmail.com>  Sat, 28 Jul 2018 15:07:21 +0200

nuitka (0.5.31+ds-1) unstable; urgency=medium

  * New upstream release.

 -- Kay Hayen <kay.hayen@gmail.com>  Mon, 09 Jul 2018 08:23:02 +0200

nuitka (0.5.30+ds-1) unstable; urgency=medium

  * New upstream release.

 -- Kay Hayen <kay.hayen@gmail.com>  Mon, 30 Apr 2018 09:50:54 +0200

nuitka (0.5.29.5+ds-1) unstable; urgency=medium

  * New upstream hotfix release.

 -- Kay Hayen <kay.hayen@gmail.com>  Wed, 25 Apr 2018 09:33:55 +0200

nuitka (0.5.29.4+ds-1) unstable; urgency=medium

  * New upstream hotfix release.

 -- Kay Hayen <kay.hayen@gmail.com>  Mon, 09 Apr 2018 20:22:37 +0200

nuitka (0.5.29.3+ds-1) unstable; urgency=medium

  * New upstream hotfix release.

 -- Kay Hayen <kay.hayen@gmail.com>  Sat, 31 Mar 2018 16:12:25 +0200

nuitka (0.5.29.2+ds-1) unstable; urgency=medium

  * New upstream hotfix release.

 -- Kay Hayen <kay.hayen@gmail.com>  Thu, 29 Mar 2018 10:19:24 +0200

nuitka (0.5.29.1+ds-1) unstable; urgency=medium

  * New upstream hotfix release.

 -- Kay Hayen <kay.hayen@gmail.com>  Tue, 27 Mar 2018 18:22:54 +0200

nuitka (0.5.29+ds-1) unstable; urgency=medium

  * New upstream release.

 -- Kay Hayen <kay.hayen@gmail.com>  Mon, 26 Mar 2018 20:13:44 +0200

nuitka (0.5.28.2+ds-1) unstable; urgency=medium

  * New upstream hotfix release.

 -- Kay Hayen <kay.hayen@gmail.com>  Wed, 29 Nov 2017 15:09:28 +0100

nuitka (0.5.28.1+ds-1) unstable; urgency=medium

  * New upstream hotfix release.
  * Also ignore sbuild non-existant directory (Closes: #871125).

 -- Kay Hayen <kay.hayen@gmail.com>  Sun, 22 Oct 2017 10:44:31 +0200

nuitka (0.5.28+ds-1) unstable; urgency=medium

  * New upstream release.

 -- Kay Hayen <kay.hayen@gmail.com>  Tue, 17 Oct 2017 10:03:56 +0200

nuitka (0.5.27+ds-1) unstable; urgency=medium

  * New upstream release.

 -- Kay Hayen <kay.hayen@gmail.com>  Sat, 22 Jul 2017 16:21:37 +0200

nuitka (0.5.26.4+ds-1) unstable; urgency=medium

  * New upstream hotfix release.
  * Recommend actual PyQT package (Closes: #866540).

 -- Kay Hayen <kay.hayen@gmail.com>  Mon, 03 Jul 2017 08:59:37 +0200

nuitka (0.5.26.3+ds-1) unstable; urgency=medium

  * New upstream hotfix release.

 -- Kay Hayen <kay.hayen@gmail.com>  Thu, 22 Jun 2017 08:08:53 +0200

nuitka (0.5.26.2+ds-1) unstable; urgency=medium

  * New upstream hotfix release.

 -- Kay Hayen <kay.hayen@gmail.com>  Sat, 17 Jun 2017 11:37:12 +0200

nuitka (0.5.26.1+ds-1) unstable; urgency=medium

  * New upstream hotfix release.

 -- Kay Hayen <kay.hayen@gmail.com>  Sat, 10 Jun 2017 13:09:51 +0200

nuitka (0.5.26+ds-1) unstable; urgency=medium

  * New upstream release.

 -- Kay Hayen <kay.hayen@gmail.com>  Wed, 07 Jun 2017 08:15:19 +0200

nuitka (0.5.25+ds-1) unstable; urgency=medium

  * New upstream release.

 -- Kay Hayen <kay.hayen@gmail.com>  Tue, 24 Jan 2017 06:13:46 +0100

nuitka (0.5.24.4+ds-1) unstable; urgency=medium

  * New upstream hotfix release.
  * Better detection of acceptable shared library loads from
    system paths for standalone tests (Closes: #844902).

 -- Kay Hayen <kay.hayen@gmail.com>  Sat, 10 Dec 2016 12:25:35 +0100

nuitka (0.5.24.3+ds-1) unstable; urgency=medium

  * New upstream hotfix release.

 -- Kay Hayen <kay.hayen@gmail.com>  Fri, 09 Dec 2016 06:50:55 +0100

nuitka (0.5.24.2+ds-1) unstable; urgency=medium

  * New upstream hotfix release.

 -- Kay Hayen <kay.hayen@gmail.com>  Wed, 30 Nov 2016 09:32:03 +0100

nuitka (0.5.24.1+ds-1) unstable; urgency=medium

  * New upstream hotfix release.

 -- Kay Hayen <kay.hayen@gmail.com>  Wed, 16 Nov 2016 08:16:53 +0100

nuitka (0.5.24+ds-1) unstable; urgency=medium

  * New upstream release.

 -- Kay Hayen <kay.hayen@gmail.com>  Mon, 14 Nov 2016 09:41:31 +0100

nuitka (0.5.23.2+ds-1) unstable; urgency=medium

  * New upstream hotfix release.

 -- Kay Hayen <kay.hayen@gmail.com>  Mon, 07 Nov 2016 07:55:11 +0100

nuitka (0.5.23.1+ds-1) unstable; urgency=medium

  * New upstream hotfix release.
  * Use of C11 compiler instead of C++ compiler, so we drop the
    versioned dependencies. (Closes: #835954)

 -- Kay Hayen <kay.hayen@gmail.com>  Sun, 16 Oct 2016 10:40:59 +0200

nuitka (0.5.23+ds-1) unstable; urgency=medium

  * New upstream release.

 -- Kay Hayen <kay.hayen@gmail.com>  Sun, 02 Oct 2016 18:14:41 +0200

nuitka (0.5.22+ds-1) unstable; urgency=medium

  * New upstream release.

 -- Kay Hayen <kay.hayen@gmail.com>  Tue, 16 Aug 2016 11:22:16 +0200

nuitka (0.5.21.3+ds-1) unstable; urgency=medium

  * New upstream hotfix release.

 -- Kay Hayen <kay.hayen@gmail.com>  Thu, 26 May 2016 14:51:39 +0200

nuitka (0.5.21.2+ds-1) unstable; urgency=medium

  * New upstream hotfix release.

 -- Kay Hayen <kay.hayen@gmail.com>  Sat, 14 May 2016 14:43:28 +0200

nuitka (0.5.21.1+ds-1) unstable; urgency=medium

  * New upstream hotfix release.

  * Depends on g++-5 now.

 -- Kay Hayen <kay.hayen@gmail.com>  Sat, 30 Apr 2016 07:59:57 +0200

nuitka (0.5.21+ds-1) unstable; urgency=medium

  * New upstream release.

 -- Kay Hayen <kay.hayen@gmail.com>  Sun, 24 Apr 2016 14:06:29 +0200

nuitka (0.5.20+ds-1) unstable; urgency=medium

  * New upstream release.

 -- Kay Hayen <kay.hayen@gmail.com>  Sun, 20 Mar 2016 08:11:16 +0100

nuitka (0.5.19.1+ds-1) unstable; urgency=medium

  * New upstream hotfix release.

 -- Kay Hayen <kay.hayen@gmail.com>  Tue, 15 Mar 2016 09:11:57 +0100

nuitka (0.5.19+ds-1) unstable; urgency=medium

  * New upstream release.

 -- Kay Hayen <kay.hayen@gmail.com>  Mon, 01 Feb 2016 07:53:08 +0100

nuitka (0.5.18.1+ds-1) unstable; urgency=medium

  * New upstream hotfix release.

 -- Kay Hayen <kay.hayen@gmail.com>  Sun, 24 Jan 2016 07:52:03 +0100

nuitka (0.5.18+ds-1) unstable; urgency=medium

  * New upstream release.

 -- Kay Hayen <kay.hayen@gmail.com>  Fri, 15 Jan 2016 07:48:41 +0100

nuitka (0.5.17.1+ds-1) unstable; urgency=medium

  * New upstream hotfix release.

 -- Kay Hayen <kay.hayen@gmail.com>  Thu, 14 Jan 2016 23:21:51 +0100

nuitka (0.5.17+ds-1) unstable; urgency=medium

  * New upstream release.

 -- Kay Hayen <kay.hayen@gmail.com>  Sun, 27 Dec 2015 15:18:39 +0100

nuitka (0.5.16.1+ds-1) unstable; urgency=medium

  * New upstream hotfix release.

 -- Kay Hayen <kay.hayen@gmail.com>  Thu, 03 Dec 2015 07:04:12 +0100

nuitka (0.5.16+ds-1) unstable; urgency=medium

  * New upstream release.

 -- Kay Hayen <kay.hayen@gmail.com>  Mon, 09 Nov 2015 18:30:07 +0100

nuitka (0.5.15+ds-1) unstable; urgency=medium

  * New upstream release.

 -- Kay Hayen <kay.hayen@gmail.com>  Mon, 12 Oct 2015 08:57:03 +0200

nuitka (0.5.14.3+ds-1) unstable; urgency=medium

  * New upstream hotfix release.

 -- Kay Hayen <kay.hayen@gmail.com>  Sun, 13 Sep 2015 12:26:59 +0200

nuitka (0.5.14.2+ds-1) unstable; urgency=medium

  * New upstream hotfix release.

 -- Kay Hayen <kay.hayen@gmail.com>  Mon, 07 Sep 2015 00:30:11 +0200

nuitka (0.5.14.1+ds-1) UNRELEASED; urgency=medium

  * New upstream hotfix release.

 -- Kay Hayen <kay.hayen@gmail.com>  Sun, 06 Sep 2015 22:37:22 +0200

nuitka (0.5.14+ds-1) unstable; urgency=medium

  * New upstream release.

 -- Kay Hayen <kay.hayen@gmail.com>  Thu, 27 Aug 2015 06:24:11 +0200

nuitka (0.5.13.8+ds-1) UNRELEASED; urgency=medium

  * New upstream hotfix release.

 -- Kay Hayen <kay.hayen@gmail.com>  Thu, 20 Aug 2015 11:55:53 +0200

nuitka (0.5.13.7+ds-1) UNRELEASED; urgency=medium

  * New upstream hotfix release.

 -- Kay Hayen <kay.hayen@gmail.com>  Tue, 18 Aug 2015 21:55:08 +0200

nuitka (0.5.13.6+ds-1) UNRELEASED; urgency=medium

  * New upstream hotfix release.

 -- Kay Hayen <kay.hayen@gmail.com>  Sun, 16 Aug 2015 14:38:46 +0200

nuitka (0.5.13.5+ds-1) UNRELEASED; urgency=medium

  * New upstream hotfix release.

 -- Kay Hayen <kay.hayen@gmail.com>  Sun, 16 Aug 2015 13:42:02 +0200

nuitka (0.5.13.4+ds-1) UNRELEASED; urgency=medium

  * New upstream hotfix release.

 -- Kay Hayen <kay.hayen@gmail.com>  Fri, 31 Jul 2015 17:24:40 +0200

nuitka (0.5.13.3+ds-1) UNRELEASED; urgency=medium

  * New upstream hotfix release.

 -- Kay Hayen <kay.hayen@gmail.com>  Wed, 29 Jul 2015 10:54:05 +0200

nuitka (0.5.13.2+ds-1) UNRELEASED; urgency=medium

  * New upstream hotfix release.

 -- Kay Hayen <kay.hayen@gmail.com>  Tue, 16 Jun 2015 10:29:12 +0200

nuitka (0.5.13.1+ds-1) UNRELEASED; urgency=medium

  * New upstream hotfix release.

 -- Kay Hayen <kay.hayen@gmail.com>  Mon, 04 May 2015 09:27:19 +0200

nuitka (0.5.13+ds-1) unstable; urgency=medium

  * New upstream release.

 -- Kay Hayen <kay.hayen@gmail.com>  Fri, 01 May 2015 10:44:27 +0200

nuitka (0.5.12.2+ds-1) UNRELEASED; urgency=medium

  * New upstream hotfix release.

 -- Kay Hayen <kay.hayen@gmail.com>  Sun, 26 Apr 2015 08:51:37 +0200

nuitka (0.5.12.1+ds-1) UNRELEASED; urgency=medium

  * New upstream hotfix release.

 -- Kay Hayen <kay.hayen@gmail.com>  Sat, 18 Apr 2015 09:35:06 +0200

nuitka (0.5.12+ds-1) experimental; urgency=medium

  * New upstream release.

 -- Kay Hayen <kay.hayen@gmail.com>  Mon, 06 Apr 2015 17:20:44 +0200

nuitka (0.5.11.2+ds-1) experimental; urgency=medium

  * New upstream hotfix release.

 -- Kay Hayen <kay.hayen@gmail.com>  Thu, 26 Mar 2015 20:09:06 +0100

nuitka (0.5.11.1+ds-1) experimental; urgency=medium

  * New upstream hotfix release.

 -- Kay Hayen <kay.hayen@gmail.com>  Mon, 23 Mar 2015 10:34:17 +0100

nuitka (0.5.11+ds-1) experimental; urgency=medium

  * New upstream release.

 -- Kay Hayen <kay.hayen@gmail.com>  Wed, 18 Mar 2015 08:38:39 +0100

nuitka (0.5.10.2+ds-1) experimental; urgency=medium

  * New upstream hotfix release.

 -- Kay Hayen <kay.hayen@gmail.com>  Tue, 10 Mar 2015 07:46:24 +0100

nuitka (0.5.10.1+ds-1) experimental; urgency=medium

  * New upstream hotfix release.

 -- Kay Hayen <kay.hayen@gmail.com>  Sun, 08 Mar 2015 11:56:55 +0100

nuitka (0.5.10+ds-1) experimental; urgency=medium

  * New upstream release.

 -- Kay Hayen <kay.hayen@gmail.com>  Thu, 05 Mar 2015 07:43:43 +0100

nuitka (0.5.9+ds-1) experimental; urgency=medium

  * New upstream release.

 -- Kay Hayen <kay.hayen@gmail.com>  Thu, 29 Jan 2015 08:18:06 +0100

nuitka (0.5.8+ds-1) experimental; urgency=medium

  * New upstream release.

 -- Kay Hayen <kay.hayen@gmail.com>  Thu, 15 Jan 2015 04:11:03 +0100

nuitka (0.5.7.1+ds-1) experimental; urgency=medium

  * New upstream hotfix release.

 -- Kay Hayen <kay.hayen@gmail.com>  Fri, 09 Jan 2015 13:52:15 +0100

nuitka (0.5.7+ds-1) UNRELEASED; urgency=medium

  * New upstream release.

 -- Kay Hayen <kay.hayen@gmail.com>  Thu, 01 Jan 2015 10:52:03 +0100

nuitka (0.5.6.1+ds-1) UNRELEASED; urgency=medium

  * New upstream hotfix release.

 -- Kay Hayen <kay.hayen@gmail.com>  Sun, 21 Dec 2014 08:32:58 +0100

nuitka (0.5.6+ds-1) UNRELEASED; urgency=medium

  * New upstream release.
  * Added support for hardening-wrapper to be installed.

 -- Kay Hayen <kay.hayen@gmail.com>  Fri, 19 Dec 2014 08:39:17 +0100

nuitka (0.5.5.3+ds-1) unstable; urgency=medium

  * New upstream hotfix release.
  * Added support for armhf architecture.

 -- Kay Hayen <kay.hayen@gmail.com>  Fri, 24 Oct 2014 17:33:59 +0200

nuitka (0.5.5.2+ds-1) unstable; urgency=medium

  * New upstream hotfix release.
  * Bump to Standards Version 3.9.6, no changes needed.

 -- Kay Hayen <kay.hayen@gmail.com>  Fri, 17 Oct 2014 07:56:05 +0200

nuitka (0.5.5+ds-1) unstable; urgency=medium

  * New upstream release.

 -- Kay Hayen <kay.hayen@gmail.com>  Sun, 05 Oct 2014 19:28:20 +0200

nuitka (0.5.4.3+ds-1) unstable; urgency=medium

  * New upstream hotfix release.

 -- Kay Hayen <kay.hayen@gmail.com>  Thu, 21 Aug 2014 09:41:37 +0200

nuitka (0.5.3.5+ds-1) unstable; urgency=medium

  * New upstream hotfix release.

 -- Kay Hayen <kay.hayen@gmail.com>  Fri, 18 Jul 2014 07:28:17 +0200

nuitka (0.5.3.3+ds-1) unstable; urgency=medium

  * New upstream release.
  * Original version didn't build for all versions due to error message
    changes, this release adapts to.

 -- Kay Hayen <kay.hayen@gmail.com>  Sat, 12 Jul 2014 20:50:01 +0200

nuitka (0.5.2+ds-1) unstable; urgency=medium

  * New upstream release.
  * Permit building using cowbuilder, eatmydata (Closes: #749518)
  * Do not require gcc in build-depends
    (Closes: #747984) (Closes: #748005) (Closes: #751325)

 -- Kay Hayen <kay.hayen@gmail.com>  Mon, 23 Jun 2014 08:17:57 +0200

nuitka (0.5.1.1+ds-1) unstable; urgency=medium

  * New upstream hotfix release.

 -- Kay Hayen <kay.hayen@gmail.com>  Thu, 06 Mar 2014 10:44:28 +0100

nuitka (0.5.1+ds-1) unstable; urgency=medium

  * New upstream release.

 -- Kay Hayen <kay.hayen@gmail.com>  Thu, 06 Mar 2014 09:33:51 +0100

nuitka (0.5.0.1+ds-1) unstable; urgency=medium

  * New upstream hotfix release.

 -- Kay Hayen <kay.hayen@gmail.com>  Mon, 13 Jan 2014 23:37:37 +0100

nuitka (0.5.0+ds-1) unstable; urgency=medium

  * New upstream release.
  * Added missing build dependency to process PNG images.

 -- Kay Hayen <kay.hayen@gmail.com>  Fri, 03 Jan 2014 19:18:18 +0100

nuitka (0.4.7.1+ds-1) unstable; urgency=low

  * New upstream hotfix release.

 -- Kay Hayen <kay.hayen@gmail.com>  Tue, 03 Dec 2013 08:44:31 +0100

nuitka (0.4.7+ds-1) UNRELEASED; urgency=low

  * New upstream release.
  * Handle unknown encoding error message change of CPython 2.7.6
    that was backported to CPython 2.7.5+ as well.
    (Closes: #730956)

 -- Kay Hayen <kay.hayen@gmail.com>  Mon, 02 Dec 2013 09:15:12 +0100

nuitka (0.4.6.2+ds-1) unstable; urgency=low

  * New upstream hotfix release.

 -- Kay Hayen <kayhayen@gmx.de>  Fri, 01 Nov 2013 19:07:42 +0100

nuitka (0.4.6+ds-1) unstable; urgency=low

  * New upstream release.

 -- Kay Hayen <kayhayen@gmx.de>  Sun, 27 Oct 2013 21:29:26 +0100

nuitka (0.4.5.1+ds-1) unstable; urgency=low

  * New upstream hotfix release.
  * Corrects upstream Issue#106.

 -- Kay Hayen <kayhayen@gmx.de>  Wed, 25 Sep 2013 14:29:55 +0200

nuitka (0.4.5+ds-1) unstable; urgency=low

  * New upstream release.

 -- Kay Hayen <kayhayen@gmx.de>  Sun, 18 Aug 2013 09:06:29 +0200

nuitka (0.4.4.2+ds-1) unstable; urgency=low

  * New upstream hotfix release.
  * Corrects upstream Issue#98.
  * Corrects upstream Issue#100.
  * Corrects upstream Issue#101.
  * Corrects upstream Issue#102.

 -- Kay Hayen <kayhayen@gmx.de>  Sat, 20 Jul 2013 09:08:29 +0200

nuitka (0.4.4.1+ds-1) unstable; urgency=low

  * New upstream hotfix release.
  * Corrects upstream Issue#95.
  * Corrects upstream Issue#96.

 -- Kay Hayen <kayhayen@gmx.de>  Sat, 13 Jul 2013 11:56:21 +0200

nuitka (0.4.4+ds-1) unstable; urgency=low

  * New upstream release.
  * Upstream now supports Python3.3 and threads.
  * Bump to Standards Version 3.9.4, no changes needed.
  * Fix support for modules and Python3 was broken (Closes: #711459)
  * Fix encoding error changes  Python 2.7.5 (Closes: #713531)

 -- Kay Hayen <kayhayen@gmx.de>  Tue, 25 Jun 2013 10:46:40 +0200

nuitka (0.4.3+ds-1) unstable; urgency=low

  * New upstream release.

 -- Kay Hayen <kayhayen@gmx.de>  Sat, 18 May 2013 10:16:25 +0200

nuitka (0.4.2+ds-1) unstable; urgency=low

  * New upstream release.

 -- Kay Hayen <kayhayen@gmx.de>  Fri, 29 Mar 2013 11:05:08 +0100

nuitka (0.4.1+ds-1) unstable; urgency=low

  * New upstream release.

 -- Kay Hayen <kayhayen@gmx.de>  Tue, 05 Mar 2013 08:15:41 +0100

nuitka (0.4.0+ds-1) UNRELEASED; urgency=low

  * New upstream release.
  * Changes so the Debian package can be backported to Squeeze as well.

 -- Kay Hayen <kayhayen@gmx.de>  Sat, 09 Feb 2013 10:08:15 +0100

nuitka (0.3.25+ds-1) unstable; urgency=low

  * New upstream release.
  * Register the User Manual with "doc-base".

 -- Kay Hayen <kayhayen@gmx.de>  Sun, 11 Nov 2012 13:57:32 +0100

nuitka (0.3.24.1+ds-1) unstable; urgency=low

  * New upstream hotfix release.
  * Corrects upstream Issue#46.

 -- Kay Hayen <kayhayen@gmx.de>  Sat, 08 Sep 2012 22:30:11 +0000

nuitka (0.3.24+ds-1) unstable; urgency=low

  * New upstream release.
  * Detect the absence of "g++" and gracefully fallback to the
    compiler depended on. (Closes: #682146)
  * Changed usage of "temp" files in developer scripts to be
    secure. (Closes: #682145)
  * Added support for "DEB_BUILD_OPTIONS=nocheck" to skip the
    test runs. (Closes: #683090)

 -- Kay Hayen <kayhayen@gmx.de>  Sat, 18 Aug 2012 21:19:17 +0200

nuitka (0.3.23.1+ds-1) unstable; urgency=low

  * New upstream hotfix release.
  * Corrects upstream Issue#40, Issue#41, and Issue#42.

 -- Kay Hayen <kayhayen@gmx.de>  Mon, 16 Jul 2012 07:25:41 +0200

nuitka (0.3.23+ds-1) unstable; urgency=low

  * New upstream release.
  * License for Nuitka is now Apache License 2.0, no more GPLv3.
  * Corrects upstream Issue#37 and Issue#38.

 -- Kay Hayen <kayhayen@gmx.de>  Sun, 01 Jul 2012 00:00:57 +0200

nuitka (0.3.22.1+ds-1) unstable; urgency=low

  * New upstream hotfix release.
  * Corrected copyright file syntax error found by new lintian
    version.
  * Corrects upstream Issue#19.

 -- Kay Hayen <kayhayen@gmx.de>  Sat, 16 Jun 2012 08:58:30 +0200

nuitka (0.3.22+ds-1) unstable; urgency=low

  * New upstream release.

 -- Kay Hayen <kayhayen@gmx.de>  Sun, 13 May 2012 12:51:16 +0200

nuitka (0.3.21+ds-1) unstable; urgency=low

  * New upstream release.

 -- Kay Hayen <kayhayen@gmx.de>  Thu, 12 Apr 2012 20:24:01 +0200

nuitka (0.3.20.2+ds-1) unstable; urgency=low

  * New upstream hotfix release.
  * Corrects upstream Issue#35.
  * Bump to Standards Version 3.9.3, no changes needed.
  * In the alternative build dependencies, designed to make the
    Python3 build dependency optional, put option that is going
    to work on "unstable" first. (Closes: #665021)

 -- Kay Hayen <kayhayen@gmx.de>  Tue, 03 Apr 2012 22:31:36 +0200

nuitka (0.3.20.1+ds-1) unstable; urgency=low

  * New upstream hotfix release.
  * Corrects upstream Issue#34.

 -- Kay Hayen <kayhayen@gmx.de>  Sat, 03 Mar 2012 10:18:30 +0100

nuitka (0.3.20+ds-1) unstable; urgency=low

  * New upstream release.
  * Added upstream "Changelog.rst" as "changelog"

 -- Kay Hayen <kayhayen@gmx.de>  Mon, 27 Feb 2012 09:32:10 +0100

nuitka (0.3.19.2+ds-1) unstable; urgency=low

  * New upstream hotfix release.
  * Corrects upstream Issue#32.

 -- Kay Hayen <kayhayen@gmx.de>  Sun, 12 Feb 2012 20:33:30 +0100

nuitka (0.3.19.1+ds-1) unstable; urgency=low

  * New upstream hotfix release.
  * Corrects upstream Issue#30 and Issue#31.

 -- Kay Hayen <kayhayen@gmx.de>  Sat, 28 Jan 2012 07:27:38 +0100

nuitka (0.3.19+ds-1) unstable; urgency=low

  * New upstream release.
  * Improvements to option groups layout in manpages, and broken
    whitespace for "--recurse-to" option. (Closes: #655910)
  * Documented new option "--recurse-directory" in man page with
    example.
  * Made the "debian/watch" file ignore upstream pre-releases,
    these shall not be considered for this package.
  * Aligned depended version with build depended versions.
  * Depend on "python-dev" as well, needed to compile against
    "libpython".
  * Build depend on "python-dev-all" and "python-dbg-all" to
    execute tests with both all supported Python versions.
  * Build depend on "python3.2-dev-all" and "python3-dbg-all"
    to execute tests with Python3 as well. It is currently not
    supported by upstream, this is only preparatory.
  * Added suggestion of "ccache", can speed up the compilation
    process.

 -- Kay Hayen <kayhayen@gmx.de>  Tue, 17 Jan 2012 10:29:45 +0100

nuitka (0.3.18+ds-1) unstable; urgency=low

  * New upstream release.
  * Lowered dependencies so that a backport to Ubuntu Natty and
    higher is now feasible. A "scons >=2.0.0" is good enough,
    and so is "g++-4.5" as well.
  * Don't require the PDF generation to be successful on older
    Ubuntu versions as it crashes due to old "rst2pdf" bugs.

 -- Kay Hayen <kayhayen@gmx.de>  Thu, 12 Jan 2012 19:55:43 +0100

nuitka (0.3.18~pre2+ds-1) unstable; urgency=low

  * New upstream pre-release.
  * First upload to unstable, many thanks to my reviewer and
    sponsor Yaroslav Halchenko <debian@onerussian.com>
  * New maintainer (Closes: #648489)
  * Added Developer Manual to the generated PDF documentation.
  * Added python-dbg to Build-Depends to also execute reference
    count tests.
  * Changed copyright file to reference Apache license via its
    standard Debian location as well.

 -- Kay Hayen <kayhayen@gmx.de>  Tue, 10 Jan 2012 22:21:56 +0100

nuitka (0.3.17+ds-1) UNRELEASED; urgency=low

  * New upstream release.
  * Updated man page to use new "--recurse-*" options in examples
    over removed "--deep*" options.
  * Completed copyright file according to "licensecheck" findings
    and updated files accordingly. Put the included tests owned
    by upstream into public domain.
  * Use a "+ds" file as orig source with inline copy of Scons
    already removed instead of doing it as a patch.
  * Also removed the benchmark tests from "+ds" file, not useful
    to be provided with Nuitka.
  * Added syntax tests, these were omitted by mistake previously.
  * Run the test suite at package build time, it checks the basic
    tests, syntax error tests, program tests, and the compile
    itself test.
  * Added run time dependencies also as build time dependencies
    to be able to execute the tests.
  * Corrected handling of upstream pre-release names in the watch
    file.
  * Changed contributor notice to only require "Apache License 2.0"
    for the new parts.
  * Put Debian packaging and owned tests under "Apache License 2.0"
    as well.

 -- Kay Hayen <kayhayen@gmx.de>  Mon, 09 Jan 2012 09:02:19 +0100

nuitka (0.3.16-1) UNRELEASED; urgency=low

  * New upstream release.
  * Updated debian/copyright URI to match the latest one.
  * Updated debian/copyright to DEP5 changes.
  * Added Nuitka homepage to debian/control.
  * Added watch file, so uscan works.
  * Added git pointers to git repository and gitweb to the
    package control file.
  * Corrected examples section in man page to correctly escape "-".
  * Added meaningful "what is" to manpages.
  * Bump to Standards Version 3.9.2, no changes needed.
  * Added extended description to address lintian warning.

 -- Kay Hayen <kayhayen@gmx.de>  Sun, 18 Dec 2011 13:01:10 +0100

nuitka (0.3.15-1) UNRELEASED; urgency=low

  * New upstream release.
  * Renamed "/usr/bin/Python" to "/usr/bin/nuitka-python".
  * Added man pages for "nuitka" and "nuitka-python", the first
    with an examples section that shows the most important uses
    of the "nuitka" binary.
  * Removed foreign code for Windows generators, removed from
    debian/copyright.
  * Lowered dependency for Scons to what Ubuntu Oneiric has and
    what we have as an inline copy, (scons >=2.0.1) should be
    sufficient.
  * Recommend python-lxml, as it's used by Nuitka to dump XML
    representation.
  * Recommend python-qt4, as it may be used to display the node
    tree in a window.
  * Removed inline copy of Scons from the binary package.
  * Added patch to remove the setting nuitka package in sys.path,
    not needed in Debian.

 -- Kay Hayen <kayhayen@gmx.de>  Thu, 01 Dec 2011 22:43:33 +0100

nuitka (0.3.15pre2-1) UNRELEASED; urgency=low

  * Initial Debian package.

 -- Kay Hayen <kayhayen@gmx.de>  Fri, 11 Nov 2011 20:58:55 +0100<|MERGE_RESOLUTION|>--- conflicted
+++ resolved
@@ -1,16 +1,14 @@
-<<<<<<< HEAD
 nuitka (1.4~rc9+ds-1) unstable; urgency=medium
 
   * New upstream pre-release.
 
  -- Kay Hayen <kay.hayen@gmail.com>  Wed, 11 Jan 2023 08:02:46 +0100
-=======
+
 nuitka (1.3.8+ds-1) unstable; urgency=medium
 
   * New upstream hotfix release.
 
  -- Kay Hayen <kay.hayen@gmail.com>  Mon, 16 Jan 2023 11:05:41 +0100
->>>>>>> 62fdd43d
 
 nuitka (1.3.7+ds-1) unstable; urgency=medium
 
