--- conflicted
+++ resolved
@@ -1,16 +1,14 @@
-<<<<<<< HEAD
 nuitka (2.4~rc6+ds-1) unstable; urgency=medium
 
   * New upstream pre-release.
 
  -- Kay Hayen <kay.hayen@gmail.com>  Tue, 18 Jun 2024 18:10:57 +0200
-=======
+
 nuitka (2.3.7+ds-1) unstable; urgency=medium
 
   * New upstream hotfix release.
 
  -- Kay Hayen <kay.hayen@gmail.com>  Wed, 19 Jun 2024 09:10:30 +0200
->>>>>>> b5b1e025
 
 nuitka (2.3.6+ds-1) unstable; urgency=medium
 
