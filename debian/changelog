<<<<<<< HEAD
nuitka (2.7~rc9+ds-1) unstable; urgency=medium

  * New upstream pre-release.

 -- Kay Hayen <kay.hayen@gmail.com>  Mon, 10 Mar 2025 10:44:22 +0100
=======
nuitka (2.6.9+ds-1) unstable; urgency=medium

  * New upstream hotfix release.

 -- Kay Hayen <kay.hayen@gmail.com>  Tue, 25 Mar 2025 11:40:17 +0100
>>>>>>> e90ae0da

nuitka (2.6.8+ds-1) unstable; urgency=medium

  * New upstream hotfix release.

 -- Kay Hayen <kay.hayen@gmail.com>  Sat, 08 Mar 2025 11:56:28 +0100

nuitka (2.6.7+ds-1) unstable; urgency=medium

  * New upstream hotfix release.

 -- Kay Hayen <kay.hayen@gmail.com>  Thu, 20 Feb 2025 11:44:40 +0100

nuitka (2.6.6+ds-1) unstable; urgency=medium

  * New upstream hotfix release.

 -- Kay Hayen <kay.hayen@gmail.com>  Sat, 15 Feb 2025 17:28:28 +0100

nuitka (2.6.5+ds-1) unstable; urgency=medium

  * New upstream hotfix release.

 -- Kay Hayen <kay.hayen@gmail.com>  Wed, 12 Feb 2025 13:19:28 +0100

nuitka (2.6.4+ds-1) unstable; urgency=medium

  * New upstream hotfix release.

 -- Kay Hayen <kay.hayen@gmail.com>  Tue, 04 Feb 2025 13:33:11 +0100

nuitka (2.6.3+ds-1) unstable; urgency=medium

  * New upstream hotfix release.

 -- Kay Hayen <kay.hayen@gmail.com>  Mon, 03 Feb 2025 19:58:52 +0100

nuitka (2.6.2+ds-1) unstable; urgency=medium

  * New upstream hotfix release.

 -- Kay Hayen <kay.hayen@gmail.com>  Wed, 29 Jan 2025 19:15:01 +0100

nuitka (2.6.1+ds-1) unstable; urgency=medium

  * New upstream hotfix release.

 -- Kay Hayen <kay.hayen@gmail.com>  Mon, 27 Jan 2025 15:12:27 +0100

nuitka (2.6+ds-1) unstable; urgency=medium

  * New upstream release.

 -- Kay Hayen <kay.hayen@gmail.com>  Mon, 20 Jan 2025 08:12:33 +0100

nuitka (2.5.9+ds-1) unstable; urgency=medium

  * New upstream hotfix release.

 -- Kay Hayen <kay.hayen@gmail.com>  Tue, 24 Dec 2024 09:26:23 +0100

nuitka (2.5.8+ds-1) unstable; urgency=medium

  * New upstream hotfix release.

 -- Kay Hayen <kay.hayen@gmail.com>  Sun, 22 Dec 2024 09:34:18 +0100

nuitka (2.5.7+ds-1) unstable; urgency=medium

  * New upstream hotfix release.

 -- Kay Hayen <kay.hayen@gmail.com>  Mon, 16 Dec 2024 12:37:08 +0100

nuitka (2.5.6+ds-1) unstable; urgency=medium

  * New upstream hotfix release.

 -- Kay Hayen <kay.hayen@gmail.com>  Thu, 05 Dec 2024 20:45:28 +0100

nuitka (2.5.5+ds-1) unstable; urgency=medium

  * New upstream hotfix release.

 -- Kay Hayen <kay.hayen@gmail.com>  Sun, 01 Dec 2024 13:24:18 +0100

nuitka (2.5.4+ds-1) unstable; urgency=medium

  * New upstream hotfix release.

 -- Kay Hayen <kay.hayen@gmail.com>  Mon, 25 Nov 2024 19:20:52 +0100

nuitka (2.5.3+ds-1) unstable; urgency=medium

  * New upstream hotfix release.

 -- Kay Hayen <kay.hayen@gmail.com>  Sun, 24 Nov 2024 15:33:43 +0100

nuitka (2.5.2+ds-1) unstable; urgency=medium

  * New upstream hotfix release.

 -- Kay Hayen <kay.hayen@gmail.com>  Sun, 24 Nov 2024 09:32:17 +0100

nuitka (2.5.1+ds-1) unstable; urgency=medium

  * New upstream hotfix release.

 -- Kay Hayen <kay.hayen@gmail.com>  Sat, 16 Nov 2024 20:34:37 +0100

nuitka (2.5+ds-1) unstable; urgency=medium

  * New upstream release.

 -- Kay Hayen <kay.hayen@gmail.com>  Sat, 16 Nov 2024 10:46:15 +0100

nuitka (2.4.11+ds-1) unstable; urgency=medium

  * New upstream hotfix release.

 -- Kay Hayen <kay.hayen@gmail.com>  Tue, 22 Oct 2024 18:34:54 +0200

nuitka (2.4.10+ds-1) unstable; urgency=medium

  * New upstream hotfix release.

 -- Kay Hayen <kay.hayen@gmail.com>  Tue, 15 Oct 2024 10:17:37 +0200

nuitka (2.4.9+ds-1) unstable; urgency=medium

  * New upstream hotfix release.

 -- Kay Hayen <kay.hayen@gmail.com>  Fri, 11 Oct 2024 12:45:19 +0200

nuitka (2.4.8+ds-1) unstable; urgency=medium

  * New upstream hotfix release.

 -- Kay Hayen <kay.hayen@gmail.com>  Thu, 22 Aug 2024 16:48:54 +0200

nuitka (2.4.7+ds-1) unstable; urgency=medium

  * New upstream hotfix release.

 -- Kay Hayen <kay.hayen@gmail.com>  Sat, 10 Aug 2024 16:50:52 +0200

nuitka (2.4.6+ds-1) unstable; urgency=medium

  * New upstream hotfix release.

 -- Kay Hayen <kay.hayen@gmail.com>  Tue, 06 Aug 2024 10:39:11 +0200

nuitka (2.4.5+ds-1) unstable; urgency=medium

  * New upstream hotfix release.

 -- Kay Hayen <kay.hayen@gmail.com>  Wed, 31 Jul 2024 10:07:59 +0200

nuitka (2.4.4+ds-1) unstable; urgency=medium

  * New upstream hotfix release.

 -- Kay Hayen <kay.hayen@gmail.com>  Mon, 29 Jul 2024 11:08:23 +0200

nuitka (2.4.3+ds-1) unstable; urgency=medium

  * New upstream hotfix release.

 -- Kay Hayen <kay.hayen@gmail.com>  Sun, 28 Jul 2024 12:22:32 +0200

nuitka (2.4.2+ds-1) unstable; urgency=medium

  * New upstream hotfix release.

 -- Kay Hayen <kay.hayen@gmail.com>  Wed, 24 Jul 2024 08:42:23 +0200

nuitka (2.4.1+ds-1) unstable; urgency=medium

  * New upstream hotfix release.

 -- Kay Hayen <kay.hayen@gmail.com>  Sun, 21 Jul 2024 09:53:01 +0200

nuitka (2.4+ds-1) unstable; urgency=medium

  * New upstream release.

 -- Kay Hayen <kay.hayen@gmail.com>  Sat, 20 Jul 2024 14:42:18 +0200

nuitka (2.3.11+ds-1) unstable; urgency=medium

  * New upstream hotfix release.

 -- Kay Hayen <kay.hayen@gmail.com>  Mon, 01 Jul 2024 08:02:34 +0200

nuitka (2.3.10+ds-1) unstable; urgency=medium

  * New upstream hotfix release.

 -- Kay Hayen <kay.hayen@gmail.com>  Wed, 26 Jun 2024 13:54:04 +0200

nuitka (2.3.9+ds-1) unstable; urgency=medium

  * New upstream hotfix release.

 -- Kay Hayen <kay.hayen@gmail.com>  Fri, 21 Jun 2024 01:05:38 +0200

nuitka (2.3.8+ds-1) unstable; urgency=medium

  * New upstream hotfix release.

 -- Kay Hayen <kay.hayen@gmail.com>  Thu, 20 Jun 2024 20:00:14 +0200

nuitka (2.3.7+ds-1) unstable; urgency=medium

  * New upstream hotfix release.

 -- Kay Hayen <kay.hayen@gmail.com>  Wed, 19 Jun 2024 09:10:30 +0200

nuitka (2.3.6+ds-1) unstable; urgency=medium

  * New upstream hotfix release.

 -- Kay Hayen <kay.hayen@gmail.com>  Tue, 18 Jun 2024 12:07:39 +0200

nuitka (2.3.5+ds-1) unstable; urgency=medium

  * New upstream hotfix release.

 -- Kay Hayen <kay.hayen@gmail.com>  Sun, 16 Jun 2024 18:29:06 +0200

nuitka (2.3.4+ds-1) unstable; urgency=medium

  * New upstream hotfix release.

 -- Kay Hayen <kay.hayen@gmail.com>  Sat, 15 Jun 2024 15:01:32 +0200

nuitka (2.3.3+ds-1) unstable; urgency=medium

  * New upstream hotfix release.

 -- Kay Hayen <kay.hayen@gmail.com>  Tue, 11 Jun 2024 11:25:46 +0200

nuitka (2.3.2+ds-1) unstable; urgency=medium

  * New upstream hotfix release.

 -- Kay Hayen <kay.hayen@gmail.com>  Sun, 09 Jun 2024 22:55:03 +0200

nuitka (2.3.1+ds-1) unstable; urgency=medium

  * New upstream hotfix release.

 -- Kay Hayen <kay.hayen@gmail.com>  Thu, 06 Jun 2024 08:54:24 +0200

nuitka (2.3+ds-1) unstable; urgency=medium

  * New upstream release.

 -- Kay Hayen <kay.hayen@gmail.com>  Fri, 31 May 2024 09:36:10 +0200

nuitka (2.2.3+ds-1) unstable; urgency=medium

  * New upstream hotfix release.

 -- Kay Hayen <kay.hayen@gmail.com>  Thu, 16 May 2024 19:30:30 +0200

nuitka (2.2.2+ds-1) unstable; urgency=medium

  * New upstream hotfix release.

 -- Kay Hayen <kay.hayen@gmail.com>  Tue, 14 May 2024 09:09:04 +0200

nuitka (2.2.1+ds-1) unstable; urgency=medium

  * New upstream hotfix release.

 -- Kay Hayen <kay.hayen@gmail.com>  Sun, 05 May 2024 12:00:40 +0200

nuitka (2.2+ds-1) unstable; urgency=medium

  * New upstream release.

 -- Kay Hayen <kay.hayen@gmail.com>  Tue, 30 Apr 2024 09:05:13 +0200

nuitka (2.1.6+ds-1) unstable; urgency=medium

  * New upstream hotfix release.

 -- Kay Hayen <kay.hayen@gmail.com>  Fri, 19 Apr 2024 11:27:23 +0200

nuitka (2.1.5+ds-1) unstable; urgency=medium

  * New upstream hotfix release.

 -- Kay Hayen <kay.hayen@gmail.com>  Sat, 06 Apr 2024 13:02:40 +0200

nuitka (2.1.4+ds-1) unstable; urgency=medium

  * New upstream hotfix release.

 -- Kay Hayen <kay.hayen@gmail.com>  Wed, 27 Mar 2024 01:02:54 +0100

nuitka (2.1.3+ds-1) unstable; urgency=medium

  * New upstream hotfix release.

 -- Kay Hayen <kay.hayen@gmail.com>  Thu, 21 Mar 2024 11:07:28 +0100

nuitka (2.1.2+ds-1) unstable; urgency=medium

  * New upstream hotfix release.

 -- Kay Hayen <kay.hayen@gmail.com>  Thu, 14 Mar 2024 10:05:02 +0100

nuitka (2.1.1+ds-1) unstable; urgency=medium

  * New upstream hotfix release.

 -- Kay Hayen <kay.hayen@gmail.com>  Mon, 11 Mar 2024 18:02:57 +0100

nuitka (2.1+ds-1) unstable; urgency=medium

  * New upstream release.

 -- Kay Hayen <kay.hayen@gmail.com>  Mon, 04 Mar 2024 10:14:00 +0100

nuitka (2.0.6+ds-1) unstable; urgency=medium

  * New upstream hotfix release.

 -- Kay Hayen <kay.hayen@gmail.com>  Fri, 01 Mar 2024 13:27:15 +0100

nuitka (2.0.5+ds-1) unstable; urgency=medium

  * New upstream hotfix release.

 -- Kay Hayen <kay.hayen@gmail.com>  Mon, 26 Feb 2024 16:39:28 +0100

nuitka (2.0.4+ds-1) unstable; urgency=medium

  * New upstream hotfix release.

 -- Kay Hayen <kay.hayen@gmail.com>  Sun, 25 Feb 2024 11:23:55 +0100

nuitka (2.0.3+ds-1) unstable; urgency=medium

  * New upstream hotfix release.

 -- Kay Hayen <kay.hayen@gmail.com>  Sun, 18 Feb 2024 10:37:35 +0100

nuitka (2.0.2+ds-1) unstable; urgency=medium

  * New upstream hotfix release.

 -- Kay Hayen <kay.hayen@gmail.com>  Fri, 09 Feb 2024 12:18:45 +0100

nuitka (2.0.1+ds-1) unstable; urgency=medium

  * New upstream hotfix release.

 -- Kay Hayen <kay.hayen@gmail.com>  Fri, 02 Feb 2024 16:21:39 +0100

nuitka (2.0+ds-1) unstable; urgency=medium

  * New upstream release.

 -- Kay Hayen <kay.hayen@gmail.com>  Fri, 26 Jan 2024 12:44:50 +0100

nuitka (1.9.7+ds-1) unstable; urgency=medium

  * New upstream hotfix release.

 -- Kay Hayen <kay.hayen@gmail.com>  Sun, 07 Jan 2024 06:26:44 +0100

nuitka (1.9.6+ds-1) unstable; urgency=medium

  * New upstream hotfix release.

 -- Kay Hayen <kay.hayen@gmail.com>  Fri, 29 Dec 2023 14:52:54 +0100

nuitka (1.9.5+ds-1) unstable; urgency=medium

  * New upstream hotfix release.

 -- Kay Hayen <kay.hayen@gmail.com>  Thu, 14 Dec 2023 13:50:11 +0100

nuitka (1.9.4+ds-1) unstable; urgency=medium

  * New upstream hotfix release.

 -- Kay Hayen <kay.hayen@gmail.com>  Wed, 06 Dec 2023 21:58:31 +0100

nuitka (1.9.3+ds-1) unstable; urgency=medium

  * New upstream hotfix release.

 -- Kay Hayen <kay.hayen@gmail.com>  Fri, 01 Dec 2023 14:35:43 +0100

nuitka (1.9.2+ds-1) unstable; urgency=medium

  * New upstream hotfix release.

 -- Kay Hayen <kay.hayen@gmail.com>  Mon, 27 Nov 2023 04:42:21 +0100

nuitka (1.9.1+ds-1) unstable; urgency=medium

  * New upstream hotfix release.

 -- Kay Hayen <kay.hayen@gmail.com>  Fri, 24 Nov 2023 12:45:23 +0100

nuitka (1.9+ds-1) unstable; urgency=medium

  * New upstream release.

 -- Kay Hayen <kay.hayen@gmail.com>  Tue, 21 Nov 2023 07:05:50 +0100

nuitka (1.8.6+ds-1) unstable; urgency=medium

  * New upstream hotfix release.

 -- Kay Hayen <kay.hayen@gmail.com>  Sat, 11 Nov 2023 12:02:30 +0100

nuitka (1.8.5+ds-1) unstable; urgency=medium

  * New upstream hotfix release.

 -- Kay Hayen <kay.hayen@gmail.com>  Fri, 27 Oct 2023 12:46:19 +0200

nuitka (1.8.4+ds-1) unstable; urgency=medium

  * New upstream hotfix release.

 -- Kay Hayen <kay.hayen@gmail.com>  Sun, 08 Oct 2023 12:01:03 +0200

nuitka (1.8.3+ds-1) unstable; urgency=medium

  * New upstream hotfix release.

 -- Kay Hayen <kay.hayen@gmail.com>  Thu, 28 Sep 2023 15:30:04 +0200

nuitka (1.8.2+ds-1) unstable; urgency=medium

  * New upstream hotfix release.

 -- Kay Hayen <kay.hayen@gmail.com>  Tue, 19 Sep 2023 05:39:14 +0200

nuitka (1.8.1+ds-1) unstable; urgency=medium

  * New upstream hotfix release.

 -- Kay Hayen <kay.hayen@gmail.com>  Sun, 10 Sep 2023 11:03:41 +0200

nuitka (1.8+ds-1) unstable; urgency=medium

  * New upstream release.

 -- Kay Hayen <kay.hayen@gmail.com>  Thu, 31 Aug 2023 01:32:29 +0200

nuitka (1.7.10+ds-1) unstable; urgency=medium

  * New upstream hotfix release.

 -- Kay Hayen <kay.hayen@gmail.com>  Fri, 11 Aug 2023 12:06:42 +0200

nuitka (1.7.9+ds-1) unstable; urgency=medium

  * New upstream hotfix release.

 -- Kay Hayen <kay.hayen@gmail.com>  Thu, 03 Aug 2023 19:53:32 +0200

nuitka (1.7.8+ds-1) unstable; urgency=medium

  * New upstream hotfix release.

 -- Kay Hayen <kay.hayen@gmail.com>  Tue, 01 Aug 2023 13:48:24 +0200

nuitka (1.7.7+ds-1) unstable; urgency=medium

  * New upstream hotfix release.

 -- Kay Hayen <kay.hayen@gmail.com>  Thu, 27 Jul 2023 11:57:01 +0200

nuitka (1.7.6+ds-1) unstable; urgency=medium

  * New upstream hotfix release.

 -- Kay Hayen <kay.hayen@gmail.com>  Sat, 22 Jul 2023 11:47:47 +0200

nuitka (1.7.5+ds-1) unstable; urgency=medium

  * New upstream hotfix release.

 -- Kay Hayen <kay.hayen@gmail.com>  Fri, 14 Jul 2023 04:09:33 +0200

nuitka (1.7.4+ds-1) unstable; urgency=medium

  * New upstream hotfix release.

 -- Kay Hayen <kay.hayen@gmail.com>  Tue, 11 Jul 2023 14:54:05 +0200

nuitka (1.7.3+ds-1) unstable; urgency=medium

  * New upstream hotfix release.

 -- Kay Hayen <kay.hayen@gmail.com>  Sun, 09 Jul 2023 18:53:35 +0200

nuitka (1.7.2+ds-1) unstable; urgency=medium

  * New upstream hotfix release.

 -- Kay Hayen <kay.hayen@gmail.com>  Fri, 07 Jul 2023 09:40:11 +0200

nuitka (1.7.1+ds-1) unstable; urgency=medium

  * New upstream hotfix release.

 -- Kay Hayen <kay.hayen@gmail.com>  Wed, 05 Jul 2023 16:29:43 +0200

nuitka (1.7+ds-1) unstable; urgency=medium

  * New upstream release.

 -- Kay Hayen <kay.hayen@gmail.com>  Mon, 03 Jul 2023 10:57:55 +0200

nuitka (1.6.5+ds-1) unstable; urgency=medium

  * New upstream hotfix release.

 -- Kay Hayen <kay.hayen@gmail.com>  Thu, 22 Jun 2023 04:01:33 +0200

nuitka (1.6.4+ds-1) unstable; urgency=medium

  * New upstream hotfix release.

 -- Kay Hayen <kay.hayen@gmail.com>  Mon, 19 Jun 2023 15:31:28 +0200

nuitka (1.6.3+ds-1) unstable; urgency=medium

  * New upstream hotfix release.

 -- Kay Hayen <kay.hayen@gmail.com>  Sat, 10 Jun 2023 09:34:49 +0200

nuitka (1.6.2+ds-1) unstable; urgency=medium

  * New upstream hotfix release.

 -- Kay Hayen <kay.hayen@gmail.com>  Fri, 09 Jun 2023 12:00:01 +0200

nuitka (1.6.1+ds-1) unstable; urgency=medium

  * New upstream hotfix release.

 -- Kay Hayen <kay.hayen@gmail.com>  Mon, 05 Jun 2023 11:35:18 +0200

nuitka (1.6+ds-1) unstable; urgency=medium

  * New upstream release.

 -- Kay Hayen <kay.hayen@gmail.com>  Sun, 28 May 2023 21:05:53 +0200

nuitka (1.5.8+ds-1) unstable; urgency=medium

  * New upstream hotfix release.

 -- Kay Hayen <kay.hayen@gmail.com>  Mon, 15 May 2023 10:19:45 +0200

nuitka (1.5.7+ds-1) unstable; urgency=medium

  * New upstream hotfix release.

 -- Kay Hayen <kay.hayen@gmail.com>  Mon, 24 Apr 2023 16:45:23 +0200

nuitka (1.5.8+ds-1) unstable; urgency=medium

  * New upstream hotfix release.

 -- Kay Hayen <kay.hayen@gmail.com>  Mon, 15 May 2023 10:19:45 +0200

nuitka (1.5.7+ds-1) unstable; urgency=medium

  * New upstream hotfix release.

 -- Kay Hayen <kay.hayen@gmail.com>  Mon, 24 Apr 2023 16:45:23 +0200

nuitka (1.5.6+ds-1) unstable; urgency=medium

  * New upstream hotfix release.

 -- Kay Hayen <kay.hayen@gmail.com>  Tue, 11 Apr 2023 10:09:53 +0200

nuitka (1.5.5+ds-1) unstable; urgency=medium

  * New upstream hotfix release.

 -- Kay Hayen <kay.hayen@gmail.com>  Tue, 04 Apr 2023 08:43:30 +0200

nuitka (1.5.4+ds-1) unstable; urgency=medium

  * New upstream hotfix release.

 -- Kay Hayen <kay.hayen@gmail.com>  Sun, 26 Mar 2023 10:24:29 +0200

nuitka (1.5.3+ds-1) unstable; urgency=medium

  * New upstream hotfix release.

 -- Kay Hayen <kay.hayen@gmail.com>  Thu, 16 Mar 2023 20:51:55 +0100

nuitka (1.5.2+ds-1) unstable; urgency=medium

  * New upstream hotfix release.

 -- Kay Hayen <kay.hayen@gmail.com>  Thu, 16 Mar 2023 13:44:56 +0100

nuitka (1.5.1+ds-1) unstable; urgency=medium

  * New upstream hotfix release.

 -- Kay Hayen <kay.hayen@gmail.com>  Mon, 13 Mar 2023 15:52:36 +0100

nuitka (1.5+ds-1) unstable; urgency=medium

  * New upstream release.

 -- Kay Hayen <kay.hayen@gmail.com>  Sat, 11 Mar 2023 15:55:37 +0100

nuitka (1.4.8+ds-1) unstable; urgency=medium

  * New upstream hotfix release.

 -- Kay Hayen <kay.hayen@gmail.com>  Tue, 21 Feb 2023 09:18:59 +0100

nuitka (1.4.7+ds-1) unstable; urgency=medium

  * New upstream hotfix release.

 -- Kay Hayen <kay.hayen@gmail.com>  Mon, 13 Feb 2023 14:38:57 +0100

nuitka (1.4.6+ds-1) unstable; urgency=medium

  * New upstream hotfix release.

 -- Kay Hayen <kay.hayen@gmail.com>  Sun, 12 Feb 2023 19:11:46 +0100

nuitka (1.4.5+ds-1) unstable; urgency=medium

  * New upstream hotfix release.

 -- Kay Hayen <kay.hayen@gmail.com>  Fri, 10 Feb 2023 07:36:27 +0100

nuitka (1.4.4+ds-1) unstable; urgency=medium

  * New upstream hotfix release.

 -- Kay Hayen <kay.hayen@gmail.com>  Tue, 07 Feb 2023 19:03:45 +0100

nuitka (1.4.3+ds-1) unstable; urgency=medium

  * New upstream hotfix release.

 -- Kay Hayen <kay.hayen@gmail.com>  Sat, 04 Feb 2023 07:24:47 +0100

nuitka (1.4.2+ds-1) unstable; urgency=medium

  * New upstream hotfix release.

 -- Kay Hayen <kay.hayen@gmail.com>  Tue, 31 Jan 2023 07:17:15 +0100

nuitka (1.4.1+ds-1) unstable; urgency=medium

  * New upstream hotfix release.

 -- Kay Hayen <kay.hayen@gmail.com>  Sun, 29 Jan 2023 23:21:23 +0100

nuitka (1.4+ds-1) unstable; urgency=medium

  * New upstream release.

 -- Kay Hayen <kay.hayen@gmail.com>  Thu, 26 Jan 2023 14:56:48 +0100

nuitka (1.3.8+ds-1) unstable; urgency=medium

  * New upstream hotfix release.

 -- Kay Hayen <kay.hayen@gmail.com>  Mon, 16 Jan 2023 11:05:41 +0100

nuitka (1.3.7+ds-1) unstable; urgency=medium

  * New upstream hotfix release.

 -- Kay Hayen <kay.hayen@gmail.com>  Mon, 09 Jan 2023 16:51:14 +0100

nuitka (1.3.6+ds-1) unstable; urgency=medium

  * New upstream hotfix release.

 -- Kay Hayen <kay.hayen@gmail.com>  Fri, 06 Jan 2023 09:10:31 +0100

nuitka (1.3.5+ds-1) unstable; urgency=medium

  * New upstream hotfix release.

 -- Kay Hayen <kay.hayen@gmail.com>  Sun, 01 Jan 2023 09:39:39 +0100

nuitka (1.3.4+ds-1) unstable; urgency=medium

  * New upstream hotfix release.

 -- Kay Hayen <kay.hayen@gmail.com>  Wed, 28 Dec 2022 21:20:25 +0100

nuitka (1.3.3+ds-1) unstable; urgency=medium

  * New upstream hotfix release.

 -- Kay Hayen <kay.hayen@gmail.com>  Mon, 26 Dec 2022 10:39:49 +0100

nuitka (1.3.2+ds-1) unstable; urgency=medium

  * New upstream hotfix release.

 -- Kay Hayen <kay.hayen@gmail.com>  Fri, 23 Dec 2022 08:19:05 +0100

nuitka (1.3.1+ds-1) unstable; urgency=medium

  * New upstream hotfix release.

 -- Kay Hayen <kay.hayen@gmail.com>  Wed, 21 Dec 2022 19:14:46 +0100

nuitka (1.3+ds-1) unstable; urgency=medium

  * New upstream release.

 -- Kay Hayen <kay.hayen@gmail.com>  Wed, 21 Dec 2022 13:14:49 +0100

nuitka (1.2.7+ds-1) unstable; urgency=medium

  * New upstream hotfix release.

 -- Kay Hayen <kay.hayen@gmail.com>  Tue, 13 Dec 2022 11:16:23 +0100

nuitka (1.2.6+ds-1) unstable; urgency=medium

  * New upstream hotfix release.

 -- Kay Hayen <kay.hayen@gmail.com>  Thu, 08 Dec 2022 07:18:44 +0100

nuitka (1.2.5+ds-1) unstable; urgency=medium

  * New upstream hotfix release.

 -- Kay Hayen <kay.hayen@gmail.com>  Wed, 07 Dec 2022 15:57:44 +0100

nuitka (1.2.4+ds-1) unstable; urgency=medium

  * New upstream hotfix release.

 -- Kay Hayen <kay.hayen@gmail.com>  Sat, 03 Dec 2022 13:45:31 +0100

nuitka (1.2.3+ds-1) unstable; urgency=medium

  * New upstream hotfix release.

 -- Kay Hayen <kay.hayen@gmail.com>  Sat, 26 Nov 2022 11:07:57 +0100

nuitka (1.2.2+ds-1) unstable; urgency=medium

  * New upstream hotfix release.

 -- Kay Hayen <kay.hayen@gmail.com>  Sat, 19 Nov 2022 17:05:08 +0100

nuitka (1.2.1+ds-1) unstable; urgency=medium

  * New upstream hotfix release.

 -- Kay Hayen <kay.hayen@gmail.com>  Wed, 16 Nov 2022 17:15:00 +0100

nuitka (1.2+ds-1) unstable; urgency=medium

  * New upstream release.

 -- Kay Hayen <kay.hayen@gmail.com>  Tue, 08 Nov 2022 09:42:28 +0100

nuitka (1.1.7+ds-1) unstable; urgency=medium

  * New upstream hotfix release.

  * Handle Debian sid change in release number (Closes: #1022400)

 -- Kay Hayen <kay.hayen@gmail.com>  Wed, 26 Oct 2022 14:46:14 +0200

nuitka (1.1.6+ds-1) unstable; urgency=medium

  * New upstream hotfix release.

 -- Kay Hayen <kay.hayen@gmail.com>  Wed, 19 Oct 2022 18:36:12 +0200

nuitka (1.1.5+ds-1) unstable; urgency=medium

  * New upstream hotfix release.

 -- Kay Hayen <kay.hayen@gmail.com>  Fri, 14 Oct 2022 08:19:39 +0200

nuitka (1.1.4+ds-1) unstable; urgency=medium

  * New upstream hotfix release.

 -- Kay Hayen <kay.hayen@gmail.com>  Fri, 14 Oct 2022 08:19:33 +0200

nuitka (1.1.3+ds-1) unstable; urgency=medium

  * New upstream hotfix release.

 -- Kay Hayen <kay.hayen@gmail.com>  Sat, 08 Oct 2022 17:40:59 +0200

nuitka (1.1.2+ds-1) unstable; urgency=medium

  * New upstream hotfix release.

 -- Kay Hayen <kay.hayen@gmail.com>  Tue, 04 Oct 2022 14:39:39 +0200

nuitka (1.1.1+ds-1) unstable; urgency=medium

  * New upstream hotfix release.

 -- Kay Hayen <kay.hayen@gmail.com>  Sun, 02 Oct 2022 11:10:07 +0200

nuitka (1.1+ds-1) unstable; urgency=medium

  * New upstream release.

 -- Kay Hayen <kay.hayen@gmail.com>  Sun, 25 Sep 2022 18:58:01 +0200

nuitka (1.0.8+ds-1) unstable; urgency=medium

  * New upstream hotfix release.

 -- Kay Hayen <kay.hayen@gmail.com>  Mon, 19 Sep 2022 08:18:45 +0200

nuitka (1.0.7+ds-1) unstable; urgency=medium

  * New upstream hotfix release.

 -- Kay Hayen <kay.hayen@gmail.com>  Sun, 11 Sep 2022 10:34:06 +0200

nuitka (1.0.6+ds-1) unstable; urgency=medium

  * New upstream hotfix release.

 -- Kay Hayen <kay.hayen@gmail.com>  Tue, 23 Aug 2022 20:07:27 +0200

nuitka (1.0.5+ds-1) unstable; urgency=medium

  * New upstream hotfix release.

 -- Kay Hayen <kay.hayen@gmail.com>  Sun, 21 Aug 2022 08:24:28 +0200

nuitka (1.0.4+ds-1) unstable; urgency=medium

  * New upstream hotfix release.

 -- Kay Hayen <kay.hayen@gmail.com>  Sat, 13 Aug 2022 16:13:29 +0200

nuitka (1.0.3+ds-1) unstable; urgency=medium

  * New upstream hotfix release.

 -- Kay Hayen <kay.hayen@gmail.com>  Wed, 10 Aug 2022 13:16:19 +0200

nuitka (1.0.2+ds-1) unstable; urgency=medium

  * New upstream hotfix release.

 -- Kay Hayen <kay.hayen@gmail.com>  Mon, 08 Aug 2022 08:13:46 +0200

nuitka (1.0.1+ds-1) unstable; urgency=medium

  * New upstream hotfix release.

 -- Kay Hayen <kay.hayen@gmail.com>  Thu, 04 Aug 2022 16:55:17 +0200

nuitka (1.0+ds-1) unstable; urgency=medium

  * New upstream release.

 -- Kay Hayen <kay.hayen@gmail.com>  Sat, 30 Jul 2022 16:16:40 +0200

nuitka (0.9.6+ds-1) unstable; urgency=medium

  * New upstream hotfix release.

 -- Kay Hayen <kay.hayen@gmail.com>  Sun, 17 Jul 2022 18:40:22 +0200

nuitka (0.9.5+ds-1) unstable; urgency=medium

  * New upstream hotfix release.

 -- Kay Hayen <kay.hayen@gmail.com>  Fri, 15 Jul 2022 13:59:28 +0200

nuitka (0.9.4+ds-1) unstable; urgency=medium

  * New upstream hotfix release.

 -- Kay Hayen <kay.hayen@gmail.com>  Thu, 07 Jul 2022 09:24:53 +0200

nuitka (0.9.3+ds-1) unstable; urgency=medium

  * New upstream hotfix release.

 -- Kay Hayen <kay.hayen@gmail.com>  Sat, 02 Jul 2022 18:49:29 +0200

nuitka (0.9.2+ds-1) unstable; urgency=medium

  * New upstream hotfix release.

 -- Kay Hayen <kay.hayen@gmail.com>  Thu, 30 Jun 2022 08:40:14 +0200

nuitka (0.9.1+ds-1) unstable; urgency=medium

  * New upstream hotfix release.

 -- Kay Hayen <kay.hayen@gmail.com>  Sun, 26 Jun 2022 10:41:06 +0200

nuitka (0.9+ds-1) unstable; urgency=medium

  * New upstream release.

  * Python 3.10 is now compatible again. (Closes: #1006051)

  * Solved CVE-2022-2054 (Closes: #1012762)

 -- Kay Hayen <kay.hayen@gmail.com>  Thu, 23 Jun 2022 08:36:25 +0200

nuitka (0.8.4+ds-1) unstable; urgency=medium

  * New upstream hotfix release.

 -- Kay Hayen <kay.hayen@gmail.com>  Tue, 07 Jun 2022 17:21:39 +0200

nuitka (0.8.3+ds-1) unstable; urgency=medium

  * New upstream hotfix release.

 -- Kay Hayen <kay.hayen@gmail.com>  Sat, 28 May 2022 14:59:01 +0200

nuitka (0.8.2+ds-1) unstable; urgency=medium

  * New upstream hotfix release.

 -- Kay Hayen <kay.hayen@gmail.com>  Thu, 26 May 2022 08:23:28 +0200

nuitka (0.8.1+ds-1) unstable; urgency=medium

  * New upstream hotfix release.

 -- Kay Hayen <kay.hayen@gmail.com>  Mon, 23 May 2022 08:31:51 +0200

nuitka (0.8+ds-1) unstable; urgency=medium

  * New upstream release.

 -- Kay Hayen <kay.hayen@gmail.com>  Thu, 19 May 2022 14:24:06 +0200

nuitka (0.7.7+ds-1) unstable; urgency=medium

  * New upstream hotfix release.

 -- Kay Hayen <kay.hayen@gmail.com>  Fri, 01 Apr 2022 12:01:36 +0200

nuitka (0.7.6+ds-1) unstable; urgency=medium

  * New upstream hotfix release.

 -- Kay Hayen <kay.hayen@gmail.com>  Sat, 19 Mar 2022 13:44:59 +0100

nuitka (0.7.5+ds-1) unstable; urgency=medium

  * New upstream hotfix release.

 -- Kay Hayen <kay.hayen@gmail.com>  Mon, 14 Mar 2022 18:55:11 +0100

nuitka (0.7.4+ds-1) unstable; urgency=medium

  * New upstream hotfix release.

 -- Kay Hayen <kay.hayen@gmail.com>  Sat, 12 Mar 2022 13:50:50 +0100

nuitka (0.7.3+ds-1) unstable; urgency=medium

  * New upstream hotfix release.

 -- Kay Hayen <kay.hayen@gmail.com>  Sun, 27 Feb 2022 13:58:34 +0100

nuitka (0.7.2+ds-1) unstable; urgency=medium

  * New upstream hotfix release.

 -- Kay Hayen <kay.hayen@gmail.com>  Sat, 26 Feb 2022 16:54:03 +0100

nuitka (0.7.1+ds-1) unstable; urgency=medium

  * New upstream hotfix release.

 -- Kay Hayen <kay.hayen@gmail.com>  Thu, 24 Feb 2022 13:22:40 +0100

nuitka (0.7+ds-1) unstable; urgency=medium

  * New upstream release.

 -- Kay Hayen <kay.hayen@gmail.com>  Sun, 20 Feb 2022 09:09:50 +0100

nuitka (0.6.19.7+ds-1) unstable; urgency=medium

  * New upstream hotfix release.

 -- Kay Hayen <kay.hayen@gmail.com>  Fri, 11 Feb 2022 14:37:34 +0100

nuitka (0.6.19.6+ds-1) unstable; urgency=medium

  * New upstream hotfix release.

 -- Kay Hayen <kay.hayen@gmail.com>  Thu, 03 Feb 2022 10:30:39 +0100

nuitka (0.6.19.5+ds-1) unstable; urgency=medium

  * New upstream hotfix release.

 -- Kay Hayen <kay.hayen@gmail.com>  Tue, 01 Feb 2022 18:53:20 +0100

nuitka (0.6.19.4+ds-1) unstable; urgency=medium

  * New upstream hotfix release.

 -- Kay Hayen <kay.hayen@gmail.com>  Wed, 19 Jan 2022 10:02:04 +0100

nuitka (0.6.19.3+ds-1) unstable; urgency=medium

  * New upstream hotfix release.

 -- Kay Hayen <kay.hayen@gmail.com>  Sun, 16 Jan 2022 11:32:51 +0100

nuitka (0.6.19.2+ds-1) unstable; urgency=medium

  * New upstream hotfix release.

 -- Kay Hayen <kay.hayen@gmail.com>  Fri, 14 Jan 2022 11:03:16 +0100

nuitka (0.6.19.1+ds-1) unstable; urgency=medium

  * New upstream hotfix release.

 -- Kay Hayen <kay.hayen@gmail.com>  Tue, 11 Jan 2022 07:59:24 +0100

nuitka (0.6.19+ds-1) unstable; urgency=medium

  * New upstream release.

 -- Kay Hayen <kay.hayen@gmail.com>  Sun, 09 Jan 2022 13:14:29 +0100

nuitka (0.6.18.6+ds-1) unstable; urgency=medium

  * New upstream hotfix release.

 -- Kay Hayen <kay.hayen@gmail.com>  Wed, 29 Dec 2021 19:42:43 +0100

nuitka (0.6.18.5+ds-1) unstable; urgency=medium

  * New upstream hotfix release.

 -- Kay Hayen <kay.hayen@gmail.com>  Mon, 20 Dec 2021 13:41:00 +0100

nuitka (0.6.18.4+ds-1) unstable; urgency=medium

  * New upstream hotfix release.

 -- Kay Hayen <kay.hayen@gmail.com>  Thu, 16 Dec 2021 08:31:41 +0100

nuitka (0.6.18.3+ds-1) unstable; urgency=medium

  * New upstream hotfix release.

 -- Kay Hayen <kay.hayen@gmail.com>  Fri, 10 Dec 2021 17:49:19 +0100

nuitka (0.6.18.2+ds-1) unstable; urgency=medium

  * New upstream hotfix release.

 -- Kay Hayen <kay.hayen@gmail.com>  Thu, 09 Dec 2021 14:52:56 +0100

nuitka (0.6.18.1+ds-1) unstable; urgency=medium

  * New upstream hotfix release.

 -- Kay Hayen <kay.hayen@gmail.com>  Sat, 04 Dec 2021 18:39:19 +0100

nuitka (0.6.18+ds-1) unstable; urgency=medium

  * New upstream release.

 -- Kay Hayen <kay.hayen@gmail.com>  Thu, 02 Dec 2021 17:33:56 +0100

nuitka (0.6.17.7+ds-1) unstable; urgency=medium

  * New upstream hotfix release.

 -- Kay Hayen <kay.hayen@gmail.com>  Mon, 15 Nov 2021 14:33:27 +0100

nuitka (0.6.17.6+ds-1) unstable; urgency=medium

  * New upstream hotfix release.

 -- Kay Hayen <kay.hayen@gmail.com>  Mon, 08 Nov 2021 14:07:11 +0100

nuitka (0.6.17.5+ds-1) unstable; urgency=medium

  * New upstream hotfix release.

 -- Kay Hayen <kay.hayen@gmail.com>  Thu, 28 Oct 2021 11:52:02 +0200

nuitka (0.6.17.4+ds-1) unstable; urgency=medium

  * New upstream hotfix release.

 -- Kay Hayen <kay.hayen@gmail.com>  Thu, 21 Oct 2021 13:03:34 +0200

nuitka (0.6.17.3+ds-1) unstable; urgency=medium

  * New upstream hotfix release.

 -- Kay Hayen <kay.hayen@gmail.com>  Thu, 14 Oct 2021 10:32:17 +0200

nuitka (0.6.17.2+ds-1) unstable; urgency=medium

  * New upstream hotfix release.

 -- Kay Hayen <kay.hayen@gmail.com>  Tue, 05 Oct 2021 17:21:29 +0200

nuitka (0.6.17.1+ds-1) unstable; urgency=medium

  * New upstream hotfix release.

 -- Kay Hayen <kay.hayen@gmail.com>  Wed, 29 Sep 2021 12:28:39 +0200

nuitka (0.6.17+ds-1) unstable; urgency=medium

  * New upstream release.

 -- Kay Hayen <kay.hayen@gmail.com>  Mon, 27 Sep 2021 13:38:42 +0200

nuitka (0.6.16.5+ds-1) experimental; urgency=medium

  * New upstream hotfix release.

 -- Kay Hayen <kay.hayen@gmail.com>  Mon, 06 Sep 2021 10:46:40 +0200

nuitka (0.6.16.4+ds-1) experimental; urgency=medium

  * New upstream hotfix release.

 -- Kay Hayen <kay.hayen@gmail.com>  Wed, 25 Aug 2021 11:51:44 +0200

nuitka (0.6.16.3+ds-1) experimental; urgency=medium

  * New upstream hotfix release.

 -- Kay Hayen <kay.hayen@gmail.com>  Sat, 07 Aug 2021 18:14:58 +0200

nuitka (0.6.16.2+ds-1) experimental; urgency=medium

  * New upstream hotfix release.

 -- Kay Hayen <kay.hayen@gmail.com>  Fri, 02 Jul 2021 10:40:08 +0200

nuitka (0.6.16.1+ds-1) experimental; urgency=medium

  * New upstream hotfix release.

 -- Kay Hayen <kay.hayen@gmail.com>  Fri, 25 Jun 2021 16:45:43 +0200

nuitka (0.6.16+ds-1) experimental; urgency=medium

  * New upstream release.

 -- Kay Hayen <kay.hayen@gmail.com>  Thu, 24 Jun 2021 11:52:37 +0200

nuitka (0.6.15.3+ds-1) experimental; urgency=medium

  * New upstream hotfix release.

 -- Kay Hayen <kay.hayen@gmail.com>  Sun, 06 Jun 2021 12:18:06 +0200

nuitka (0.6.15.2+ds-1) experimental; urgency=medium

  * New upstream hotfix release.

 -- Kay Hayen <kay.hayen@gmail.com>  Thu, 03 Jun 2021 11:41:07 +0200

nuitka (0.6.15.1+ds-1) experimental; urgency=medium

  * New upstream hotfix release.

 -- Kay Hayen <kay.hayen@gmail.com>  Mon, 31 May 2021 17:12:04 +0200

nuitka (0.6.15+ds-1) experimental; urgency=medium

  * New upstream release.

 -- Kay Hayen <kay.hayen@gmail.com>  Mon, 24 May 2021 12:26:59 +0200

nuitka (0.6.14.7+ds-1) unstable; urgency=medium

  * New upstream hotfix release.

 -- Kay Hayen <kay.hayen@gmail.com>  Mon, 10 May 2021 16:25:14 +0200

nuitka (0.6.14.6+ds-1) unstable; urgency=medium

  * New upstream hotfix release.

 -- Kay Hayen <kay.hayen@gmail.com>  Mon, 03 May 2021 07:57:04 +0200

nuitka (0.6.14.5+ds-1) experimental; urgency=medium

  * New upstream hotfix release.

 -- Kay Hayen <kay.hayen@gmail.com>  Thu, 22 Apr 2021 08:51:05 +0200

nuitka (0.6.14.4+ds-1) unstable; urgency=medium

  * New upstream hotfix release.

 -- Kay Hayen <kay.hayen@gmail.com>  Sun, 18 Apr 2021 16:13:42 +0200

nuitka (0.6.14.3+ds-1) unstable; urgency=medium

  * New upstream hotfix release.

 -- Kay Hayen <kay.hayen@gmail.com>  Sun, 18 Apr 2021 10:29:07 +0200

nuitka (0.6.14.2+ds-1) unstable; urgency=medium

  * New upstream hotfix release.

 -- Kay Hayen <kay.hayen@gmail.com>  Sat, 17 Apr 2021 11:03:23 +0200

nuitka (0.6.14.1+ds-1) unstable; urgency=medium

  * New upstream hotfix release.

 -- Kay Hayen <kay.hayen@gmail.com>  Fri, 16 Apr 2021 07:49:30 +0200

nuitka (0.6.14+ds-1) unstable; urgency=medium

  * New upstream release.

 -- Kay Hayen <kay.hayen@gmail.com>  Thu, 15 Apr 2021 11:09:55 +0200

nuitka (0.6.13.3+ds-1) unstable; urgency=medium

  * New upstream hotfix release.

 -- Kay Hayen <kay.hayen@gmail.com>  Sun, 04 Apr 2021 11:11:56 +0200

nuitka (0.6.13.2+ds-1) unstable; urgency=medium

  * New upstream hotfix release.

 -- Kay Hayen <kay.hayen@gmail.com>  Sat, 27 Mar 2021 19:44:51 +0100

nuitka (0.6.13.1+ds-1) unstable; urgency=medium

  * New upstream hotfix release.

 -- Kay Hayen <kay.hayen@gmail.com>  Fri, 26 Mar 2021 14:28:02 +0100

nuitka (0.6.13+ds-1) unstable; urgency=medium

  * New upstream release.

 -- Kay Hayen <kay.hayen@gmail.com>  Wed, 17 Mar 2021 08:58:23 +0100

nuitka (0.6.12.4+ds-1) unstable; urgency=medium

  * New upstream hotfix release.

 -- Kay Hayen <kay.hayen@gmail.com>  Thu, 11 Mar 2021 12:16:01 +0100

nuitka (0.6.12.3+ds-1) unstable; urgency=medium

  * New upstream hotfix release.

 -- Kay Hayen <kay.hayen@gmail.com>  Sun, 21 Feb 2021 06:04:51 +0100

nuitka (0.6.12.2+ds-1) unstable; urgency=medium

  * New upstream hotfix release.

 -- Kay Hayen <kay.hayen@gmail.com>  Sun, 14 Feb 2021 14:25:06 +0100

nuitka (0.6.12.1+ds-1) unstable; urgency=medium

  * New upstream hotfix release.

 -- Kay Hayen <kay.hayen@gmail.com>  Wed, 10 Feb 2021 00:23:11 +0100

nuitka (0.6.12+ds-1) unstable; urgency=medium

  * New upstream release.

 -- Kay Hayen <kay.hayen@gmail.com>  Tue, 09 Feb 2021 11:08:35 +0100

nuitka (0.6.11.6+ds-1) unstable; urgency=medium

  * New upstream hotfix release.

 -- Kay Hayen <kay.hayen@gmail.com>  Sun, 07 Feb 2021 19:59:48 +0100

nuitka (0.6.11.5+ds-1) unstable; urgency=medium

  * New upstream hotfix release.

 -- Kay Hayen <kay.hayen@gmail.com>  Mon, 01 Feb 2021 12:17:21 +0100

nuitka (0.6.11.4+ds-1) unstable; urgency=medium

  * New upstream hotfix release.

 -- Kay Hayen <kay.hayen@gmail.com>  Wed, 27 Jan 2021 17:09:48 +0100

nuitka (0.6.11.3+ds-1) unstable; urgency=medium

  * New upstream hotfix release.

 -- Kay Hayen <kay.hayen@gmail.com>  Tue, 26 Jan 2021 11:16:07 +0100

nuitka (0.6.11.2+ds-1) unstable; urgency=medium

  * New upstream hotfix release.

 -- Kay Hayen <kay.hayen@gmail.com>  Mon, 25 Jan 2021 20:14:39 +0100

nuitka (0.6.11.1+ds-1) unstable; urgency=medium

  * New upstream hotfix release.

 -- Kay Hayen <kay.hayen@gmail.com>  Sun, 24 Jan 2021 17:55:22 +0100

nuitka (0.6.11+ds-1) unstable; urgency=medium

  * New upstream release.

 -- Kay Hayen <kay.hayen@gmail.com>  Sat, 23 Jan 2021 10:01:54 +0100

nuitka (0.6.10.5+ds-1) unstable; urgency=medium

  * New upstream hotfix release.

 -- Kay Hayen <kay.hayen@gmail.com>  Thu, 07 Jan 2021 11:04:59 +0100

nuitka (0.6.10.4+ds-1) unstable; urgency=medium

  * New upstream hotfix release.

 -- Kay Hayen <kay.hayen@gmail.com>  Tue, 29 Dec 2020 16:17:44 +0100

nuitka (0.6.10.3+ds-1) unstable; urgency=medium

  * New upstream hotfix release.

 -- Kay Hayen <kay.hayen@gmail.com>  Thu, 24 Dec 2020 16:30:17 +0100

nuitka (0.6.10.2+ds-1) unstable; urgency=medium

  * New upstream hotfix release.

 -- Kay Hayen <kay.hayen@gmail.com>  Sun, 20 Dec 2020 10:56:00 +0100

nuitka (0.6.10.1+ds-1) unstable; urgency=medium

  * New upstream hotfix release.

 -- Kay Hayen <kay.hayen@gmail.com>  Sun, 13 Dec 2020 19:47:53 +0100

nuitka (0.6.10+ds-1) unstable; urgency=medium

  * New upstream release.

 -- Kay Hayen <kay.hayen@gmail.com>  Mon, 07 Dec 2020 12:44:03 +0100

nuitka (0.6.9.7+ds-1) unstable; urgency=medium

  * New upstream hotfix release.

 -- Kay Hayen <kay.hayen@gmail.com>  Mon, 16 Nov 2020 11:20:22 +0100

nuitka (0.6.9.6+ds-1) unstable; urgency=medium

  * New upstream hotfix release.

 -- Kay Hayen <kay.hayen@gmail.com>  Wed, 04 Nov 2020 08:32:22 +0100

nuitka (0.6.9.5+ds-1) unstable; urgency=medium

  * New upstream hotfix release.

 -- Kay Hayen <kay.hayen@gmail.com>  Fri, 30 Oct 2020 13:49:19 +0100

nuitka (0.6.9.4+ds-1) unstable; urgency=medium

  * New upstream hotfix release.

 -- Kay Hayen <kay.hayen@gmail.com>  Mon, 19 Oct 2020 10:55:17 +0200

nuitka (0.6.9.3+ds-1) unstable; urgency=medium

  * New upstream hotfix release.

 -- Kay Hayen <kay.hayen@gmail.com>  Mon, 12 Oct 2020 17:17:10 +0200

nuitka (0.6.9.2+ds-1) unstable; urgency=medium

  * New upstream hotfix release.

 -- Kay Hayen <kay.hayen@gmail.com>  Sun, 04 Oct 2020 12:47:36 +0200

nuitka (0.6.9.1+ds-1) unstable; urgency=medium

  * New upstream hotfix release.

 -- Kay Hayen <kay.hayen@gmail.com>  Sat, 19 Sep 2020 14:38:08 +0200

nuitka (0.6.9+ds-1) unstable; urgency=medium

  * New upstream release.

 -- Kay Hayen <kay.hayen@gmail.com>  Mon, 14 Sep 2020 15:40:36 +0200

nuitka (0.6.8.4+ds-1) unstable; urgency=medium

  * New upstream hotfix release.

  * Source only upload. (Closes: #961896)

  * Updated VCS URLs. (Closes: #961895)

 -- Kay Hayen <kay.hayen@gmail.com>  Sat, 06 Jun 2020 09:58:32 +0200

nuitka (0.6.8.3+ds-1) unstable; urgency=medium

  * New upstream hotfix release.

 -- Kay Hayen <kay.hayen@gmail.com>  Sat, 23 May 2020 13:56:13 +0200

nuitka (0.6.8.2+ds-1) unstable; urgency=medium

  * New upstream hotfix release.

 -- Kay Hayen <kay.hayen@gmail.com>  Thu, 21 May 2020 15:04:13 +0200

nuitka (0.6.8.1+ds-1) unstable; urgency=medium

  * New upstream hotfix release.

  * Corrected copyright file format to not have emails.

 -- Kay Hayen <kay.hayen@gmail.com>  Fri, 15 May 2020 08:32:39 +0200

nuitka (0.6.8+ds-1) unstable; urgency=medium

  * New upstream release.

  * Changed dependencies to prefer Debian 11 packages.
    (Closes: #937166).

 -- Kay Hayen <kay.hayen@gmail.com>  Mon, 11 May 2020 16:41:34 +0200

nuitka (0.6.7+ds-1) unstable; urgency=medium

  * New upstream release.

  * The rst2pdf dependency is finally fixed
    (Closes: #943645) (Closes: #947573).

  * Enabled package build without Python2 (Closes: #937166)

 -- Kay Hayen <kay.hayen@gmail.com>  Thu, 23 Jan 2020 12:34:10 +0100

nuitka (0.6.6+ds-1) unstable; urgency=medium

  * New upstream release.

 -- Kay Hayen <kay.hayen@gmail.com>  Fri, 27 Dec 2019 08:47:38 +0100

nuitka (0.6.6~rc7+ds-1) unstable; urgency=medium

  * New upstream pre-release.

 -- Kay Hayen <kay.hayen@gmail.com>  Tue, 24 Sep 2019 08:49:41 +0200

nuitka (0.6.5+ds-1) unstable; urgency=medium

  * New upstream release.

 -- Kay Hayen <kay.hayen@gmail.com>  Sat, 27 Jul 2019 12:07:20 +0200

nuitka (0.6.4+ds-1) experimental; urgency=medium

  * New upstream release.

 -- Kay Hayen <kay.hayen@gmail.com>  Fri, 07 Jun 2019 23:30:22 +0200

nuitka (0.6.3.1+ds-1) experimental; urgency=medium

  * New upstream hotfix release.

 -- Kay Hayen <kay.hayen@gmail.com>  Thu, 25 Apr 2019 22:08:36 +0200

nuitka (0.6.3+ds-1) unstable; urgency=medium

  * New upstream release.

 -- Kay Hayen <kay.hayen@gmail.com>  Thu, 04 Apr 2019 06:12:30 +0200

nuitka (0.6.2+ds-1) unstable; urgency=medium

  * New upstream release.

 -- Kay Hayen <kay.hayen@gmail.com>  Sat, 16 Feb 2019 08:48:51 +0100

nuitka (0.6.1.1+ds-1) unstable; urgency=medium

  * New upstream hotfix release.

 -- Kay Hayen <kay.hayen@gmail.com>  Thu, 24 Jan 2019 09:13:53 +0100

nuitka (0.6.1+ds-1) unstable; urgency=medium

  * New upstream release.

  * Depend on python-pil over python-imaging (Closes: #917694).

 -- Kay Hayen <kay.hayen@gmail.com>  Sat, 05 Jan 2019 12:41:57 +0100

nuitka (0.6.0.6+ds-1) unstable; urgency=medium

  * New upstream hotfix release.

 -- Kay Hayen <kay.hayen@gmail.com>  Wed, 31 Oct 2018 09:03:57 +0100

nuitka (0.6.0.5+ds-1) unstable; urgency=medium

  * New upstream hotfix release.

 -- Kay Hayen <kay.hayen@gmail.com>  Thu, 18 Oct 2018 23:11:34 +0200

nuitka (0.6.0.4+ds-1) unstable; urgency=medium

  * New upstream hotfix release.

 -- Kay Hayen <kay.hayen@gmail.com>  Sun, 14 Oct 2018 08:26:48 +0200

nuitka (0.6.0.3+ds-1) unstable; urgency=medium

  * New upstream hotfix release.

 -- Kay Hayen <kay.hayen@gmail.com>  Sat, 06 Oct 2018 10:43:33 +0200

nuitka (0.6.0.2+ds-1) unstable; urgency=medium

  * New upstream hotfix release.

 -- Kay Hayen <kay.hayen@gmail.com>  Wed, 03 Oct 2018 10:41:52 +0200

nuitka (0.6.0.1+ds-1) unstable; urgency=medium

  * New upstream hotfix release.

 -- Kay Hayen <kay.hayen@gmail.com>  Thu, 27 Sep 2018 09:57:05 +0200

nuitka (0.6.0+ds-1) unstable; urgency=medium

  * New upstream release.

 -- Kay Hayen <kay.hayen@gmail.com>  Wed, 26 Sep 2018 07:00:04 +0200

nuitka (0.5.33+ds-1) unstable; urgency=medium

  * New upstream release.

 -- Kay Hayen <kay.hayen@gmail.com>  Thu, 13 Sep 2018 19:01:48 +0200

nuitka (0.5.32.8+ds-1) unstable; urgency=medium

  * New upstream hotfix release.

 -- Kay Hayen <kay.hayen@gmail.com>  Tue, 04 Sep 2018 14:58:47 +0200

nuitka (0.5.32.7+ds-1) unstable; urgency=medium

  * New upstream hotfix release.

 -- Kay Hayen <kay.hayen@gmail.com>  Thu, 23 Aug 2018 22:06:00 +0200

nuitka (0.5.32.6+ds-1) unstable; urgency=medium

  * New upstream hotfix release.

 -- Kay Hayen <kay.hayen@gmail.com>  Thu, 23 Aug 2018 20:05:18 +0200

nuitka (0.5.32.5+ds-1) unstable; urgency=medium

  * New upstream hotfix release.

 -- Kay Hayen <kay.hayen@gmail.com>  Wed, 15 Aug 2018 19:06:01 +0200

nuitka (0.5.32.4+ds-1) unstable; urgency=medium

  * New upstream hotfix release.

 -- Kay Hayen <kay.hayen@gmail.com>  Fri, 10 Aug 2018 12:06:44 +0200

nuitka (0.5.32.3+ds-1) unstable; urgency=medium

  * New upstream hotfix release.

 -- Kay Hayen <kay.hayen@gmail.com>  Sat, 04 Aug 2018 10:40:31 +0200

nuitka (0.5.32.2+ds-1) unstable; urgency=medium

  * New upstream hotfix release.

 -- Kay Hayen <kay.hayen@gmail.com>  Wed, 01 Aug 2018 17:38:43 +0200

nuitka (0.5.32.1+ds-1) unstable; urgency=medium

  * New upstream hotfix release.

 -- Kay Hayen <kay.hayen@gmail.com>  Sat, 28 Jul 2018 20:16:29 +0200

nuitka (0.5.32+ds-1) unstable; urgency=medium

  * New upstream release.

 -- Kay Hayen <kay.hayen@gmail.com>  Sat, 28 Jul 2018 15:07:21 +0200

nuitka (0.5.31+ds-1) unstable; urgency=medium

  * New upstream release.

 -- Kay Hayen <kay.hayen@gmail.com>  Mon, 09 Jul 2018 08:23:02 +0200

nuitka (0.5.30+ds-1) unstable; urgency=medium

  * New upstream release.

 -- Kay Hayen <kay.hayen@gmail.com>  Mon, 30 Apr 2018 09:50:54 +0200

nuitka (0.5.29.5+ds-1) unstable; urgency=medium

  * New upstream hotfix release.

 -- Kay Hayen <kay.hayen@gmail.com>  Wed, 25 Apr 2018 09:33:55 +0200

nuitka (0.5.29.4+ds-1) unstable; urgency=medium

  * New upstream hotfix release.

 -- Kay Hayen <kay.hayen@gmail.com>  Mon, 09 Apr 2018 20:22:37 +0200

nuitka (0.5.29.3+ds-1) unstable; urgency=medium

  * New upstream hotfix release.

 -- Kay Hayen <kay.hayen@gmail.com>  Sat, 31 Mar 2018 16:12:25 +0200

nuitka (0.5.29.2+ds-1) unstable; urgency=medium

  * New upstream hotfix release.

 -- Kay Hayen <kay.hayen@gmail.com>  Thu, 29 Mar 2018 10:19:24 +0200

nuitka (0.5.29.1+ds-1) unstable; urgency=medium

  * New upstream hotfix release.

 -- Kay Hayen <kay.hayen@gmail.com>  Tue, 27 Mar 2018 18:22:54 +0200

nuitka (0.5.29+ds-1) unstable; urgency=medium

  * New upstream release.

 -- Kay Hayen <kay.hayen@gmail.com>  Mon, 26 Mar 2018 20:13:44 +0200

nuitka (0.5.28.2+ds-1) unstable; urgency=medium

  * New upstream hotfix release.

 -- Kay Hayen <kay.hayen@gmail.com>  Wed, 29 Nov 2017 15:09:28 +0100

nuitka (0.5.28.1+ds-1) unstable; urgency=medium

  * New upstream hotfix release.
  * Also ignore sbuild non-existent directory (Closes: #871125).

 -- Kay Hayen <kay.hayen@gmail.com>  Sun, 22 Oct 2017 10:44:31 +0200

nuitka (0.5.28+ds-1) unstable; urgency=medium

  * New upstream release.

 -- Kay Hayen <kay.hayen@gmail.com>  Tue, 17 Oct 2017 10:03:56 +0200

nuitka (0.5.27+ds-1) unstable; urgency=medium

  * New upstream release.

 -- Kay Hayen <kay.hayen@gmail.com>  Sat, 22 Jul 2017 16:21:37 +0200

nuitka (0.5.26.4+ds-1) unstable; urgency=medium

  * New upstream hotfix release.
  * Recommend actual PyQT package (Closes: #866540).

 -- Kay Hayen <kay.hayen@gmail.com>  Mon, 03 Jul 2017 08:59:37 +0200

nuitka (0.5.26.3+ds-1) unstable; urgency=medium

  * New upstream hotfix release.

 -- Kay Hayen <kay.hayen@gmail.com>  Thu, 22 Jun 2017 08:08:53 +0200

nuitka (0.5.26.2+ds-1) unstable; urgency=medium

  * New upstream hotfix release.

 -- Kay Hayen <kay.hayen@gmail.com>  Sat, 17 Jun 2017 11:37:12 +0200

nuitka (0.5.26.1+ds-1) unstable; urgency=medium

  * New upstream hotfix release.

 -- Kay Hayen <kay.hayen@gmail.com>  Sat, 10 Jun 2017 13:09:51 +0200

nuitka (0.5.26+ds-1) unstable; urgency=medium

  * New upstream release.

 -- Kay Hayen <kay.hayen@gmail.com>  Wed, 07 Jun 2017 08:15:19 +0200

nuitka (0.5.25+ds-1) unstable; urgency=medium

  * New upstream release.

 -- Kay Hayen <kay.hayen@gmail.com>  Tue, 24 Jan 2017 06:13:46 +0100

nuitka (0.5.24.4+ds-1) unstable; urgency=medium

  * New upstream hotfix release.
  * Better detection of acceptable shared library loads from
    system paths for standalone tests (Closes: #844902).

 -- Kay Hayen <kay.hayen@gmail.com>  Sat, 10 Dec 2016 12:25:35 +0100

nuitka (0.5.24.3+ds-1) unstable; urgency=medium

  * New upstream hotfix release.

 -- Kay Hayen <kay.hayen@gmail.com>  Fri, 09 Dec 2016 06:50:55 +0100

nuitka (0.5.24.2+ds-1) unstable; urgency=medium

  * New upstream hotfix release.

 -- Kay Hayen <kay.hayen@gmail.com>  Wed, 30 Nov 2016 09:32:03 +0100

nuitka (0.5.24.1+ds-1) unstable; urgency=medium

  * New upstream hotfix release.

 -- Kay Hayen <kay.hayen@gmail.com>  Wed, 16 Nov 2016 08:16:53 +0100

nuitka (0.5.24+ds-1) unstable; urgency=medium

  * New upstream release.

 -- Kay Hayen <kay.hayen@gmail.com>  Mon, 14 Nov 2016 09:41:31 +0100

nuitka (0.5.23.2+ds-1) unstable; urgency=medium

  * New upstream hotfix release.

 -- Kay Hayen <kay.hayen@gmail.com>  Mon, 07 Nov 2016 07:55:11 +0100

nuitka (0.5.23.1+ds-1) unstable; urgency=medium

  * New upstream hotfix release.
  * Use of C11 compiler instead of C++ compiler, so we drop the
    versioned dependencies. (Closes: #835954)

 -- Kay Hayen <kay.hayen@gmail.com>  Sun, 16 Oct 2016 10:40:59 +0200

nuitka (0.5.23+ds-1) unstable; urgency=medium

  * New upstream release.

 -- Kay Hayen <kay.hayen@gmail.com>  Sun, 02 Oct 2016 18:14:41 +0200

nuitka (0.5.22+ds-1) unstable; urgency=medium

  * New upstream release.

 -- Kay Hayen <kay.hayen@gmail.com>  Tue, 16 Aug 2016 11:22:16 +0200

nuitka (0.5.21.3+ds-1) unstable; urgency=medium

  * New upstream hotfix release.

 -- Kay Hayen <kay.hayen@gmail.com>  Thu, 26 May 2016 14:51:39 +0200

nuitka (0.5.21.2+ds-1) unstable; urgency=medium

  * New upstream hotfix release.

 -- Kay Hayen <kay.hayen@gmail.com>  Sat, 14 May 2016 14:43:28 +0200

nuitka (0.5.21.1+ds-1) unstable; urgency=medium

  * New upstream hotfix release.

  * Depends on g++-5 now.

 -- Kay Hayen <kay.hayen@gmail.com>  Sat, 30 Apr 2016 07:59:57 +0200

nuitka (0.5.21+ds-1) unstable; urgency=medium

  * New upstream release.

 -- Kay Hayen <kay.hayen@gmail.com>  Sun, 24 Apr 2016 14:06:29 +0200

nuitka (0.5.20+ds-1) unstable; urgency=medium

  * New upstream release.

 -- Kay Hayen <kay.hayen@gmail.com>  Sun, 20 Mar 2016 08:11:16 +0100

nuitka (0.5.19.1+ds-1) unstable; urgency=medium

  * New upstream hotfix release.

 -- Kay Hayen <kay.hayen@gmail.com>  Tue, 15 Mar 2016 09:11:57 +0100

nuitka (0.5.19+ds-1) unstable; urgency=medium

  * New upstream release.

 -- Kay Hayen <kay.hayen@gmail.com>  Mon, 01 Feb 2016 07:53:08 +0100

nuitka (0.5.18.1+ds-1) unstable; urgency=medium

  * New upstream hotfix release.

 -- Kay Hayen <kay.hayen@gmail.com>  Sun, 24 Jan 2016 07:52:03 +0100

nuitka (0.5.18+ds-1) unstable; urgency=medium

  * New upstream release.

 -- Kay Hayen <kay.hayen@gmail.com>  Fri, 15 Jan 2016 07:48:41 +0100

nuitka (0.5.17.1+ds-1) unstable; urgency=medium

  * New upstream hotfix release.

 -- Kay Hayen <kay.hayen@gmail.com>  Thu, 14 Jan 2016 23:21:51 +0100

nuitka (0.5.17+ds-1) unstable; urgency=medium

  * New upstream release.

 -- Kay Hayen <kay.hayen@gmail.com>  Sun, 27 Dec 2015 15:18:39 +0100

nuitka (0.5.16.1+ds-1) unstable; urgency=medium

  * New upstream hotfix release.

 -- Kay Hayen <kay.hayen@gmail.com>  Thu, 03 Dec 2015 07:04:12 +0100

nuitka (0.5.16+ds-1) unstable; urgency=medium

  * New upstream release.

 -- Kay Hayen <kay.hayen@gmail.com>  Mon, 09 Nov 2015 18:30:07 +0100

nuitka (0.5.15+ds-1) unstable; urgency=medium

  * New upstream release.

 -- Kay Hayen <kay.hayen@gmail.com>  Mon, 12 Oct 2015 08:57:03 +0200

nuitka (0.5.14.3+ds-1) unstable; urgency=medium

  * New upstream hotfix release.

 -- Kay Hayen <kay.hayen@gmail.com>  Sun, 13 Sep 2015 12:26:59 +0200

nuitka (0.5.14.2+ds-1) unstable; urgency=medium

  * New upstream hotfix release.

 -- Kay Hayen <kay.hayen@gmail.com>  Mon, 07 Sep 2015 00:30:11 +0200

nuitka (0.5.14.1+ds-1) UNRELEASED; urgency=medium

  * New upstream hotfix release.

 -- Kay Hayen <kay.hayen@gmail.com>  Sun, 06 Sep 2015 22:37:22 +0200

nuitka (0.5.14+ds-1) unstable; urgency=medium

  * New upstream release.

 -- Kay Hayen <kay.hayen@gmail.com>  Thu, 27 Aug 2015 06:24:11 +0200

nuitka (0.5.13.8+ds-1) UNRELEASED; urgency=medium

  * New upstream hotfix release.

 -- Kay Hayen <kay.hayen@gmail.com>  Thu, 20 Aug 2015 11:55:53 +0200

nuitka (0.5.13.7+ds-1) UNRELEASED; urgency=medium

  * New upstream hotfix release.

 -- Kay Hayen <kay.hayen@gmail.com>  Tue, 18 Aug 2015 21:55:08 +0200

nuitka (0.5.13.6+ds-1) UNRELEASED; urgency=medium

  * New upstream hotfix release.

 -- Kay Hayen <kay.hayen@gmail.com>  Sun, 16 Aug 2015 14:38:46 +0200

nuitka (0.5.13.5+ds-1) UNRELEASED; urgency=medium

  * New upstream hotfix release.

 -- Kay Hayen <kay.hayen@gmail.com>  Sun, 16 Aug 2015 13:42:02 +0200

nuitka (0.5.13.4+ds-1) UNRELEASED; urgency=medium

  * New upstream hotfix release.

 -- Kay Hayen <kay.hayen@gmail.com>  Fri, 31 Jul 2015 17:24:40 +0200

nuitka (0.5.13.3+ds-1) UNRELEASED; urgency=medium

  * New upstream hotfix release.

 -- Kay Hayen <kay.hayen@gmail.com>  Wed, 29 Jul 2015 10:54:05 +0200

nuitka (0.5.13.2+ds-1) UNRELEASED; urgency=medium

  * New upstream hotfix release.

 -- Kay Hayen <kay.hayen@gmail.com>  Tue, 16 Jun 2015 10:29:12 +0200

nuitka (0.5.13.1+ds-1) UNRELEASED; urgency=medium

  * New upstream hotfix release.

 -- Kay Hayen <kay.hayen@gmail.com>  Mon, 04 May 2015 09:27:19 +0200

nuitka (0.5.13+ds-1) unstable; urgency=medium

  * New upstream release.

 -- Kay Hayen <kay.hayen@gmail.com>  Fri, 01 May 2015 10:44:27 +0200

nuitka (0.5.12.2+ds-1) UNRELEASED; urgency=medium

  * New upstream hotfix release.

 -- Kay Hayen <kay.hayen@gmail.com>  Sun, 26 Apr 2015 08:51:37 +0200

nuitka (0.5.12.1+ds-1) UNRELEASED; urgency=medium

  * New upstream hotfix release.

 -- Kay Hayen <kay.hayen@gmail.com>  Sat, 18 Apr 2015 09:35:06 +0200

nuitka (0.5.12+ds-1) experimental; urgency=medium

  * New upstream release.

 -- Kay Hayen <kay.hayen@gmail.com>  Mon, 06 Apr 2015 17:20:44 +0200

nuitka (0.5.11.2+ds-1) experimental; urgency=medium

  * New upstream hotfix release.

 -- Kay Hayen <kay.hayen@gmail.com>  Thu, 26 Mar 2015 20:09:06 +0100

nuitka (0.5.11.1+ds-1) experimental; urgency=medium

  * New upstream hotfix release.

 -- Kay Hayen <kay.hayen@gmail.com>  Mon, 23 Mar 2015 10:34:17 +0100

nuitka (0.5.11+ds-1) experimental; urgency=medium

  * New upstream release.

 -- Kay Hayen <kay.hayen@gmail.com>  Wed, 18 Mar 2015 08:38:39 +0100

nuitka (0.5.10.2+ds-1) experimental; urgency=medium

  * New upstream hotfix release.

 -- Kay Hayen <kay.hayen@gmail.com>  Tue, 10 Mar 2015 07:46:24 +0100

nuitka (0.5.10.1+ds-1) experimental; urgency=medium

  * New upstream hotfix release.

 -- Kay Hayen <kay.hayen@gmail.com>  Sun, 08 Mar 2015 11:56:55 +0100

nuitka (0.5.10+ds-1) experimental; urgency=medium

  * New upstream release.

 -- Kay Hayen <kay.hayen@gmail.com>  Thu, 05 Mar 2015 07:43:43 +0100

nuitka (0.5.9+ds-1) experimental; urgency=medium

  * New upstream release.

 -- Kay Hayen <kay.hayen@gmail.com>  Thu, 29 Jan 2015 08:18:06 +0100

nuitka (0.5.8+ds-1) experimental; urgency=medium

  * New upstream release.

 -- Kay Hayen <kay.hayen@gmail.com>  Thu, 15 Jan 2015 04:11:03 +0100

nuitka (0.5.7.1+ds-1) experimental; urgency=medium

  * New upstream hotfix release.

 -- Kay Hayen <kay.hayen@gmail.com>  Fri, 09 Jan 2015 13:52:15 +0100

nuitka (0.5.7+ds-1) UNRELEASED; urgency=medium

  * New upstream release.

 -- Kay Hayen <kay.hayen@gmail.com>  Thu, 01 Jan 2015 10:52:03 +0100

nuitka (0.5.6.1+ds-1) UNRELEASED; urgency=medium

  * New upstream hotfix release.

 -- Kay Hayen <kay.hayen@gmail.com>  Sun, 21 Dec 2014 08:32:58 +0100

nuitka (0.5.6+ds-1) UNRELEASED; urgency=medium

  * New upstream release.
  * Added support for hardening-wrapper to be installed.

 -- Kay Hayen <kay.hayen@gmail.com>  Fri, 19 Dec 2014 08:39:17 +0100

nuitka (0.5.5.3+ds-1) unstable; urgency=medium

  * New upstream hotfix release.
  * Added support for armhf architecture.

 -- Kay Hayen <kay.hayen@gmail.com>  Fri, 24 Oct 2014 17:33:59 +0200

nuitka (0.5.5.2+ds-1) unstable; urgency=medium

  * New upstream hotfix release.
  * Bump to Standards Version 3.9.6, no changes needed.

 -- Kay Hayen <kay.hayen@gmail.com>  Fri, 17 Oct 2014 07:56:05 +0200

nuitka (0.5.5+ds-1) unstable; urgency=medium

  * New upstream release.

 -- Kay Hayen <kay.hayen@gmail.com>  Sun, 05 Oct 2014 19:28:20 +0200

nuitka (0.5.4.3+ds-1) unstable; urgency=medium

  * New upstream hotfix release.

 -- Kay Hayen <kay.hayen@gmail.com>  Thu, 21 Aug 2014 09:41:37 +0200

nuitka (0.5.3.5+ds-1) unstable; urgency=medium

  * New upstream hotfix release.

 -- Kay Hayen <kay.hayen@gmail.com>  Fri, 18 Jul 2014 07:28:17 +0200

nuitka (0.5.3.3+ds-1) unstable; urgency=medium

  * New upstream release.
  * Original version didn't build for all versions due to error message
    changes, this release adapts to.

 -- Kay Hayen <kay.hayen@gmail.com>  Sat, 12 Jul 2014 20:50:01 +0200

nuitka (0.5.2+ds-1) unstable; urgency=medium

  * New upstream release.
  * Permit building using cowbuilder, eatmydata (Closes: #749518)
  * Do not require gcc in build-depends
    (Closes: #747984) (Closes: #748005) (Closes: #751325)

 -- Kay Hayen <kay.hayen@gmail.com>  Mon, 23 Jun 2014 08:17:57 +0200

nuitka (0.5.1.1+ds-1) unstable; urgency=medium

  * New upstream hotfix release.

 -- Kay Hayen <kay.hayen@gmail.com>  Thu, 06 Mar 2014 10:44:28 +0100

nuitka (0.5.1+ds-1) unstable; urgency=medium

  * New upstream release.

 -- Kay Hayen <kay.hayen@gmail.com>  Thu, 06 Mar 2014 09:33:51 +0100

nuitka (0.5.0.1+ds-1) unstable; urgency=medium

  * New upstream hotfix release.

 -- Kay Hayen <kay.hayen@gmail.com>  Mon, 13 Jan 2014 23:37:37 +0100

nuitka (0.5.0+ds-1) unstable; urgency=medium

  * New upstream release.
  * Added missing build dependency to process PNG images.

 -- Kay Hayen <kay.hayen@gmail.com>  Fri, 03 Jan 2014 19:18:18 +0100

nuitka (0.4.7.1+ds-1) unstable; urgency=low

  * New upstream hotfix release.

 -- Kay Hayen <kay.hayen@gmail.com>  Tue, 03 Dec 2013 08:44:31 +0100

nuitka (0.4.7+ds-1) UNRELEASED; urgency=low

  * New upstream release.
  * Handle unknown encoding error message change of CPython 2.7.6
    that was backported to CPython 2.7.5+ as well.
    (Closes: #730956)

 -- Kay Hayen <kay.hayen@gmail.com>  Mon, 02 Dec 2013 09:15:12 +0100

nuitka (0.4.6.2+ds-1) unstable; urgency=low

  * New upstream hotfix release.

 -- Kay Hayen <kayhayen@gmx.de>  Fri, 01 Nov 2013 19:07:42 +0100

nuitka (0.4.6+ds-1) unstable; urgency=low

  * New upstream release.

 -- Kay Hayen <kayhayen@gmx.de>  Sun, 27 Oct 2013 21:29:26 +0100

nuitka (0.4.5.1+ds-1) unstable; urgency=low

  * New upstream hotfix release.
  * Corrects upstream Issue#106.

 -- Kay Hayen <kayhayen@gmx.de>  Wed, 25 Sep 2013 14:29:55 +0200

nuitka (0.4.5+ds-1) unstable; urgency=low

  * New upstream release.

 -- Kay Hayen <kayhayen@gmx.de>  Sun, 18 Aug 2013 09:06:29 +0200

nuitka (0.4.4.2+ds-1) unstable; urgency=low

  * New upstream hotfix release.
  * Corrects upstream Issue#98.
  * Corrects upstream Issue#100.
  * Corrects upstream Issue#101.
  * Corrects upstream Issue#102.

 -- Kay Hayen <kayhayen@gmx.de>  Sat, 20 Jul 2013 09:08:29 +0200

nuitka (0.4.4.1+ds-1) unstable; urgency=low

  * New upstream hotfix release.
  * Corrects upstream Issue#95.
  * Corrects upstream Issue#96.

 -- Kay Hayen <kayhayen@gmx.de>  Sat, 13 Jul 2013 11:56:21 +0200

nuitka (0.4.4+ds-1) unstable; urgency=low

  * New upstream release.
  * Upstream now supports Python3.3 and threads.
  * Bump to Standards Version 3.9.4, no changes needed.
  * Fix support for modules and Python3 was broken (Closes: #711459)
  * Fix encoding error changes  Python 2.7.5 (Closes: #713531)

 -- Kay Hayen <kayhayen@gmx.de>  Tue, 25 Jun 2013 10:46:40 +0200

nuitka (0.4.3+ds-1) unstable; urgency=low

  * New upstream release.

 -- Kay Hayen <kayhayen@gmx.de>  Sat, 18 May 2013 10:16:25 +0200

nuitka (0.4.2+ds-1) unstable; urgency=low

  * New upstream release.

 -- Kay Hayen <kayhayen@gmx.de>  Fri, 29 Mar 2013 11:05:08 +0100

nuitka (0.4.1+ds-1) unstable; urgency=low

  * New upstream release.

 -- Kay Hayen <kayhayen@gmx.de>  Tue, 05 Mar 2013 08:15:41 +0100

nuitka (0.4.0+ds-1) UNRELEASED; urgency=low

  * New upstream release.
  * Changes so the Debian package can be backported to Squeeze as well.

 -- Kay Hayen <kayhayen@gmx.de>  Sat, 09 Feb 2013 10:08:15 +0100

nuitka (0.3.25+ds-1) unstable; urgency=low

  * New upstream release.
  * Register the User Manual with "doc-base".

 -- Kay Hayen <kayhayen@gmx.de>  Sun, 11 Nov 2012 13:57:32 +0100

nuitka (0.3.24.1+ds-1) unstable; urgency=low

  * New upstream hotfix release.
  * Corrects upstream Issue#46.

 -- Kay Hayen <kayhayen@gmx.de>  Sat, 08 Sep 2012 22:30:11 +0000

nuitka (0.3.24+ds-1) unstable; urgency=low

  * New upstream release.
  * Detect the absence of "g++" and gracefully fallback to the
    compiler depended on. (Closes: #682146)
  * Changed usage of "temp" files in developer scripts to be
    secure. (Closes: #682145)
  * Added support for "DEB_BUILD_OPTIONS=nocheck" to skip the
    test runs. (Closes: #683090)

 -- Kay Hayen <kayhayen@gmx.de>  Sat, 18 Aug 2012 21:19:17 +0200

nuitka (0.3.23.1+ds-1) unstable; urgency=low

  * New upstream hotfix release.
  * Corrects upstream Issue#40, Issue#41, and Issue#42.

 -- Kay Hayen <kayhayen@gmx.de>  Mon, 16 Jul 2012 07:25:41 +0200

nuitka (0.3.23+ds-1) unstable; urgency=low

  * New upstream release.
  * License for Nuitka is now Apache License 2.0, no more GPLv3.
  * Corrects upstream Issue#37 and Issue#38.

 -- Kay Hayen <kayhayen@gmx.de>  Sun, 01 Jul 2012 00:00:57 +0200

nuitka (0.3.22.1+ds-1) unstable; urgency=low

  * New upstream hotfix release.
  * Corrected copyright file syntax error found by new lintian
    version.
  * Corrects upstream Issue#19.

 -- Kay Hayen <kayhayen@gmx.de>  Sat, 16 Jun 2012 08:58:30 +0200

nuitka (0.3.22+ds-1) unstable; urgency=low

  * New upstream release.

 -- Kay Hayen <kayhayen@gmx.de>  Sun, 13 May 2012 12:51:16 +0200

nuitka (0.3.21+ds-1) unstable; urgency=low

  * New upstream release.

 -- Kay Hayen <kayhayen@gmx.de>  Thu, 12 Apr 2012 20:24:01 +0200

nuitka (0.3.20.2+ds-1) unstable; urgency=low

  * New upstream hotfix release.
  * Corrects upstream Issue#35.
  * Bump to Standards Version 3.9.3, no changes needed.
  * In the alternative build dependencies, designed to make the
    Python3 build dependency optional, put option that is going
    to work on "unstable" first. (Closes: #665021)

 -- Kay Hayen <kayhayen@gmx.de>  Tue, 03 Apr 2012 22:31:36 +0200

nuitka (0.3.20.1+ds-1) unstable; urgency=low

  * New upstream hotfix release.
  * Corrects upstream Issue#34.

 -- Kay Hayen <kayhayen@gmx.de>  Sat, 03 Mar 2012 10:18:30 +0100

nuitka (0.3.20+ds-1) unstable; urgency=low

  * New upstream release.
  * Added upstream "Changelog.rst" as "changelog"

 -- Kay Hayen <kayhayen@gmx.de>  Mon, 27 Feb 2012 09:32:10 +0100

nuitka (0.3.19.2+ds-1) unstable; urgency=low

  * New upstream hotfix release.
  * Corrects upstream Issue#32.

 -- Kay Hayen <kayhayen@gmx.de>  Sun, 12 Feb 2012 20:33:30 +0100

nuitka (0.3.19.1+ds-1) unstable; urgency=low

  * New upstream hotfix release.
  * Corrects upstream Issue#30 and Issue#31.

 -- Kay Hayen <kayhayen@gmx.de>  Sat, 28 Jan 2012 07:27:38 +0100

nuitka (0.3.19+ds-1) unstable; urgency=low

  * New upstream release.
  * Improvements to option groups layout in manpages, and broken
    whitespace for "--recurse-to" option. (Closes: #655910)
  * Documented new option "--recurse-directory" in man page with
    example.
  * Made the "debian/watch" file ignore upstream pre-releases,
    these shall not be considered for this package.
  * Aligned depended version with build depended versions.
  * Depend on "python-dev" as well, needed to compile against
    "libpython".
  * Build depend on "python-dev-all" and "python-dbg-all" to
    execute tests with both all supported Python versions.
  * Build depend on "python3.2-dev-all" and "python3-dbg-all"
    to execute tests with Python3 as well. It is currently not
    supported by upstream, this is only preparatory.
  * Added suggestion of "ccache", can speed up the compilation
    process.

 -- Kay Hayen <kayhayen@gmx.de>  Tue, 17 Jan 2012 10:29:45 +0100

nuitka (0.3.18+ds-1) unstable; urgency=low

  * New upstream release.
  * Lowered dependencies so that a backport to Ubuntu Natty and
    higher is now feasible. A "scons >=2.0.0" is good enough,
    and so is "g++-4.5" as well.
  * Don't require the PDF generation to be successful on older
    Ubuntu versions as it crashes due to old "rst2pdf" bugs.

 -- Kay Hayen <kayhayen@gmx.de>  Thu, 12 Jan 2012 19:55:43 +0100

nuitka (0.3.18~pre2+ds-1) unstable; urgency=low

  * New upstream pre-release.
  * First upload to unstable, many thanks to my reviewer and
    sponsor Yaroslav Halchenko <debian@onerussian.com>
  * New maintainer (Closes: #648489)
  * Added Developer Manual to the generated PDF documentation.
  * Added python-dbg to Build-Depends to also execute reference
    count tests.
  * Changed copyright file to reference Apache license via its
    standard Debian location as well.

 -- Kay Hayen <kayhayen@gmx.de>  Tue, 10 Jan 2012 22:21:56 +0100

nuitka (0.3.17+ds-1) UNRELEASED; urgency=low

  * New upstream release.
  * Updated man page to use new "--recurse-*" options in examples
    over removed "--deep*" options.
  * Completed copyright file according to "licensecheck" findings
    and updated files accordingly. Put the included tests owned
    by upstream into public domain.
  * Use a "+ds" file as orig source with inline copy of Scons
    already removed instead of doing it as a patch.
  * Also removed the benchmark tests from "+ds" file, not useful
    to be provided with Nuitka.
  * Added syntax tests, these were omitted by mistake previously.
  * Run the test suite at package build time, it checks the basic
    tests, syntax error tests, program tests, and the compile
    itself test.
  * Added run time dependencies also as build time dependencies
    to be able to execute the tests.
  * Corrected handling of upstream pre-release names in the watch
    file.
  * Changed contributor notice to only require "Apache License 2.0"
    for the new parts.
  * Put Debian packaging and owned tests under "Apache License 2.0"
    as well.

 -- Kay Hayen <kayhayen@gmx.de>  Mon, 09 Jan 2012 09:02:19 +0100

nuitka (0.3.16-1) UNRELEASED; urgency=low

  * New upstream release.
  * Updated debian/copyright URI to match the latest one.
  * Updated debian/copyright to DEP5 changes.
  * Added Nuitka homepage to debian/control.
  * Added watch file, so uscan works.
  * Added git pointers to git repository and gitweb to the
    package control file.
  * Corrected examples section in man page to correctly escape "-".
  * Added meaningful "what is" to manpages.
  * Bump to Standards Version 3.9.2, no changes needed.
  * Added extended description to address lintian warning.

 -- Kay Hayen <kayhayen@gmx.de>  Sun, 18 Dec 2011 13:01:10 +0100

nuitka (0.3.15-1) UNRELEASED; urgency=low

  * New upstream release.
  * Renamed "/usr/bin/Python" to "/usr/bin/nuitka-python".
  * Added man pages for "nuitka" and "nuitka-python", the first
    with an examples section that shows the most important uses
    of the "nuitka" binary.
  * Removed foreign code for Windows generators, removed from
    debian/copyright.
  * Lowered dependency for Scons to what Ubuntu Oneiric has and
    what we have as an inline copy, (scons >=2.0.1) should be
    sufficient.
  * Recommend python-lxml, as it's used by Nuitka to dump XML
    representation.
  * Recommend python-qt4, as it may be used to display the node
    tree in a window.
  * Removed inline copy of Scons from the binary package.
  * Added patch to remove the setting nuitka package in sys.path,
    not needed in Debian.

 -- Kay Hayen <kayhayen@gmx.de>  Thu, 01 Dec 2011 22:43:33 +0100

nuitka (0.3.15pre2-1) UNRELEASED; urgency=low

  * Initial Debian package.

 -- Kay Hayen <kayhayen@gmx.de>  Fri, 11 Nov 2011 20:58:55 +0100<|MERGE_RESOLUTION|>--- conflicted
+++ resolved
@@ -1,16 +1,14 @@
-<<<<<<< HEAD
 nuitka (2.7~rc9+ds-1) unstable; urgency=medium
 
   * New upstream pre-release.
 
  -- Kay Hayen <kay.hayen@gmail.com>  Mon, 10 Mar 2025 10:44:22 +0100
-=======
+
 nuitka (2.6.9+ds-1) unstable; urgency=medium
 
   * New upstream hotfix release.
 
  -- Kay Hayen <kay.hayen@gmail.com>  Tue, 25 Mar 2025 11:40:17 +0100
->>>>>>> e90ae0da
 
 nuitka (2.6.8+ds-1) unstable; urgency=medium
 
