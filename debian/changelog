--- conflicted
+++ resolved
@@ -1,16 +1,14 @@
-<<<<<<< HEAD
 nuitka (0.5.27~rc2+ds-1) UNRELEASED; urgency=medium
 
   * New upstream pre-release.
 
  -- Kay Hayen <kay.hayen@gmail.com>  Sat, 17 Jun 2017 11:44:52 +0200
-=======
+
 nuitka (0.5.26.2+ds-1) unstable; urgency=medium
 
   * New upstream hotfix release.
 
  -- Kay Hayen <kay.hayen@gmail.com>  Sat, 17 Jun 2017 11:37:12 +0200
->>>>>>> a9b52512
 
 nuitka (0.5.26.1+ds-1) unstable; urgency=medium
 
