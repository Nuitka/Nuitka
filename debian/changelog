--- conflicted
+++ resolved
@@ -1,16 +1,14 @@
-<<<<<<< HEAD
 nuitka (1.9~rc5+ds-1) unstable; urgency=medium
 
   * New upstream pre-release.
 
  -- Kay Hayen <kay.hayen@gmail.com>  Mon, 09 Oct 2023 12:29:40 +0200
-=======
+
 nuitka (1.8.5+ds-1) unstable; urgency=medium
 
   * New upstream hotfix release.
 
  -- Kay Hayen <kay.hayen@gmail.com>  Fri, 27 Oct 2023 12:46:19 +0200
->>>>>>> 8458636c
 
 nuitka (1.8.4+ds-1) unstable; urgency=medium
 
