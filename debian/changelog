<<<<<<< HEAD
nuitka (2.4~rc3+ds-1) unstable; urgency=medium

  * New upstream pre-release.

 -- Kay Hayen <kay.hayen@gmail.com>  Tue, 11 Jun 2024 09:35:31 +0200
=======
nuitka (2.3.3+ds-1) unstable; urgency=medium

  * New upstream hotfix release.

 -- Kay Hayen <kay.hayen@gmail.com>  Tue, 11 Jun 2024 11:25:46 +0200
>>>>>>> d358050f

nuitka (2.3.2+ds-1) unstable; urgency=medium

  * New upstream hotfix release.

 -- Kay Hayen <kay.hayen@gmail.com>  Sun, 09 Jun 2024 22:55:03 +0200

nuitka (2.3.1+ds-1) unstable; urgency=medium

  * New upstream hotfix release.

 -- Kay Hayen <kay.hayen@gmail.com>  Thu, 06 Jun 2024 08:54:24 +0200

nuitka (2.3+ds-1) unstable; urgency=medium

  * New upstream release.

 -- Kay Hayen <kay.hayen@gmail.com>  Fri, 31 May 2024 09:36:10 +0200

nuitka (2.2.3+ds-1) unstable; urgency=medium

  * New upstream hotfix release.

 -- Kay Hayen <kay.hayen@gmail.com>  Thu, 16 May 2024 19:30:30 +0200

nuitka (2.2.2+ds-1) unstable; urgency=medium

  * New upstream hotfix release.

 -- Kay Hayen <kay.hayen@gmail.com>  Tue, 14 May 2024 09:09:04 +0200

nuitka (2.2.1+ds-1) unstable; urgency=medium

  * New upstream hotfix release.

 -- Kay Hayen <kay.hayen@gmail.com>  Sun, 05 May 2024 12:00:40 +0200

nuitka (2.2+ds-1) unstable; urgency=medium

  * New upstream release.

 -- Kay Hayen <kay.hayen@gmail.com>  Tue, 30 Apr 2024 09:05:13 +0200

nuitka (2.1.6+ds-1) unstable; urgency=medium

  * New upstream hotfix release.

 -- Kay Hayen <kay.hayen@gmail.com>  Fri, 19 Apr 2024 11:27:23 +0200

nuitka (2.1.5+ds-1) unstable; urgency=medium

  * New upstream hotfix release.

 -- Kay Hayen <kay.hayen@gmail.com>  Sat, 06 Apr 2024 13:02:40 +0200

nuitka (2.1.4+ds-1) unstable; urgency=medium

  * New upstream hotfix release.

 -- Kay Hayen <kay.hayen@gmail.com>  Wed, 27 Mar 2024 01:02:54 +0100

nuitka (2.1.3+ds-1) unstable; urgency=medium

  * New upstream hotfix release.

 -- Kay Hayen <kay.hayen@gmail.com>  Thu, 21 Mar 2024 11:07:28 +0100

nuitka (2.1.2+ds-1) unstable; urgency=medium

  * New upstream hotfix release.

 -- Kay Hayen <kay.hayen@gmail.com>  Thu, 14 Mar 2024 10:05:02 +0100

nuitka (2.1.1+ds-1) unstable; urgency=medium

  * New upstream hotfix release.

 -- Kay Hayen <kay.hayen@gmail.com>  Mon, 11 Mar 2024 18:02:57 +0100

nuitka (2.1+ds-1) unstable; urgency=medium

  * New upstream release.

 -- Kay Hayen <kay.hayen@gmail.com>  Mon, 04 Mar 2024 10:14:00 +0100

nuitka (2.0.6+ds-1) unstable; urgency=medium

  * New upstream hotfix release.

 -- Kay Hayen <kay.hayen@gmail.com>  Fri, 01 Mar 2024 13:27:15 +0100

nuitka (2.0.5+ds-1) unstable; urgency=medium

  * New upstream hotfix release.

 -- Kay Hayen <kay.hayen@gmail.com>  Mon, 26 Feb 2024 16:39:28 +0100

nuitka (2.0.4+ds-1) unstable; urgency=medium

  * New upstream hotfix release.

 -- Kay Hayen <kay.hayen@gmail.com>  Sun, 25 Feb 2024 11:23:55 +0100

nuitka (2.0.3+ds-1) unstable; urgency=medium

  * New upstream hotfix release.

 -- Kay Hayen <kay.hayen@gmail.com>  Sun, 18 Feb 2024 10:37:35 +0100

nuitka (2.0.2+ds-1) unstable; urgency=medium

  * New upstream hotfix release.

 -- Kay Hayen <kay.hayen@gmail.com>  Fri, 09 Feb 2024 12:18:45 +0100

nuitka (2.0.1+ds-1) unstable; urgency=medium

  * New upstream hotfix release.

 -- Kay Hayen <kay.hayen@gmail.com>  Fri, 02 Feb 2024 16:21:39 +0100

nuitka (2.0+ds-1) unstable; urgency=medium

  * New upstream release.

 -- Kay Hayen <kay.hayen@gmail.com>  Fri, 26 Jan 2024 12:44:50 +0100

nuitka (1.9.7+ds-1) unstable; urgency=medium

  * New upstream hotfix release.

 -- Kay Hayen <kay.hayen@gmail.com>  Sun, 07 Jan 2024 06:26:44 +0100

nuitka (1.9.6+ds-1) unstable; urgency=medium

  * New upstream hotfix release.

 -- Kay Hayen <kay.hayen@gmail.com>  Fri, 29 Dec 2023 14:52:54 +0100

nuitka (1.9.5+ds-1) unstable; urgency=medium

  * New upstream hotfix release.

 -- Kay Hayen <kay.hayen@gmail.com>  Thu, 14 Dec 2023 13:50:11 +0100

nuitka (1.9.4+ds-1) unstable; urgency=medium

  * New upstream hotfix release.

 -- Kay Hayen <kay.hayen@gmail.com>  Wed, 06 Dec 2023 21:58:31 +0100

nuitka (1.9.3+ds-1) unstable; urgency=medium

  * New upstream hotfix release.

 -- Kay Hayen <kay.hayen@gmail.com>  Fri, 01 Dec 2023 14:35:43 +0100

nuitka (1.9.2+ds-1) unstable; urgency=medium

  * New upstream hotfix release.

 -- Kay Hayen <kay.hayen@gmail.com>  Mon, 27 Nov 2023 04:42:21 +0100

nuitka (1.9.1+ds-1) unstable; urgency=medium

  * New upstream hotfix release.

 -- Kay Hayen <kay.hayen@gmail.com>  Fri, 24 Nov 2023 12:45:23 +0100

nuitka (1.9+ds-1) unstable; urgency=medium

  * New upstream release.

 -- Kay Hayen <kay.hayen@gmail.com>  Tue, 21 Nov 2023 07:05:50 +0100

nuitka (1.8.6+ds-1) unstable; urgency=medium

  * New upstream hotfix release.

 -- Kay Hayen <kay.hayen@gmail.com>  Sat, 11 Nov 2023 12:02:30 +0100

nuitka (1.8.5+ds-1) unstable; urgency=medium

  * New upstream hotfix release.

 -- Kay Hayen <kay.hayen@gmail.com>  Fri, 27 Oct 2023 12:46:19 +0200

nuitka (1.8.4+ds-1) unstable; urgency=medium

  * New upstream hotfix release.

 -- Kay Hayen <kay.hayen@gmail.com>  Sun, 08 Oct 2023 12:01:03 +0200

nuitka (1.8.3+ds-1) unstable; urgency=medium

  * New upstream hotfix release.

 -- Kay Hayen <kay.hayen@gmail.com>  Thu, 28 Sep 2023 15:30:04 +0200

nuitka (1.8.2+ds-1) unstable; urgency=medium

  * New upstream hotfix release.

 -- Kay Hayen <kay.hayen@gmail.com>  Tue, 19 Sep 2023 05:39:14 +0200

nuitka (1.8.1+ds-1) unstable; urgency=medium

  * New upstream hotfix release.

 -- Kay Hayen <kay.hayen@gmail.com>  Sun, 10 Sep 2023 11:03:41 +0200

nuitka (1.8+ds-1) unstable; urgency=medium

  * New upstream release.

 -- Kay Hayen <kay.hayen@gmail.com>  Thu, 31 Aug 2023 01:32:29 +0200

nuitka (1.7.10+ds-1) unstable; urgency=medium

  * New upstream hotfix release.

 -- Kay Hayen <kay.hayen@gmail.com>  Fri, 11 Aug 2023 12:06:42 +0200

nuitka (1.7.9+ds-1) unstable; urgency=medium

  * New upstream hotfix release.

 -- Kay Hayen <kay.hayen@gmail.com>  Thu, 03 Aug 2023 19:53:32 +0200

nuitka (1.7.8+ds-1) unstable; urgency=medium

  * New upstream hotfix release.

 -- Kay Hayen <kay.hayen@gmail.com>  Tue, 01 Aug 2023 13:48:24 +0200

nuitka (1.7.7+ds-1) unstable; urgency=medium

  * New upstream hotfix release.

 -- Kay Hayen <kay.hayen@gmail.com>  Thu, 27 Jul 2023 11:57:01 +0200

nuitka (1.7.6+ds-1) unstable; urgency=medium

  * New upstream hotfix release.

 -- Kay Hayen <kay.hayen@gmail.com>  Sat, 22 Jul 2023 11:47:47 +0200

nuitka (1.7.5+ds-1) unstable; urgency=medium

  * New upstream hotfix release.

 -- Kay Hayen <kay.hayen@gmail.com>  Fri, 14 Jul 2023 04:09:33 +0200

nuitka (1.7.4+ds-1) unstable; urgency=medium

  * New upstream hotfix release.

 -- Kay Hayen <kay.hayen@gmail.com>  Tue, 11 Jul 2023 14:54:05 +0200

nuitka (1.7.3+ds-1) unstable; urgency=medium

  * New upstream hotfix release.

 -- Kay Hayen <kay.hayen@gmail.com>  Sun, 09 Jul 2023 18:53:35 +0200

nuitka (1.7.2+ds-1) unstable; urgency=medium

  * New upstream hotfix release.

 -- Kay Hayen <kay.hayen@gmail.com>  Fri, 07 Jul 2023 09:40:11 +0200

nuitka (1.7.1+ds-1) unstable; urgency=medium

  * New upstream hotfix release.

 -- Kay Hayen <kay.hayen@gmail.com>  Wed, 05 Jul 2023 16:29:43 +0200

nuitka (1.7+ds-1) unstable; urgency=medium

  * New upstream release.

 -- Kay Hayen <kay.hayen@gmail.com>  Mon, 03 Jul 2023 10:57:55 +0200

nuitka (1.6.5+ds-1) unstable; urgency=medium

  * New upstream hotfix release.

 -- Kay Hayen <kay.hayen@gmail.com>  Thu, 22 Jun 2023 04:01:33 +0200

nuitka (1.6.4+ds-1) unstable; urgency=medium

  * New upstream hotfix release.

 -- Kay Hayen <kay.hayen@gmail.com>  Mon, 19 Jun 2023 15:31:28 +0200

nuitka (1.6.3+ds-1) unstable; urgency=medium

  * New upstream hotfix release.

 -- Kay Hayen <kay.hayen@gmail.com>  Sat, 10 Jun 2023 09:34:49 +0200

nuitka (1.6.2+ds-1) unstable; urgency=medium

  * New upstream hotfix release.

 -- Kay Hayen <kay.hayen@gmail.com>  Fri, 09 Jun 2023 12:00:01 +0200

nuitka (1.6.1+ds-1) unstable; urgency=medium

  * New upstream hotfix release.

 -- Kay Hayen <kay.hayen@gmail.com>  Mon, 05 Jun 2023 11:35:18 +0200

nuitka (1.6+ds-1) unstable; urgency=medium

  * New upstream release.

 -- Kay Hayen <kay.hayen@gmail.com>  Sun, 28 May 2023 21:05:53 +0200

nuitka (1.5.8+ds-1) unstable; urgency=medium

  * New upstream hotfix release.

 -- Kay Hayen <kay.hayen@gmail.com>  Mon, 15 May 2023 10:19:45 +0200

nuitka (1.5.7+ds-1) unstable; urgency=medium

  * New upstream hotfix release.

 -- Kay Hayen <kay.hayen@gmail.com>  Mon, 24 Apr 2023 16:45:23 +0200

nuitka (1.5.8+ds-1) unstable; urgency=medium

  * New upstream hotfix release.

 -- Kay Hayen <kay.hayen@gmail.com>  Mon, 15 May 2023 10:19:45 +0200

nuitka (1.5.7+ds-1) unstable; urgency=medium

  * New upstream hotfix release.

 -- Kay Hayen <kay.hayen@gmail.com>  Mon, 24 Apr 2023 16:45:23 +0200

nuitka (1.5.6+ds-1) unstable; urgency=medium

  * New upstream hotfix release.

 -- Kay Hayen <kay.hayen@gmail.com>  Tue, 11 Apr 2023 10:09:53 +0200

nuitka (1.5.5+ds-1) unstable; urgency=medium

  * New upstream hotfix release.

 -- Kay Hayen <kay.hayen@gmail.com>  Tue, 04 Apr 2023 08:43:30 +0200

nuitka (1.5.4+ds-1) unstable; urgency=medium

  * New upstream hotfix release.

 -- Kay Hayen <kay.hayen@gmail.com>  Sun, 26 Mar 2023 10:24:29 +0200

nuitka (1.5.3+ds-1) unstable; urgency=medium

  * New upstream hotfix release.

 -- Kay Hayen <kay.hayen@gmail.com>  Thu, 16 Mar 2023 20:51:55 +0100

nuitka (1.5.2+ds-1) unstable; urgency=medium

  * New upstream hotfix release.

 -- Kay Hayen <kay.hayen@gmail.com>  Thu, 16 Mar 2023 13:44:56 +0100

nuitka (1.5.1+ds-1) unstable; urgency=medium

  * New upstream hotfix release.

 -- Kay Hayen <kay.hayen@gmail.com>  Mon, 13 Mar 2023 15:52:36 +0100

nuitka (1.5+ds-1) unstable; urgency=medium

  * New upstream release.

 -- Kay Hayen <kay.hayen@gmail.com>  Sat, 11 Mar 2023 15:55:37 +0100

nuitka (1.4.8+ds-1) unstable; urgency=medium

  * New upstream hotfix release.

 -- Kay Hayen <kay.hayen@gmail.com>  Tue, 21 Feb 2023 09:18:59 +0100

nuitka (1.4.7+ds-1) unstable; urgency=medium

  * New upstream hotfix release.

 -- Kay Hayen <kay.hayen@gmail.com>  Mon, 13 Feb 2023 14:38:57 +0100

nuitka (1.4.6+ds-1) unstable; urgency=medium

  * New upstream hotfix release.

 -- Kay Hayen <kay.hayen@gmail.com>  Sun, 12 Feb 2023 19:11:46 +0100

nuitka (1.4.5+ds-1) unstable; urgency=medium

  * New upstream hotfix release.

 -- Kay Hayen <kay.hayen@gmail.com>  Fri, 10 Feb 2023 07:36:27 +0100

nuitka (1.4.4+ds-1) unstable; urgency=medium

  * New upstream hotfix release.

 -- Kay Hayen <kay.hayen@gmail.com>  Tue, 07 Feb 2023 19:03:45 +0100

nuitka (1.4.3+ds-1) unstable; urgency=medium

  * New upstream hotfix release.

 -- Kay Hayen <kay.hayen@gmail.com>  Sat, 04 Feb 2023 07:24:47 +0100

nuitka (1.4.2+ds-1) unstable; urgency=medium

  * New upstream hotfix release.

 -- Kay Hayen <kay.hayen@gmail.com>  Tue, 31 Jan 2023 07:17:15 +0100

nuitka (1.4.1+ds-1) unstable; urgency=medium

  * New upstream hotfix release.

 -- Kay Hayen <kay.hayen@gmail.com>  Sun, 29 Jan 2023 23:21:23 +0100

nuitka (1.4+ds-1) unstable; urgency=medium

  * New upstream release.

 -- Kay Hayen <kay.hayen@gmail.com>  Thu, 26 Jan 2023 14:56:48 +0100

nuitka (1.3.8+ds-1) unstable; urgency=medium

  * New upstream hotfix release.

 -- Kay Hayen <kay.hayen@gmail.com>  Mon, 16 Jan 2023 11:05:41 +0100

nuitka (1.3.7+ds-1) unstable; urgency=medium

  * New upstream hotfix release.

 -- Kay Hayen <kay.hayen@gmail.com>  Mon, 09 Jan 2023 16:51:14 +0100

nuitka (1.3.6+ds-1) unstable; urgency=medium

  * New upstream hotfix release.

 -- Kay Hayen <kay.hayen@gmail.com>  Fri, 06 Jan 2023 09:10:31 +0100

nuitka (1.3.5+ds-1) unstable; urgency=medium

  * New upstream hotfix release.

 -- Kay Hayen <kay.hayen@gmail.com>  Sun, 01 Jan 2023 09:39:39 +0100

nuitka (1.3.4+ds-1) unstable; urgency=medium

  * New upstream hotfix release.

 -- Kay Hayen <kay.hayen@gmail.com>  Wed, 28 Dec 2022 21:20:25 +0100

nuitka (1.3.3+ds-1) unstable; urgency=medium

  * New upstream hotfix release.

 -- Kay Hayen <kay.hayen@gmail.com>  Mon, 26 Dec 2022 10:39:49 +0100

nuitka (1.3.2+ds-1) unstable; urgency=medium

  * New upstream hotfix release.

 -- Kay Hayen <kay.hayen@gmail.com>  Fri, 23 Dec 2022 08:19:05 +0100

nuitka (1.3.1+ds-1) unstable; urgency=medium

  * New upstream hotfix release.

 -- Kay Hayen <kay.hayen@gmail.com>  Wed, 21 Dec 2022 19:14:46 +0100

nuitka (1.3+ds-1) unstable; urgency=medium

  * New upstream release.

 -- Kay Hayen <kay.hayen@gmail.com>  Wed, 21 Dec 2022 13:14:49 +0100

nuitka (1.2.7+ds-1) unstable; urgency=medium

  * New upstream hotfix release.

 -- Kay Hayen <kay.hayen@gmail.com>  Tue, 13 Dec 2022 11:16:23 +0100

nuitka (1.2.6+ds-1) unstable; urgency=medium

  * New upstream hotfix release.

 -- Kay Hayen <kay.hayen@gmail.com>  Thu, 08 Dec 2022 07:18:44 +0100

nuitka (1.2.5+ds-1) unstable; urgency=medium

  * New upstream hotfix release.

 -- Kay Hayen <kay.hayen@gmail.com>  Wed, 07 Dec 2022 15:57:44 +0100

nuitka (1.2.4+ds-1) unstable; urgency=medium

  * New upstream hotfix release.

 -- Kay Hayen <kay.hayen@gmail.com>  Sat, 03 Dec 2022 13:45:31 +0100

nuitka (1.2.3+ds-1) unstable; urgency=medium

  * New upstream hotfix release.

 -- Kay Hayen <kay.hayen@gmail.com>  Sat, 26 Nov 2022 11:07:57 +0100

nuitka (1.2.2+ds-1) unstable; urgency=medium

  * New upstream hotfix release.

 -- Kay Hayen <kay.hayen@gmail.com>  Sat, 19 Nov 2022 17:05:08 +0100

nuitka (1.2.1+ds-1) unstable; urgency=medium

  * New upstream hotfix release.

 -- Kay Hayen <kay.hayen@gmail.com>  Wed, 16 Nov 2022 17:15:00 +0100

nuitka (1.2+ds-1) unstable; urgency=medium

  * New upstream release.

 -- Kay Hayen <kay.hayen@gmail.com>  Tue, 08 Nov 2022 09:42:28 +0100

nuitka (1.1.7+ds-1) unstable; urgency=medium

  * New upstream hotfix release.

  * Handle Debian sid change in release number (Closes: #1022400)

 -- Kay Hayen <kay.hayen@gmail.com>  Wed, 26 Oct 2022 14:46:14 +0200

nuitka (1.1.6+ds-1) unstable; urgency=medium

  * New upstream hotfix release.

 -- Kay Hayen <kay.hayen@gmail.com>  Wed, 19 Oct 2022 18:36:12 +0200

nuitka (1.1.5+ds-1) unstable; urgency=medium

  * New upstream hotfix release.

 -- Kay Hayen <kay.hayen@gmail.com>  Fri, 14 Oct 2022 08:19:39 +0200

nuitka (1.1.4+ds-1) unstable; urgency=medium

  * New upstream hotfix release.

 -- Kay Hayen <kay.hayen@gmail.com>  Fri, 14 Oct 2022 08:19:33 +0200

nuitka (1.1.3+ds-1) unstable; urgency=medium

  * New upstream hotfix release.

 -- Kay Hayen <kay.hayen@gmail.com>  Sat, 08 Oct 2022 17:40:59 +0200

nuitka (1.1.2+ds-1) unstable; urgency=medium

  * New upstream hotfix release.

 -- Kay Hayen <kay.hayen@gmail.com>  Tue, 04 Oct 2022 14:39:39 +0200

nuitka (1.1.1+ds-1) unstable; urgency=medium

  * New upstream hotfix release.

 -- Kay Hayen <kay.hayen@gmail.com>  Sun, 02 Oct 2022 11:10:07 +0200

nuitka (1.1+ds-1) unstable; urgency=medium

  * New upstream release.

 -- Kay Hayen <kay.hayen@gmail.com>  Sun, 25 Sep 2022 18:58:01 +0200

nuitka (1.0.8+ds-1) unstable; urgency=medium

  * New upstream hotfix release.

 -- Kay Hayen <kay.hayen@gmail.com>  Mon, 19 Sep 2022 08:18:45 +0200

nuitka (1.0.7+ds-1) unstable; urgency=medium

  * New upstream hotfix release.

 -- Kay Hayen <kay.hayen@gmail.com>  Sun, 11 Sep 2022 10:34:06 +0200

nuitka (1.0.6+ds-1) unstable; urgency=medium

  * New upstream hotfix release.

 -- Kay Hayen <kay.hayen@gmail.com>  Tue, 23 Aug 2022 20:07:27 +0200

nuitka (1.0.5+ds-1) unstable; urgency=medium

  * New upstream hotfix release.

 -- Kay Hayen <kay.hayen@gmail.com>  Sun, 21 Aug 2022 08:24:28 +0200

nuitka (1.0.4+ds-1) unstable; urgency=medium

  * New upstream hotfix release.

 -- Kay Hayen <kay.hayen@gmail.com>  Sat, 13 Aug 2022 16:13:29 +0200

nuitka (1.0.3+ds-1) unstable; urgency=medium

  * New upstream hotfix release.

 -- Kay Hayen <kay.hayen@gmail.com>  Wed, 10 Aug 2022 13:16:19 +0200

nuitka (1.0.2+ds-1) unstable; urgency=medium

  * New upstream hotfix release.

 -- Kay Hayen <kay.hayen@gmail.com>  Mon, 08 Aug 2022 08:13:46 +0200

nuitka (1.0.1+ds-1) unstable; urgency=medium

  * New upstream hotfix release.

 -- Kay Hayen <kay.hayen@gmail.com>  Thu, 04 Aug 2022 16:55:17 +0200

nuitka (1.0+ds-1) unstable; urgency=medium

  * New upstream release.

 -- Kay Hayen <kay.hayen@gmail.com>  Sat, 30 Jul 2022 16:16:40 +0200

nuitka (0.9.6+ds-1) unstable; urgency=medium

  * New upstream hotfix release.

 -- Kay Hayen <kay.hayen@gmail.com>  Sun, 17 Jul 2022 18:40:22 +0200

nuitka (0.9.5+ds-1) unstable; urgency=medium

  * New upstream hotfix release.

 -- Kay Hayen <kay.hayen@gmail.com>  Fri, 15 Jul 2022 13:59:28 +0200

nuitka (0.9.4+ds-1) unstable; urgency=medium

  * New upstream hotfix release.

 -- Kay Hayen <kay.hayen@gmail.com>  Thu, 07 Jul 2022 09:24:53 +0200

nuitka (0.9.3+ds-1) unstable; urgency=medium

  * New upstream hotfix release.

 -- Kay Hayen <kay.hayen@gmail.com>  Sat, 02 Jul 2022 18:49:29 +0200

nuitka (0.9.2+ds-1) unstable; urgency=medium

  * New upstream hotfix release.

 -- Kay Hayen <kay.hayen@gmail.com>  Thu, 30 Jun 2022 08:40:14 +0200

nuitka (0.9.1+ds-1) unstable; urgency=medium

  * New upstream hotfix release.

 -- Kay Hayen <kay.hayen@gmail.com>  Sun, 26 Jun 2022 10:41:06 +0200

nuitka (0.9+ds-1) unstable; urgency=medium

  * New upstream release.

  * Python 3.10 is now compatible again. (Closes: #1006051)

  * Solved CVE-2022-2054 (Closes: #1012762)

 -- Kay Hayen <kay.hayen@gmail.com>  Thu, 23 Jun 2022 08:36:25 +0200

nuitka (0.8.4+ds-1) unstable; urgency=medium

  * New upstream hotfix release.

 -- Kay Hayen <kay.hayen@gmail.com>  Tue, 07 Jun 2022 17:21:39 +0200

nuitka (0.8.3+ds-1) unstable; urgency=medium

  * New upstream hotfix release.

 -- Kay Hayen <kay.hayen@gmail.com>  Sat, 28 May 2022 14:59:01 +0200

nuitka (0.8.2+ds-1) unstable; urgency=medium

  * New upstream hotfix release.

 -- Kay Hayen <kay.hayen@gmail.com>  Thu, 26 May 2022 08:23:28 +0200

nuitka (0.8.1+ds-1) unstable; urgency=medium

  * New upstream hotfix release.

 -- Kay Hayen <kay.hayen@gmail.com>  Mon, 23 May 2022 08:31:51 +0200

nuitka (0.8+ds-1) unstable; urgency=medium

  * New upstream release.

 -- Kay Hayen <kay.hayen@gmail.com>  Thu, 19 May 2022 14:24:06 +0200

nuitka (0.7.7+ds-1) unstable; urgency=medium

  * New upstream hotfix release.

 -- Kay Hayen <kay.hayen@gmail.com>  Fri, 01 Apr 2022 12:01:36 +0200

nuitka (0.7.6+ds-1) unstable; urgency=medium

  * New upstream hotfix release.

 -- Kay Hayen <kay.hayen@gmail.com>  Sat, 19 Mar 2022 13:44:59 +0100

nuitka (0.7.5+ds-1) unstable; urgency=medium

  * New upstream hotfix release.

 -- Kay Hayen <kay.hayen@gmail.com>  Mon, 14 Mar 2022 18:55:11 +0100

nuitka (0.7.4+ds-1) unstable; urgency=medium

  * New upstream hotfix release.

 -- Kay Hayen <kay.hayen@gmail.com>  Sat, 12 Mar 2022 13:50:50 +0100

nuitka (0.7.3+ds-1) unstable; urgency=medium

  * New upstream hotfix release.

 -- Kay Hayen <kay.hayen@gmail.com>  Sun, 27 Feb 2022 13:58:34 +0100

nuitka (0.7.2+ds-1) unstable; urgency=medium

  * New upstream hotfix release.

 -- Kay Hayen <kay.hayen@gmail.com>  Sat, 26 Feb 2022 16:54:03 +0100

nuitka (0.7.1+ds-1) unstable; urgency=medium

  * New upstream hotfix release.

 -- Kay Hayen <kay.hayen@gmail.com>  Thu, 24 Feb 2022 13:22:40 +0100

nuitka (0.7+ds-1) unstable; urgency=medium

  * New upstream release.

 -- Kay Hayen <kay.hayen@gmail.com>  Sun, 20 Feb 2022 09:09:50 +0100

nuitka (0.6.19.7+ds-1) unstable; urgency=medium

  * New upstream hotfix release.

 -- Kay Hayen <kay.hayen@gmail.com>  Fri, 11 Feb 2022 14:37:34 +0100

nuitka (0.6.19.6+ds-1) unstable; urgency=medium

  * New upstream hotfix release.

 -- Kay Hayen <kay.hayen@gmail.com>  Thu, 03 Feb 2022 10:30:39 +0100

nuitka (0.6.19.5+ds-1) unstable; urgency=medium

  * New upstream hotfix release.

 -- Kay Hayen <kay.hayen@gmail.com>  Tue, 01 Feb 2022 18:53:20 +0100

nuitka (0.6.19.4+ds-1) unstable; urgency=medium

  * New upstream hotfix release.

 -- Kay Hayen <kay.hayen@gmail.com>  Wed, 19 Jan 2022 10:02:04 +0100

nuitka (0.6.19.3+ds-1) unstable; urgency=medium

  * New upstream hotfix release.

 -- Kay Hayen <kay.hayen@gmail.com>  Sun, 16 Jan 2022 11:32:51 +0100

nuitka (0.6.19.2+ds-1) unstable; urgency=medium

  * New upstream hotfix release.

 -- Kay Hayen <kay.hayen@gmail.com>  Fri, 14 Jan 2022 11:03:16 +0100

nuitka (0.6.19.1+ds-1) unstable; urgency=medium

  * New upstream hotfix release.

 -- Kay Hayen <kay.hayen@gmail.com>  Tue, 11 Jan 2022 07:59:24 +0100

nuitka (0.6.19+ds-1) unstable; urgency=medium

  * New upstream release.

 -- Kay Hayen <kay.hayen@gmail.com>  Sun, 09 Jan 2022 13:14:29 +0100

nuitka (0.6.18.6+ds-1) unstable; urgency=medium

  * New upstream hotfix release.

 -- Kay Hayen <kay.hayen@gmail.com>  Wed, 29 Dec 2021 19:42:43 +0100

nuitka (0.6.18.5+ds-1) unstable; urgency=medium

  * New upstream hotfix release.

 -- Kay Hayen <kay.hayen@gmail.com>  Mon, 20 Dec 2021 13:41:00 +0100

nuitka (0.6.18.4+ds-1) unstable; urgency=medium

  * New upstream hotfix release.

 -- Kay Hayen <kay.hayen@gmail.com>  Thu, 16 Dec 2021 08:31:41 +0100

nuitka (0.6.18.3+ds-1) unstable; urgency=medium

  * New upstream hotfix release.

 -- Kay Hayen <kay.hayen@gmail.com>  Fri, 10 Dec 2021 17:49:19 +0100

nuitka (0.6.18.2+ds-1) unstable; urgency=medium

  * New upstream hotfix release.

 -- Kay Hayen <kay.hayen@gmail.com>  Thu, 09 Dec 2021 14:52:56 +0100

nuitka (0.6.18.1+ds-1) unstable; urgency=medium

  * New upstream hotfix release.

 -- Kay Hayen <kay.hayen@gmail.com>  Sat, 04 Dec 2021 18:39:19 +0100

nuitka (0.6.18+ds-1) unstable; urgency=medium

  * New upstream release.

 -- Kay Hayen <kay.hayen@gmail.com>  Thu, 02 Dec 2021 17:33:56 +0100

nuitka (0.6.17.7+ds-1) unstable; urgency=medium

  * New upstream hotfix release.

 -- Kay Hayen <kay.hayen@gmail.com>  Mon, 15 Nov 2021 14:33:27 +0100

nuitka (0.6.17.6+ds-1) unstable; urgency=medium

  * New upstream hotfix release.

 -- Kay Hayen <kay.hayen@gmail.com>  Mon, 08 Nov 2021 14:07:11 +0100

nuitka (0.6.17.5+ds-1) unstable; urgency=medium

  * New upstream hotfix release.

 -- Kay Hayen <kay.hayen@gmail.com>  Thu, 28 Oct 2021 11:52:02 +0200

nuitka (0.6.17.4+ds-1) unstable; urgency=medium

  * New upstream hotfix release.

 -- Kay Hayen <kay.hayen@gmail.com>  Thu, 21 Oct 2021 13:03:34 +0200

nuitka (0.6.17.3+ds-1) unstable; urgency=medium

  * New upstream hotfix release.

 -- Kay Hayen <kay.hayen@gmail.com>  Thu, 14 Oct 2021 10:32:17 +0200

nuitka (0.6.17.2+ds-1) unstable; urgency=medium

  * New upstream hotfix release.

 -- Kay Hayen <kay.hayen@gmail.com>  Tue, 05 Oct 2021 17:21:29 +0200

nuitka (0.6.17.1+ds-1) unstable; urgency=medium

  * New upstream hotfix release.

 -- Kay Hayen <kay.hayen@gmail.com>  Wed, 29 Sep 2021 12:28:39 +0200

nuitka (0.6.17+ds-1) unstable; urgency=medium

  * New upstream release.

 -- Kay Hayen <kay.hayen@gmail.com>  Mon, 27 Sep 2021 13:38:42 +0200

nuitka (0.6.16.5+ds-1) experimental; urgency=medium

  * New upstream hotfix release.

 -- Kay Hayen <kay.hayen@gmail.com>  Mon, 06 Sep 2021 10:46:40 +0200

nuitka (0.6.16.4+ds-1) experimental; urgency=medium

  * New upstream hotfix release.

 -- Kay Hayen <kay.hayen@gmail.com>  Wed, 25 Aug 2021 11:51:44 +0200

nuitka (0.6.16.3+ds-1) experimental; urgency=medium

  * New upstream hotfix release.

 -- Kay Hayen <kay.hayen@gmail.com>  Sat, 07 Aug 2021 18:14:58 +0200

nuitka (0.6.16.2+ds-1) experimental; urgency=medium

  * New upstream hotfix release.

 -- Kay Hayen <kay.hayen@gmail.com>  Fri, 02 Jul 2021 10:40:08 +0200

nuitka (0.6.16.1+ds-1) experimental; urgency=medium

  * New upstream hotfix release.

 -- Kay Hayen <kay.hayen@gmail.com>  Fri, 25 Jun 2021 16:45:43 +0200

nuitka (0.6.16+ds-1) experimental; urgency=medium

  * New upstream release.

 -- Kay Hayen <kay.hayen@gmail.com>  Thu, 24 Jun 2021 11:52:37 +0200

nuitka (0.6.15.3+ds-1) experimental; urgency=medium

  * New upstream hotfix release.

 -- Kay Hayen <kay.hayen@gmail.com>  Sun, 06 Jun 2021 12:18:06 +0200

nuitka (0.6.15.2+ds-1) experimental; urgency=medium

  * New upstream hotfix release.

 -- Kay Hayen <kay.hayen@gmail.com>  Thu, 03 Jun 2021 11:41:07 +0200

nuitka (0.6.15.1+ds-1) experimental; urgency=medium

  * New upstream hotfix release.

 -- Kay Hayen <kay.hayen@gmail.com>  Mon, 31 May 2021 17:12:04 +0200

nuitka (0.6.15+ds-1) experimental; urgency=medium

  * New upstream release.

 -- Kay Hayen <kay.hayen@gmail.com>  Mon, 24 May 2021 12:26:59 +0200

nuitka (0.6.14.7+ds-1) unstable; urgency=medium

  * New upstream hotfix release.

 -- Kay Hayen <kay.hayen@gmail.com>  Mon, 10 May 2021 16:25:14 +0200

nuitka (0.6.14.6+ds-1) unstable; urgency=medium

  * New upstream hotfix release.

 -- Kay Hayen <kay.hayen@gmail.com>  Mon, 03 May 2021 07:57:04 +0200

nuitka (0.6.14.5+ds-1) experimental; urgency=medium

  * New upstream hotfix release.

 -- Kay Hayen <kay.hayen@gmail.com>  Thu, 22 Apr 2021 08:51:05 +0200

nuitka (0.6.14.4+ds-1) unstable; urgency=medium

  * New upstream hotfix release.

 -- Kay Hayen <kay.hayen@gmail.com>  Sun, 18 Apr 2021 16:13:42 +0200

nuitka (0.6.14.3+ds-1) unstable; urgency=medium

  * New upstream hotfix release.

 -- Kay Hayen <kay.hayen@gmail.com>  Sun, 18 Apr 2021 10:29:07 +0200

nuitka (0.6.14.2+ds-1) unstable; urgency=medium

  * New upstream hotfix release.

 -- Kay Hayen <kay.hayen@gmail.com>  Sat, 17 Apr 2021 11:03:23 +0200

nuitka (0.6.14.1+ds-1) unstable; urgency=medium

  * New upstream hotfix release.

 -- Kay Hayen <kay.hayen@gmail.com>  Fri, 16 Apr 2021 07:49:30 +0200

nuitka (0.6.14+ds-1) unstable; urgency=medium

  * New upstream release.

 -- Kay Hayen <kay.hayen@gmail.com>  Thu, 15 Apr 2021 11:09:55 +0200

nuitka (0.6.13.3+ds-1) unstable; urgency=medium

  * New upstream hotfix release.

 -- Kay Hayen <kay.hayen@gmail.com>  Sun, 04 Apr 2021 11:11:56 +0200

nuitka (0.6.13.2+ds-1) unstable; urgency=medium

  * New upstream hotfix release.

 -- Kay Hayen <kay.hayen@gmail.com>  Sat, 27 Mar 2021 19:44:51 +0100

nuitka (0.6.13.1+ds-1) unstable; urgency=medium

  * New upstream hotfix release.

 -- Kay Hayen <kay.hayen@gmail.com>  Fri, 26 Mar 2021 14:28:02 +0100

nuitka (0.6.13+ds-1) unstable; urgency=medium

  * New upstream release.

 -- Kay Hayen <kay.hayen@gmail.com>  Wed, 17 Mar 2021 08:58:23 +0100

nuitka (0.6.12.4+ds-1) unstable; urgency=medium

  * New upstream hotfix release.

 -- Kay Hayen <kay.hayen@gmail.com>  Thu, 11 Mar 2021 12:16:01 +0100

nuitka (0.6.12.3+ds-1) unstable; urgency=medium

  * New upstream hotfix release.

 -- Kay Hayen <kay.hayen@gmail.com>  Sun, 21 Feb 2021 06:04:51 +0100

nuitka (0.6.12.2+ds-1) unstable; urgency=medium

  * New upstream hotfix release.

 -- Kay Hayen <kay.hayen@gmail.com>  Sun, 14 Feb 2021 14:25:06 +0100

nuitka (0.6.12.1+ds-1) unstable; urgency=medium

  * New upstream hotfix release.

 -- Kay Hayen <kay.hayen@gmail.com>  Wed, 10 Feb 2021 00:23:11 +0100

nuitka (0.6.12+ds-1) unstable; urgency=medium

  * New upstream release.

 -- Kay Hayen <kay.hayen@gmail.com>  Tue, 09 Feb 2021 11:08:35 +0100

nuitka (0.6.11.6+ds-1) unstable; urgency=medium

  * New upstream hotfix release.

 -- Kay Hayen <kay.hayen@gmail.com>  Sun, 07 Feb 2021 19:59:48 +0100

nuitka (0.6.11.5+ds-1) unstable; urgency=medium

  * New upstream hotfix release.

 -- Kay Hayen <kay.hayen@gmail.com>  Mon, 01 Feb 2021 12:17:21 +0100

nuitka (0.6.11.4+ds-1) unstable; urgency=medium

  * New upstream hotfix release.

 -- Kay Hayen <kay.hayen@gmail.com>  Wed, 27 Jan 2021 17:09:48 +0100

nuitka (0.6.11.3+ds-1) unstable; urgency=medium

  * New upstream hotfix release.

 -- Kay Hayen <kay.hayen@gmail.com>  Tue, 26 Jan 2021 11:16:07 +0100

nuitka (0.6.11.2+ds-1) unstable; urgency=medium

  * New upstream hotfix release.

 -- Kay Hayen <kay.hayen@gmail.com>  Mon, 25 Jan 2021 20:14:39 +0100

nuitka (0.6.11.1+ds-1) unstable; urgency=medium

  * New upstream hotfix release.

 -- Kay Hayen <kay.hayen@gmail.com>  Sun, 24 Jan 2021 17:55:22 +0100

nuitka (0.6.11+ds-1) unstable; urgency=medium

  * New upstream release.

 -- Kay Hayen <kay.hayen@gmail.com>  Sat, 23 Jan 2021 10:01:54 +0100

nuitka (0.6.10.5+ds-1) unstable; urgency=medium

  * New upstream hotfix release.

 -- Kay Hayen <kay.hayen@gmail.com>  Thu, 07 Jan 2021 11:04:59 +0100

nuitka (0.6.10.4+ds-1) unstable; urgency=medium

  * New upstream hotfix release.

 -- Kay Hayen <kay.hayen@gmail.com>  Tue, 29 Dec 2020 16:17:44 +0100

nuitka (0.6.10.3+ds-1) unstable; urgency=medium

  * New upstream hotfix release.

 -- Kay Hayen <kay.hayen@gmail.com>  Thu, 24 Dec 2020 16:30:17 +0100

nuitka (0.6.10.2+ds-1) unstable; urgency=medium

  * New upstream hotfix release.

 -- Kay Hayen <kay.hayen@gmail.com>  Sun, 20 Dec 2020 10:56:00 +0100

nuitka (0.6.10.1+ds-1) unstable; urgency=medium

  * New upstream hotfix release.

 -- Kay Hayen <kay.hayen@gmail.com>  Sun, 13 Dec 2020 19:47:53 +0100

nuitka (0.6.10+ds-1) unstable; urgency=medium

  * New upstream release.

 -- Kay Hayen <kay.hayen@gmail.com>  Mon, 07 Dec 2020 12:44:03 +0100

nuitka (0.6.9.7+ds-1) unstable; urgency=medium

  * New upstream hotfix release.

 -- Kay Hayen <kay.hayen@gmail.com>  Mon, 16 Nov 2020 11:20:22 +0100

nuitka (0.6.9.6+ds-1) unstable; urgency=medium

  * New upstream hotfix release.

 -- Kay Hayen <kay.hayen@gmail.com>  Wed, 04 Nov 2020 08:32:22 +0100

nuitka (0.6.9.5+ds-1) unstable; urgency=medium

  * New upstream hotfix release.

 -- Kay Hayen <kay.hayen@gmail.com>  Fri, 30 Oct 2020 13:49:19 +0100

nuitka (0.6.9.4+ds-1) unstable; urgency=medium

  * New upstream hotfix release.

 -- Kay Hayen <kay.hayen@gmail.com>  Mon, 19 Oct 2020 10:55:17 +0200

nuitka (0.6.9.3+ds-1) unstable; urgency=medium

  * New upstream hotfix release.

 -- Kay Hayen <kay.hayen@gmail.com>  Mon, 12 Oct 2020 17:17:10 +0200

nuitka (0.6.9.2+ds-1) unstable; urgency=medium

  * New upstream hotfix release.

 -- Kay Hayen <kay.hayen@gmail.com>  Sun, 04 Oct 2020 12:47:36 +0200

nuitka (0.6.9.1+ds-1) unstable; urgency=medium

  * New upstream hotfix release.

 -- Kay Hayen <kay.hayen@gmail.com>  Sat, 19 Sep 2020 14:38:08 +0200

nuitka (0.6.9+ds-1) unstable; urgency=medium

  * New upstream release.

 -- Kay Hayen <kay.hayen@gmail.com>  Mon, 14 Sep 2020 15:40:36 +0200

nuitka (0.6.8.4+ds-1) unstable; urgency=medium

  * New upstream hotfix release.

  * Source only upload. (Closes: #961896)

  * Updated VCS URLs. (Closes: #961895)

 -- Kay Hayen <kay.hayen@gmail.com>  Sat, 06 Jun 2020 09:58:32 +0200

nuitka (0.6.8.3+ds-1) unstable; urgency=medium

  * New upstream hotfix release.

 -- Kay Hayen <kay.hayen@gmail.com>  Sat, 23 May 2020 13:56:13 +0200

nuitka (0.6.8.2+ds-1) unstable; urgency=medium

  * New upstream hotfix release.

 -- Kay Hayen <kay.hayen@gmail.com>  Thu, 21 May 2020 15:04:13 +0200

nuitka (0.6.8.1+ds-1) unstable; urgency=medium

  * New upstream hotfix release.

  * Corrected copyright file format to not have emails.

 -- Kay Hayen <kay.hayen@gmail.com>  Fri, 15 May 2020 08:32:39 +0200

nuitka (0.6.8+ds-1) unstable; urgency=medium

  * New upstream release.

  * Changed dependencies to prefer Debian 11 packages.
    (Closes: #937166).

 -- Kay Hayen <kay.hayen@gmail.com>  Mon, 11 May 2020 16:41:34 +0200

nuitka (0.6.7+ds-1) unstable; urgency=medium

  * New upstream release.

  * The rst2pdf dependency is finally fixed
    (Closes: #943645) (Closes: #947573).

  * Enabled package build without Python2 (Closes: #937166)

 -- Kay Hayen <kay.hayen@gmail.com>  Thu, 23 Jan 2020 12:34:10 +0100

nuitka (0.6.6+ds-1) unstable; urgency=medium

  * New upstream release.

 -- Kay Hayen <kay.hayen@gmail.com>  Fri, 27 Dec 2019 08:47:38 +0100

nuitka (0.6.6~rc7+ds-1) unstable; urgency=medium

  * New upstream pre-release.

 -- Kay Hayen <kay.hayen@gmail.com>  Tue, 24 Sep 2019 08:49:41 +0200

nuitka (0.6.5+ds-1) unstable; urgency=medium

  * New upstream release.

 -- Kay Hayen <kay.hayen@gmail.com>  Sat, 27 Jul 2019 12:07:20 +0200

nuitka (0.6.4+ds-1) experimental; urgency=medium

  * New upstream release.

 -- Kay Hayen <kay.hayen@gmail.com>  Fri, 07 Jun 2019 23:30:22 +0200

nuitka (0.6.3.1+ds-1) experimental; urgency=medium

  * New upstream hotfix release.

 -- Kay Hayen <kay.hayen@gmail.com>  Thu, 25 Apr 2019 22:08:36 +0200

nuitka (0.6.3+ds-1) unstable; urgency=medium

  * New upstream release.

 -- Kay Hayen <kay.hayen@gmail.com>  Thu, 04 Apr 2019 06:12:30 +0200

nuitka (0.6.2+ds-1) unstable; urgency=medium

  * New upstream release.

 -- Kay Hayen <kay.hayen@gmail.com>  Sat, 16 Feb 2019 08:48:51 +0100

nuitka (0.6.1.1+ds-1) unstable; urgency=medium

  * New upstream hotfix release.

 -- Kay Hayen <kay.hayen@gmail.com>  Thu, 24 Jan 2019 09:13:53 +0100

nuitka (0.6.1+ds-1) unstable; urgency=medium

  * New upstream release.

  * Depend on python-pil over python-imaging (Closes: #917694).

 -- Kay Hayen <kay.hayen@gmail.com>  Sat, 05 Jan 2019 12:41:57 +0100

nuitka (0.6.0.6+ds-1) unstable; urgency=medium

  * New upstream hotfix release.

 -- Kay Hayen <kay.hayen@gmail.com>  Wed, 31 Oct 2018 09:03:57 +0100

nuitka (0.6.0.5+ds-1) unstable; urgency=medium

  * New upstream hotfix release.

 -- Kay Hayen <kay.hayen@gmail.com>  Thu, 18 Oct 2018 23:11:34 +0200

nuitka (0.6.0.4+ds-1) unstable; urgency=medium

  * New upstream hotfix release.

 -- Kay Hayen <kay.hayen@gmail.com>  Sun, 14 Oct 2018 08:26:48 +0200

nuitka (0.6.0.3+ds-1) unstable; urgency=medium

  * New upstream hotfix release.

 -- Kay Hayen <kay.hayen@gmail.com>  Sat, 06 Oct 2018 10:43:33 +0200

nuitka (0.6.0.2+ds-1) unstable; urgency=medium

  * New upstream hotfix release.

 -- Kay Hayen <kay.hayen@gmail.com>  Wed, 03 Oct 2018 10:41:52 +0200

nuitka (0.6.0.1+ds-1) unstable; urgency=medium

  * New upstream hotfix release.

 -- Kay Hayen <kay.hayen@gmail.com>  Thu, 27 Sep 2018 09:57:05 +0200

nuitka (0.6.0+ds-1) unstable; urgency=medium

  * New upstream release.

 -- Kay Hayen <kay.hayen@gmail.com>  Wed, 26 Sep 2018 07:00:04 +0200

nuitka (0.5.33+ds-1) unstable; urgency=medium

  * New upstream release.

 -- Kay Hayen <kay.hayen@gmail.com>  Thu, 13 Sep 2018 19:01:48 +0200

nuitka (0.5.32.8+ds-1) unstable; urgency=medium

  * New upstream hotfix release.

 -- Kay Hayen <kay.hayen@gmail.com>  Tue, 04 Sep 2018 14:58:47 +0200

nuitka (0.5.32.7+ds-1) unstable; urgency=medium

  * New upstream hotfix release.

 -- Kay Hayen <kay.hayen@gmail.com>  Thu, 23 Aug 2018 22:06:00 +0200

nuitka (0.5.32.6+ds-1) unstable; urgency=medium

  * New upstream hotfix release.

 -- Kay Hayen <kay.hayen@gmail.com>  Thu, 23 Aug 2018 20:05:18 +0200

nuitka (0.5.32.5+ds-1) unstable; urgency=medium

  * New upstream hotfix release.

 -- Kay Hayen <kay.hayen@gmail.com>  Wed, 15 Aug 2018 19:06:01 +0200

nuitka (0.5.32.4+ds-1) unstable; urgency=medium

  * New upstream hotfix release.

 -- Kay Hayen <kay.hayen@gmail.com>  Fri, 10 Aug 2018 12:06:44 +0200

nuitka (0.5.32.3+ds-1) unstable; urgency=medium

  * New upstream hotfix release.

 -- Kay Hayen <kay.hayen@gmail.com>  Sat, 04 Aug 2018 10:40:31 +0200

nuitka (0.5.32.2+ds-1) unstable; urgency=medium

  * New upstream hotfix release.

 -- Kay Hayen <kay.hayen@gmail.com>  Wed, 01 Aug 2018 17:38:43 +0200

nuitka (0.5.32.1+ds-1) unstable; urgency=medium

  * New upstream hotfix release.

 -- Kay Hayen <kay.hayen@gmail.com>  Sat, 28 Jul 2018 20:16:29 +0200

nuitka (0.5.32+ds-1) unstable; urgency=medium

  * New upstream release.

 -- Kay Hayen <kay.hayen@gmail.com>  Sat, 28 Jul 2018 15:07:21 +0200

nuitka (0.5.31+ds-1) unstable; urgency=medium

  * New upstream release.

 -- Kay Hayen <kay.hayen@gmail.com>  Mon, 09 Jul 2018 08:23:02 +0200

nuitka (0.5.30+ds-1) unstable; urgency=medium

  * New upstream release.

 -- Kay Hayen <kay.hayen@gmail.com>  Mon, 30 Apr 2018 09:50:54 +0200

nuitka (0.5.29.5+ds-1) unstable; urgency=medium

  * New upstream hotfix release.

 -- Kay Hayen <kay.hayen@gmail.com>  Wed, 25 Apr 2018 09:33:55 +0200

nuitka (0.5.29.4+ds-1) unstable; urgency=medium

  * New upstream hotfix release.

 -- Kay Hayen <kay.hayen@gmail.com>  Mon, 09 Apr 2018 20:22:37 +0200

nuitka (0.5.29.3+ds-1) unstable; urgency=medium

  * New upstream hotfix release.

 -- Kay Hayen <kay.hayen@gmail.com>  Sat, 31 Mar 2018 16:12:25 +0200

nuitka (0.5.29.2+ds-1) unstable; urgency=medium

  * New upstream hotfix release.

 -- Kay Hayen <kay.hayen@gmail.com>  Thu, 29 Mar 2018 10:19:24 +0200

nuitka (0.5.29.1+ds-1) unstable; urgency=medium

  * New upstream hotfix release.

 -- Kay Hayen <kay.hayen@gmail.com>  Tue, 27 Mar 2018 18:22:54 +0200

nuitka (0.5.29+ds-1) unstable; urgency=medium

  * New upstream release.

 -- Kay Hayen <kay.hayen@gmail.com>  Mon, 26 Mar 2018 20:13:44 +0200

nuitka (0.5.28.2+ds-1) unstable; urgency=medium

  * New upstream hotfix release.

 -- Kay Hayen <kay.hayen@gmail.com>  Wed, 29 Nov 2017 15:09:28 +0100

nuitka (0.5.28.1+ds-1) unstable; urgency=medium

  * New upstream hotfix release.
  * Also ignore sbuild non-existent directory (Closes: #871125).

 -- Kay Hayen <kay.hayen@gmail.com>  Sun, 22 Oct 2017 10:44:31 +0200

nuitka (0.5.28+ds-1) unstable; urgency=medium

  * New upstream release.

 -- Kay Hayen <kay.hayen@gmail.com>  Tue, 17 Oct 2017 10:03:56 +0200

nuitka (0.5.27+ds-1) unstable; urgency=medium

  * New upstream release.

 -- Kay Hayen <kay.hayen@gmail.com>  Sat, 22 Jul 2017 16:21:37 +0200

nuitka (0.5.26.4+ds-1) unstable; urgency=medium

  * New upstream hotfix release.
  * Recommend actual PyQT package (Closes: #866540).

 -- Kay Hayen <kay.hayen@gmail.com>  Mon, 03 Jul 2017 08:59:37 +0200

nuitka (0.5.26.3+ds-1) unstable; urgency=medium

  * New upstream hotfix release.

 -- Kay Hayen <kay.hayen@gmail.com>  Thu, 22 Jun 2017 08:08:53 +0200

nuitka (0.5.26.2+ds-1) unstable; urgency=medium

  * New upstream hotfix release.

 -- Kay Hayen <kay.hayen@gmail.com>  Sat, 17 Jun 2017 11:37:12 +0200

nuitka (0.5.26.1+ds-1) unstable; urgency=medium

  * New upstream hotfix release.

 -- Kay Hayen <kay.hayen@gmail.com>  Sat, 10 Jun 2017 13:09:51 +0200

nuitka (0.5.26+ds-1) unstable; urgency=medium

  * New upstream release.

 -- Kay Hayen <kay.hayen@gmail.com>  Wed, 07 Jun 2017 08:15:19 +0200

nuitka (0.5.25+ds-1) unstable; urgency=medium

  * New upstream release.

 -- Kay Hayen <kay.hayen@gmail.com>  Tue, 24 Jan 2017 06:13:46 +0100

nuitka (0.5.24.4+ds-1) unstable; urgency=medium

  * New upstream hotfix release.
  * Better detection of acceptable shared library loads from
    system paths for standalone tests (Closes: #844902).

 -- Kay Hayen <kay.hayen@gmail.com>  Sat, 10 Dec 2016 12:25:35 +0100

nuitka (0.5.24.3+ds-1) unstable; urgency=medium

  * New upstream hotfix release.

 -- Kay Hayen <kay.hayen@gmail.com>  Fri, 09 Dec 2016 06:50:55 +0100

nuitka (0.5.24.2+ds-1) unstable; urgency=medium

  * New upstream hotfix release.

 -- Kay Hayen <kay.hayen@gmail.com>  Wed, 30 Nov 2016 09:32:03 +0100

nuitka (0.5.24.1+ds-1) unstable; urgency=medium

  * New upstream hotfix release.

 -- Kay Hayen <kay.hayen@gmail.com>  Wed, 16 Nov 2016 08:16:53 +0100

nuitka (0.5.24+ds-1) unstable; urgency=medium

  * New upstream release.

 -- Kay Hayen <kay.hayen@gmail.com>  Mon, 14 Nov 2016 09:41:31 +0100

nuitka (0.5.23.2+ds-1) unstable; urgency=medium

  * New upstream hotfix release.

 -- Kay Hayen <kay.hayen@gmail.com>  Mon, 07 Nov 2016 07:55:11 +0100

nuitka (0.5.23.1+ds-1) unstable; urgency=medium

  * New upstream hotfix release.
  * Use of C11 compiler instead of C++ compiler, so we drop the
    versioned dependencies. (Closes: #835954)

 -- Kay Hayen <kay.hayen@gmail.com>  Sun, 16 Oct 2016 10:40:59 +0200

nuitka (0.5.23+ds-1) unstable; urgency=medium

  * New upstream release.

 -- Kay Hayen <kay.hayen@gmail.com>  Sun, 02 Oct 2016 18:14:41 +0200

nuitka (0.5.22+ds-1) unstable; urgency=medium

  * New upstream release.

 -- Kay Hayen <kay.hayen@gmail.com>  Tue, 16 Aug 2016 11:22:16 +0200

nuitka (0.5.21.3+ds-1) unstable; urgency=medium

  * New upstream hotfix release.

 -- Kay Hayen <kay.hayen@gmail.com>  Thu, 26 May 2016 14:51:39 +0200

nuitka (0.5.21.2+ds-1) unstable; urgency=medium

  * New upstream hotfix release.

 -- Kay Hayen <kay.hayen@gmail.com>  Sat, 14 May 2016 14:43:28 +0200

nuitka (0.5.21.1+ds-1) unstable; urgency=medium

  * New upstream hotfix release.

  * Depends on g++-5 now.

 -- Kay Hayen <kay.hayen@gmail.com>  Sat, 30 Apr 2016 07:59:57 +0200

nuitka (0.5.21+ds-1) unstable; urgency=medium

  * New upstream release.

 -- Kay Hayen <kay.hayen@gmail.com>  Sun, 24 Apr 2016 14:06:29 +0200

nuitka (0.5.20+ds-1) unstable; urgency=medium

  * New upstream release.

 -- Kay Hayen <kay.hayen@gmail.com>  Sun, 20 Mar 2016 08:11:16 +0100

nuitka (0.5.19.1+ds-1) unstable; urgency=medium

  * New upstream hotfix release.

 -- Kay Hayen <kay.hayen@gmail.com>  Tue, 15 Mar 2016 09:11:57 +0100

nuitka (0.5.19+ds-1) unstable; urgency=medium

  * New upstream release.

 -- Kay Hayen <kay.hayen@gmail.com>  Mon, 01 Feb 2016 07:53:08 +0100

nuitka (0.5.18.1+ds-1) unstable; urgency=medium

  * New upstream hotfix release.

 -- Kay Hayen <kay.hayen@gmail.com>  Sun, 24 Jan 2016 07:52:03 +0100

nuitka (0.5.18+ds-1) unstable; urgency=medium

  * New upstream release.

 -- Kay Hayen <kay.hayen@gmail.com>  Fri, 15 Jan 2016 07:48:41 +0100

nuitka (0.5.17.1+ds-1) unstable; urgency=medium

  * New upstream hotfix release.

 -- Kay Hayen <kay.hayen@gmail.com>  Thu, 14 Jan 2016 23:21:51 +0100

nuitka (0.5.17+ds-1) unstable; urgency=medium

  * New upstream release.

 -- Kay Hayen <kay.hayen@gmail.com>  Sun, 27 Dec 2015 15:18:39 +0100

nuitka (0.5.16.1+ds-1) unstable; urgency=medium

  * New upstream hotfix release.

 -- Kay Hayen <kay.hayen@gmail.com>  Thu, 03 Dec 2015 07:04:12 +0100

nuitka (0.5.16+ds-1) unstable; urgency=medium

  * New upstream release.

 -- Kay Hayen <kay.hayen@gmail.com>  Mon, 09 Nov 2015 18:30:07 +0100

nuitka (0.5.15+ds-1) unstable; urgency=medium

  * New upstream release.

 -- Kay Hayen <kay.hayen@gmail.com>  Mon, 12 Oct 2015 08:57:03 +0200

nuitka (0.5.14.3+ds-1) unstable; urgency=medium

  * New upstream hotfix release.

 -- Kay Hayen <kay.hayen@gmail.com>  Sun, 13 Sep 2015 12:26:59 +0200

nuitka (0.5.14.2+ds-1) unstable; urgency=medium

  * New upstream hotfix release.

 -- Kay Hayen <kay.hayen@gmail.com>  Mon, 07 Sep 2015 00:30:11 +0200

nuitka (0.5.14.1+ds-1) UNRELEASED; urgency=medium

  * New upstream hotfix release.

 -- Kay Hayen <kay.hayen@gmail.com>  Sun, 06 Sep 2015 22:37:22 +0200

nuitka (0.5.14+ds-1) unstable; urgency=medium

  * New upstream release.

 -- Kay Hayen <kay.hayen@gmail.com>  Thu, 27 Aug 2015 06:24:11 +0200

nuitka (0.5.13.8+ds-1) UNRELEASED; urgency=medium

  * New upstream hotfix release.

 -- Kay Hayen <kay.hayen@gmail.com>  Thu, 20 Aug 2015 11:55:53 +0200

nuitka (0.5.13.7+ds-1) UNRELEASED; urgency=medium

  * New upstream hotfix release.

 -- Kay Hayen <kay.hayen@gmail.com>  Tue, 18 Aug 2015 21:55:08 +0200

nuitka (0.5.13.6+ds-1) UNRELEASED; urgency=medium

  * New upstream hotfix release.

 -- Kay Hayen <kay.hayen@gmail.com>  Sun, 16 Aug 2015 14:38:46 +0200

nuitka (0.5.13.5+ds-1) UNRELEASED; urgency=medium

  * New upstream hotfix release.

 -- Kay Hayen <kay.hayen@gmail.com>  Sun, 16 Aug 2015 13:42:02 +0200

nuitka (0.5.13.4+ds-1) UNRELEASED; urgency=medium

  * New upstream hotfix release.

 -- Kay Hayen <kay.hayen@gmail.com>  Fri, 31 Jul 2015 17:24:40 +0200

nuitka (0.5.13.3+ds-1) UNRELEASED; urgency=medium

  * New upstream hotfix release.

 -- Kay Hayen <kay.hayen@gmail.com>  Wed, 29 Jul 2015 10:54:05 +0200

nuitka (0.5.13.2+ds-1) UNRELEASED; urgency=medium

  * New upstream hotfix release.

 -- Kay Hayen <kay.hayen@gmail.com>  Tue, 16 Jun 2015 10:29:12 +0200

nuitka (0.5.13.1+ds-1) UNRELEASED; urgency=medium

  * New upstream hotfix release.

 -- Kay Hayen <kay.hayen@gmail.com>  Mon, 04 May 2015 09:27:19 +0200

nuitka (0.5.13+ds-1) unstable; urgency=medium

  * New upstream release.

 -- Kay Hayen <kay.hayen@gmail.com>  Fri, 01 May 2015 10:44:27 +0200

nuitka (0.5.12.2+ds-1) UNRELEASED; urgency=medium

  * New upstream hotfix release.

 -- Kay Hayen <kay.hayen@gmail.com>  Sun, 26 Apr 2015 08:51:37 +0200

nuitka (0.5.12.1+ds-1) UNRELEASED; urgency=medium

  * New upstream hotfix release.

 -- Kay Hayen <kay.hayen@gmail.com>  Sat, 18 Apr 2015 09:35:06 +0200

nuitka (0.5.12+ds-1) experimental; urgency=medium

  * New upstream release.

 -- Kay Hayen <kay.hayen@gmail.com>  Mon, 06 Apr 2015 17:20:44 +0200

nuitka (0.5.11.2+ds-1) experimental; urgency=medium

  * New upstream hotfix release.

 -- Kay Hayen <kay.hayen@gmail.com>  Thu, 26 Mar 2015 20:09:06 +0100

nuitka (0.5.11.1+ds-1) experimental; urgency=medium

  * New upstream hotfix release.

 -- Kay Hayen <kay.hayen@gmail.com>  Mon, 23 Mar 2015 10:34:17 +0100

nuitka (0.5.11+ds-1) experimental; urgency=medium

  * New upstream release.

 -- Kay Hayen <kay.hayen@gmail.com>  Wed, 18 Mar 2015 08:38:39 +0100

nuitka (0.5.10.2+ds-1) experimental; urgency=medium

  * New upstream hotfix release.

 -- Kay Hayen <kay.hayen@gmail.com>  Tue, 10 Mar 2015 07:46:24 +0100

nuitka (0.5.10.1+ds-1) experimental; urgency=medium

  * New upstream hotfix release.

 -- Kay Hayen <kay.hayen@gmail.com>  Sun, 08 Mar 2015 11:56:55 +0100

nuitka (0.5.10+ds-1) experimental; urgency=medium

  * New upstream release.

 -- Kay Hayen <kay.hayen@gmail.com>  Thu, 05 Mar 2015 07:43:43 +0100

nuitka (0.5.9+ds-1) experimental; urgency=medium

  * New upstream release.

 -- Kay Hayen <kay.hayen@gmail.com>  Thu, 29 Jan 2015 08:18:06 +0100

nuitka (0.5.8+ds-1) experimental; urgency=medium

  * New upstream release.

 -- Kay Hayen <kay.hayen@gmail.com>  Thu, 15 Jan 2015 04:11:03 +0100

nuitka (0.5.7.1+ds-1) experimental; urgency=medium

  * New upstream hotfix release.

 -- Kay Hayen <kay.hayen@gmail.com>  Fri, 09 Jan 2015 13:52:15 +0100

nuitka (0.5.7+ds-1) UNRELEASED; urgency=medium

  * New upstream release.

 -- Kay Hayen <kay.hayen@gmail.com>  Thu, 01 Jan 2015 10:52:03 +0100

nuitka (0.5.6.1+ds-1) UNRELEASED; urgency=medium

  * New upstream hotfix release.

 -- Kay Hayen <kay.hayen@gmail.com>  Sun, 21 Dec 2014 08:32:58 +0100

nuitka (0.5.6+ds-1) UNRELEASED; urgency=medium

  * New upstream release.
  * Added support for hardening-wrapper to be installed.

 -- Kay Hayen <kay.hayen@gmail.com>  Fri, 19 Dec 2014 08:39:17 +0100

nuitka (0.5.5.3+ds-1) unstable; urgency=medium

  * New upstream hotfix release.
  * Added support for armhf architecture.

 -- Kay Hayen <kay.hayen@gmail.com>  Fri, 24 Oct 2014 17:33:59 +0200

nuitka (0.5.5.2+ds-1) unstable; urgency=medium

  * New upstream hotfix release.
  * Bump to Standards Version 3.9.6, no changes needed.

 -- Kay Hayen <kay.hayen@gmail.com>  Fri, 17 Oct 2014 07:56:05 +0200

nuitka (0.5.5+ds-1) unstable; urgency=medium

  * New upstream release.

 -- Kay Hayen <kay.hayen@gmail.com>  Sun, 05 Oct 2014 19:28:20 +0200

nuitka (0.5.4.3+ds-1) unstable; urgency=medium

  * New upstream hotfix release.

 -- Kay Hayen <kay.hayen@gmail.com>  Thu, 21 Aug 2014 09:41:37 +0200

nuitka (0.5.3.5+ds-1) unstable; urgency=medium

  * New upstream hotfix release.

 -- Kay Hayen <kay.hayen@gmail.com>  Fri, 18 Jul 2014 07:28:17 +0200

nuitka (0.5.3.3+ds-1) unstable; urgency=medium

  * New upstream release.
  * Original version didn't build for all versions due to error message
    changes, this release adapts to.

 -- Kay Hayen <kay.hayen@gmail.com>  Sat, 12 Jul 2014 20:50:01 +0200

nuitka (0.5.2+ds-1) unstable; urgency=medium

  * New upstream release.
  * Permit building using cowbuilder, eatmydata (Closes: #749518)
  * Do not require gcc in build-depends
    (Closes: #747984) (Closes: #748005) (Closes: #751325)

 -- Kay Hayen <kay.hayen@gmail.com>  Mon, 23 Jun 2014 08:17:57 +0200

nuitka (0.5.1.1+ds-1) unstable; urgency=medium

  * New upstream hotfix release.

 -- Kay Hayen <kay.hayen@gmail.com>  Thu, 06 Mar 2014 10:44:28 +0100

nuitka (0.5.1+ds-1) unstable; urgency=medium

  * New upstream release.

 -- Kay Hayen <kay.hayen@gmail.com>  Thu, 06 Mar 2014 09:33:51 +0100

nuitka (0.5.0.1+ds-1) unstable; urgency=medium

  * New upstream hotfix release.

 -- Kay Hayen <kay.hayen@gmail.com>  Mon, 13 Jan 2014 23:37:37 +0100

nuitka (0.5.0+ds-1) unstable; urgency=medium

  * New upstream release.
  * Added missing build dependency to process PNG images.

 -- Kay Hayen <kay.hayen@gmail.com>  Fri, 03 Jan 2014 19:18:18 +0100

nuitka (0.4.7.1+ds-1) unstable; urgency=low

  * New upstream hotfix release.

 -- Kay Hayen <kay.hayen@gmail.com>  Tue, 03 Dec 2013 08:44:31 +0100

nuitka (0.4.7+ds-1) UNRELEASED; urgency=low

  * New upstream release.
  * Handle unknown encoding error message change of CPython 2.7.6
    that was backported to CPython 2.7.5+ as well.
    (Closes: #730956)

 -- Kay Hayen <kay.hayen@gmail.com>  Mon, 02 Dec 2013 09:15:12 +0100

nuitka (0.4.6.2+ds-1) unstable; urgency=low

  * New upstream hotfix release.

 -- Kay Hayen <kayhayen@gmx.de>  Fri, 01 Nov 2013 19:07:42 +0100

nuitka (0.4.6+ds-1) unstable; urgency=low

  * New upstream release.

 -- Kay Hayen <kayhayen@gmx.de>  Sun, 27 Oct 2013 21:29:26 +0100

nuitka (0.4.5.1+ds-1) unstable; urgency=low

  * New upstream hotfix release.
  * Corrects upstream Issue#106.

 -- Kay Hayen <kayhayen@gmx.de>  Wed, 25 Sep 2013 14:29:55 +0200

nuitka (0.4.5+ds-1) unstable; urgency=low

  * New upstream release.

 -- Kay Hayen <kayhayen@gmx.de>  Sun, 18 Aug 2013 09:06:29 +0200

nuitka (0.4.4.2+ds-1) unstable; urgency=low

  * New upstream hotfix release.
  * Corrects upstream Issue#98.
  * Corrects upstream Issue#100.
  * Corrects upstream Issue#101.
  * Corrects upstream Issue#102.

 -- Kay Hayen <kayhayen@gmx.de>  Sat, 20 Jul 2013 09:08:29 +0200

nuitka (0.4.4.1+ds-1) unstable; urgency=low

  * New upstream hotfix release.
  * Corrects upstream Issue#95.
  * Corrects upstream Issue#96.

 -- Kay Hayen <kayhayen@gmx.de>  Sat, 13 Jul 2013 11:56:21 +0200

nuitka (0.4.4+ds-1) unstable; urgency=low

  * New upstream release.
  * Upstream now supports Python3.3 and threads.
  * Bump to Standards Version 3.9.4, no changes needed.
  * Fix support for modules and Python3 was broken (Closes: #711459)
  * Fix encoding error changes  Python 2.7.5 (Closes: #713531)

 -- Kay Hayen <kayhayen@gmx.de>  Tue, 25 Jun 2013 10:46:40 +0200

nuitka (0.4.3+ds-1) unstable; urgency=low

  * New upstream release.

 -- Kay Hayen <kayhayen@gmx.de>  Sat, 18 May 2013 10:16:25 +0200

nuitka (0.4.2+ds-1) unstable; urgency=low

  * New upstream release.

 -- Kay Hayen <kayhayen@gmx.de>  Fri, 29 Mar 2013 11:05:08 +0100

nuitka (0.4.1+ds-1) unstable; urgency=low

  * New upstream release.

 -- Kay Hayen <kayhayen@gmx.de>  Tue, 05 Mar 2013 08:15:41 +0100

nuitka (0.4.0+ds-1) UNRELEASED; urgency=low

  * New upstream release.
  * Changes so the Debian package can be backported to Squeeze as well.

 -- Kay Hayen <kayhayen@gmx.de>  Sat, 09 Feb 2013 10:08:15 +0100

nuitka (0.3.25+ds-1) unstable; urgency=low

  * New upstream release.
  * Register the User Manual with "doc-base".

 -- Kay Hayen <kayhayen@gmx.de>  Sun, 11 Nov 2012 13:57:32 +0100

nuitka (0.3.24.1+ds-1) unstable; urgency=low

  * New upstream hotfix release.
  * Corrects upstream Issue#46.

 -- Kay Hayen <kayhayen@gmx.de>  Sat, 08 Sep 2012 22:30:11 +0000

nuitka (0.3.24+ds-1) unstable; urgency=low

  * New upstream release.
  * Detect the absence of "g++" and gracefully fallback to the
    compiler depended on. (Closes: #682146)
  * Changed usage of "temp" files in developer scripts to be
    secure. (Closes: #682145)
  * Added support for "DEB_BUILD_OPTIONS=nocheck" to skip the
    test runs. (Closes: #683090)

 -- Kay Hayen <kayhayen@gmx.de>  Sat, 18 Aug 2012 21:19:17 +0200

nuitka (0.3.23.1+ds-1) unstable; urgency=low

  * New upstream hotfix release.
  * Corrects upstream Issue#40, Issue#41, and Issue#42.

 -- Kay Hayen <kayhayen@gmx.de>  Mon, 16 Jul 2012 07:25:41 +0200

nuitka (0.3.23+ds-1) unstable; urgency=low

  * New upstream release.
  * License for Nuitka is now Apache License 2.0, no more GPLv3.
  * Corrects upstream Issue#37 and Issue#38.

 -- Kay Hayen <kayhayen@gmx.de>  Sun, 01 Jul 2012 00:00:57 +0200

nuitka (0.3.22.1+ds-1) unstable; urgency=low

  * New upstream hotfix release.
  * Corrected copyright file syntax error found by new lintian
    version.
  * Corrects upstream Issue#19.

 -- Kay Hayen <kayhayen@gmx.de>  Sat, 16 Jun 2012 08:58:30 +0200

nuitka (0.3.22+ds-1) unstable; urgency=low

  * New upstream release.

 -- Kay Hayen <kayhayen@gmx.de>  Sun, 13 May 2012 12:51:16 +0200

nuitka (0.3.21+ds-1) unstable; urgency=low

  * New upstream release.

 -- Kay Hayen <kayhayen@gmx.de>  Thu, 12 Apr 2012 20:24:01 +0200

nuitka (0.3.20.2+ds-1) unstable; urgency=low

  * New upstream hotfix release.
  * Corrects upstream Issue#35.
  * Bump to Standards Version 3.9.3, no changes needed.
  * In the alternative build dependencies, designed to make the
    Python3 build dependency optional, put option that is going
    to work on "unstable" first. (Closes: #665021)

 -- Kay Hayen <kayhayen@gmx.de>  Tue, 03 Apr 2012 22:31:36 +0200

nuitka (0.3.20.1+ds-1) unstable; urgency=low

  * New upstream hotfix release.
  * Corrects upstream Issue#34.

 -- Kay Hayen <kayhayen@gmx.de>  Sat, 03 Mar 2012 10:18:30 +0100

nuitka (0.3.20+ds-1) unstable; urgency=low

  * New upstream release.
  * Added upstream "Changelog.rst" as "changelog"

 -- Kay Hayen <kayhayen@gmx.de>  Mon, 27 Feb 2012 09:32:10 +0100

nuitka (0.3.19.2+ds-1) unstable; urgency=low

  * New upstream hotfix release.
  * Corrects upstream Issue#32.

 -- Kay Hayen <kayhayen@gmx.de>  Sun, 12 Feb 2012 20:33:30 +0100

nuitka (0.3.19.1+ds-1) unstable; urgency=low

  * New upstream hotfix release.
  * Corrects upstream Issue#30 and Issue#31.

 -- Kay Hayen <kayhayen@gmx.de>  Sat, 28 Jan 2012 07:27:38 +0100

nuitka (0.3.19+ds-1) unstable; urgency=low

  * New upstream release.
  * Improvements to option groups layout in manpages, and broken
    whitespace for "--recurse-to" option. (Closes: #655910)
  * Documented new option "--recurse-directory" in man page with
    example.
  * Made the "debian/watch" file ignore upstream pre-releases,
    these shall not be considered for this package.
  * Aligned depended version with build depended versions.
  * Depend on "python-dev" as well, needed to compile against
    "libpython".
  * Build depend on "python-dev-all" and "python-dbg-all" to
    execute tests with both all supported Python versions.
  * Build depend on "python3.2-dev-all" and "python3-dbg-all"
    to execute tests with Python3 as well. It is currently not
    supported by upstream, this is only preparatory.
  * Added suggestion of "ccache", can speed up the compilation
    process.

 -- Kay Hayen <kayhayen@gmx.de>  Tue, 17 Jan 2012 10:29:45 +0100

nuitka (0.3.18+ds-1) unstable; urgency=low

  * New upstream release.
  * Lowered dependencies so that a backport to Ubuntu Natty and
    higher is now feasible. A "scons >=2.0.0" is good enough,
    and so is "g++-4.5" as well.
  * Don't require the PDF generation to be successful on older
    Ubuntu versions as it crashes due to old "rst2pdf" bugs.

 -- Kay Hayen <kayhayen@gmx.de>  Thu, 12 Jan 2012 19:55:43 +0100

nuitka (0.3.18~pre2+ds-1) unstable; urgency=low

  * New upstream pre-release.
  * First upload to unstable, many thanks to my reviewer and
    sponsor Yaroslav Halchenko <debian@onerussian.com>
  * New maintainer (Closes: #648489)
  * Added Developer Manual to the generated PDF documentation.
  * Added python-dbg to Build-Depends to also execute reference
    count tests.
  * Changed copyright file to reference Apache license via its
    standard Debian location as well.

 -- Kay Hayen <kayhayen@gmx.de>  Tue, 10 Jan 2012 22:21:56 +0100

nuitka (0.3.17+ds-1) UNRELEASED; urgency=low

  * New upstream release.
  * Updated man page to use new "--recurse-*" options in examples
    over removed "--deep*" options.
  * Completed copyright file according to "licensecheck" findings
    and updated files accordingly. Put the included tests owned
    by upstream into public domain.
  * Use a "+ds" file as orig source with inline copy of Scons
    already removed instead of doing it as a patch.
  * Also removed the benchmark tests from "+ds" file, not useful
    to be provided with Nuitka.
  * Added syntax tests, these were omitted by mistake previously.
  * Run the test suite at package build time, it checks the basic
    tests, syntax error tests, program tests, and the compile
    itself test.
  * Added run time dependencies also as build time dependencies
    to be able to execute the tests.
  * Corrected handling of upstream pre-release names in the watch
    file.
  * Changed contributor notice to only require "Apache License 2.0"
    for the new parts.
  * Put Debian packaging and owned tests under "Apache License 2.0"
    as well.

 -- Kay Hayen <kayhayen@gmx.de>  Mon, 09 Jan 2012 09:02:19 +0100

nuitka (0.3.16-1) UNRELEASED; urgency=low

  * New upstream release.
  * Updated debian/copyright URI to match the latest one.
  * Updated debian/copyright to DEP5 changes.
  * Added Nuitka homepage to debian/control.
  * Added watch file, so uscan works.
  * Added git pointers to git repository and gitweb to the
    package control file.
  * Corrected examples section in man page to correctly escape "-".
  * Added meaningful "what is" to manpages.
  * Bump to Standards Version 3.9.2, no changes needed.
  * Added extended description to address lintian warning.

 -- Kay Hayen <kayhayen@gmx.de>  Sun, 18 Dec 2011 13:01:10 +0100

nuitka (0.3.15-1) UNRELEASED; urgency=low

  * New upstream release.
  * Renamed "/usr/bin/Python" to "/usr/bin/nuitka-python".
  * Added man pages for "nuitka" and "nuitka-python", the first
    with an examples section that shows the most important uses
    of the "nuitka" binary.
  * Removed foreign code for Windows generators, removed from
    debian/copyright.
  * Lowered dependency for Scons to what Ubuntu Oneiric has and
    what we have as an inline copy, (scons >=2.0.1) should be
    sufficient.
  * Recommend python-lxml, as it's used by Nuitka to dump XML
    representation.
  * Recommend python-qt4, as it may be used to display the node
    tree in a window.
  * Removed inline copy of Scons from the binary package.
  * Added patch to remove the setting nuitka package in sys.path,
    not needed in Debian.

 -- Kay Hayen <kayhayen@gmx.de>  Thu, 01 Dec 2011 22:43:33 +0100

nuitka (0.3.15pre2-1) UNRELEASED; urgency=low

  * Initial Debian package.

 -- Kay Hayen <kayhayen@gmx.de>  Fri, 11 Nov 2011 20:58:55 +0100<|MERGE_RESOLUTION|>--- conflicted
+++ resolved
@@ -1,16 +1,14 @@
-<<<<<<< HEAD
 nuitka (2.4~rc3+ds-1) unstable; urgency=medium
 
   * New upstream pre-release.
 
  -- Kay Hayen <kay.hayen@gmail.com>  Tue, 11 Jun 2024 09:35:31 +0200
-=======
+
 nuitka (2.3.3+ds-1) unstable; urgency=medium
 
   * New upstream hotfix release.
 
  -- Kay Hayen <kay.hayen@gmail.com>  Tue, 11 Jun 2024 11:25:46 +0200
->>>>>>> d358050f
 
 nuitka (2.3.2+ds-1) unstable; urgency=medium
 
