--- conflicted
+++ resolved
@@ -1,16 +1,14 @@
-<<<<<<< HEAD
 nuitka (2.5~rc2+ds-1) unstable; urgency=medium
 
   * New upstream pre-release.
 
  -- Kay Hayen <kay.hayen@gmail.com>  Wed, 24 Jul 2024 11:42:07 +0200
-=======
+
 nuitka (2.4.4+ds-1) unstable; urgency=medium
 
   * New upstream hotfix release.
 
  -- Kay Hayen <kay.hayen@gmail.com>  Mon, 29 Jul 2024 11:08:23 +0200
->>>>>>> c3b1c131
 
 nuitka (2.4.3+ds-1) unstable; urgency=medium
 
