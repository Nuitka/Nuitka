<<<<<<< HEAD
nuitka (1.6~rc7+ds-1) unstable; urgency=medium

  * New upstream pre-release.

 -- Kay Hayen <kay.hayen@gmail.com>  Wed, 12 Apr 2023 07:33:07 +0200
=======
nuitka (1.5.7+ds-1) unstable; urgency=medium

  * New upstream hotfix release.

 -- Kay Hayen <kay.hayen@gmail.com>  Mon, 24 Apr 2023 16:45:23 +0200
>>>>>>> 9895ee3c

nuitka (1.5.6+ds-1) unstable; urgency=medium

  * New upstream hotfix release.

 -- Kay Hayen <kay.hayen@gmail.com>  Tue, 11 Apr 2023 10:09:53 +0200

nuitka (1.5.5+ds-1) unstable; urgency=medium

  * New upstream hotfix release.

 -- Kay Hayen <kay.hayen@gmail.com>  Tue, 04 Apr 2023 08:43:30 +0200

nuitka (1.5.4+ds-1) unstable; urgency=medium

  * New upstream hotfix release.

 -- Kay Hayen <kay.hayen@gmail.com>  Sun, 26 Mar 2023 10:24:29 +0200

nuitka (1.5.3+ds-1) unstable; urgency=medium

  * New upstream hotfix release.

 -- Kay Hayen <kay.hayen@gmail.com>  Thu, 16 Mar 2023 20:51:55 +0100

nuitka (1.5.2+ds-1) unstable; urgency=medium

  * New upstream hotfix release.

 -- Kay Hayen <kay.hayen@gmail.com>  Thu, 16 Mar 2023 13:44:56 +0100

nuitka (1.5.1+ds-1) unstable; urgency=medium

  * New upstream hotfix release.

 -- Kay Hayen <kay.hayen@gmail.com>  Mon, 13 Mar 2023 15:52:36 +0100

nuitka (1.5+ds-1) unstable; urgency=medium

  * New upstream release.

 -- Kay Hayen <kay.hayen@gmail.com>  Sat, 11 Mar 2023 15:55:37 +0100

nuitka (1.4.8+ds-1) unstable; urgency=medium

  * New upstream hotfix release.

 -- Kay Hayen <kay.hayen@gmail.com>  Tue, 21 Feb 2023 09:18:59 +0100

nuitka (1.4.7+ds-1) unstable; urgency=medium

  * New upstream hotfix release.

 -- Kay Hayen <kay.hayen@gmail.com>  Mon, 13 Feb 2023 14:38:57 +0100

nuitka (1.4.6+ds-1) unstable; urgency=medium

  * New upstream hotfix release.

 -- Kay Hayen <kay.hayen@gmail.com>  Sun, 12 Feb 2023 19:11:46 +0100

nuitka (1.4.5+ds-1) unstable; urgency=medium

  * New upstream hotfix release.

 -- Kay Hayen <kay.hayen@gmail.com>  Fri, 10 Feb 2023 07:36:27 +0100

nuitka (1.4.4+ds-1) unstable; urgency=medium

  * New upstream hotfix release.

 -- Kay Hayen <kay.hayen@gmail.com>  Tue, 07 Feb 2023 19:03:45 +0100

nuitka (1.4.3+ds-1) unstable; urgency=medium

  * New upstream hotfix release.

 -- Kay Hayen <kay.hayen@gmail.com>  Sat, 04 Feb 2023 07:24:47 +0100

nuitka (1.4.2+ds-1) unstable; urgency=medium

  * New upstream hotfix release.

 -- Kay Hayen <kay.hayen@gmail.com>  Tue, 31 Jan 2023 07:17:15 +0100

nuitka (1.4.1+ds-1) unstable; urgency=medium

  * New upstream hotfix release.

 -- Kay Hayen <kay.hayen@gmail.com>  Sun, 29 Jan 2023 23:21:23 +0100

nuitka (1.4+ds-1) unstable; urgency=medium

  * New upstream release.

 -- Kay Hayen <kay.hayen@gmail.com>  Thu, 26 Jan 2023 14:56:48 +0100

nuitka (1.3.8+ds-1) unstable; urgency=medium

  * New upstream hotfix release.

 -- Kay Hayen <kay.hayen@gmail.com>  Mon, 16 Jan 2023 11:05:41 +0100

nuitka (1.3.7+ds-1) unstable; urgency=medium

  * New upstream hotfix release.

 -- Kay Hayen <kay.hayen@gmail.com>  Mon, 09 Jan 2023 16:51:14 +0100

nuitka (1.3.6+ds-1) unstable; urgency=medium

  * New upstream hotfix release.

 -- Kay Hayen <kay.hayen@gmail.com>  Fri, 06 Jan 2023 09:10:31 +0100

nuitka (1.3.5+ds-1) unstable; urgency=medium

  * New upstream hotfix release.

 -- Kay Hayen <kay.hayen@gmail.com>  Sun, 01 Jan 2023 09:39:39 +0100

nuitka (1.3.4+ds-1) unstable; urgency=medium

  * New upstream hotfix release.

 -- Kay Hayen <kay.hayen@gmail.com>  Wed, 28 Dec 2022 21:20:25 +0100

nuitka (1.3.3+ds-1) unstable; urgency=medium

  * New upstream hotfix release.

 -- Kay Hayen <kay.hayen@gmail.com>  Mon, 26 Dec 2022 10:39:49 +0100

nuitka (1.3.2+ds-1) unstable; urgency=medium

  * New upstream hotfix release.

 -- Kay Hayen <kay.hayen@gmail.com>  Fri, 23 Dec 2022 08:19:05 +0100

nuitka (1.3.1+ds-1) unstable; urgency=medium

  * New upstream hotfix release.

 -- Kay Hayen <kay.hayen@gmail.com>  Wed, 21 Dec 2022 19:14:46 +0100

nuitka (1.3+ds-1) unstable; urgency=medium

  * New upstream release.

 -- Kay Hayen <kay.hayen@gmail.com>  Wed, 21 Dec 2022 13:14:49 +0100

nuitka (1.2.7+ds-1) unstable; urgency=medium

  * New upstream hotfix release.

 -- Kay Hayen <kay.hayen@gmail.com>  Tue, 13 Dec 2022 11:16:23 +0100

nuitka (1.2.6+ds-1) unstable; urgency=medium

  * New upstream hotfix release.

 -- Kay Hayen <kay.hayen@gmail.com>  Thu, 08 Dec 2022 07:18:44 +0100

nuitka (1.2.5+ds-1) unstable; urgency=medium

  * New upstream hotfix release.

 -- Kay Hayen <kay.hayen@gmail.com>  Wed, 07 Dec 2022 15:57:44 +0100

nuitka (1.2.4+ds-1) unstable; urgency=medium

  * New upstream hotfix release.

 -- Kay Hayen <kay.hayen@gmail.com>  Sat, 03 Dec 2022 13:45:31 +0100

nuitka (1.2.3+ds-1) unstable; urgency=medium

  * New upstream hotfix release.

 -- Kay Hayen <kay.hayen@gmail.com>  Sat, 26 Nov 2022 11:07:57 +0100

nuitka (1.2.2+ds-1) unstable; urgency=medium

  * New upstream hotfix release.

 -- Kay Hayen <kay.hayen@gmail.com>  Sat, 19 Nov 2022 17:05:08 +0100

nuitka (1.2.1+ds-1) unstable; urgency=medium

  * New upstream hotfix release.

 -- Kay Hayen <kay.hayen@gmail.com>  Wed, 16 Nov 2022 17:15:00 +0100

nuitka (1.2+ds-1) unstable; urgency=medium

  * New upstream release.

 -- Kay Hayen <kay.hayen@gmail.com>  Tue, 08 Nov 2022 09:42:28 +0100

nuitka (1.1.7+ds-1) unstable; urgency=medium

  * New upstream hotfix release.

  * Handle Debian sid change in release number (Closes: #1022400)

 -- Kay Hayen <kay.hayen@gmail.com>  Wed, 26 Oct 2022 14:46:14 +0200

nuitka (1.1.6+ds-1) unstable; urgency=medium

  * New upstream hotfix release.

 -- Kay Hayen <kay.hayen@gmail.com>  Wed, 19 Oct 2022 18:36:12 +0200

nuitka (1.1.5+ds-1) unstable; urgency=medium

  * New upstream hotfix release.

 -- Kay Hayen <kay.hayen@gmail.com>  Fri, 14 Oct 2022 08:19:39 +0200

nuitka (1.1.4+ds-1) unstable; urgency=medium

  * New upstream hotfix release.

 -- Kay Hayen <kay.hayen@gmail.com>  Fri, 14 Oct 2022 08:19:33 +0200

nuitka (1.1.3+ds-1) unstable; urgency=medium

  * New upstream hotfix release.

 -- Kay Hayen <kay.hayen@gmail.com>  Sat, 08 Oct 2022 17:40:59 +0200

nuitka (1.1.2+ds-1) unstable; urgency=medium

  * New upstream hotfix release.

 -- Kay Hayen <kay.hayen@gmail.com>  Tue, 04 Oct 2022 14:39:39 +0200

nuitka (1.1.1+ds-1) unstable; urgency=medium

  * New upstream hotfix release.

 -- Kay Hayen <kay.hayen@gmail.com>  Sun, 02 Oct 2022 11:10:07 +0200

nuitka (1.1+ds-1) unstable; urgency=medium

  * New upstream release.

 -- Kay Hayen <kay.hayen@gmail.com>  Sun, 25 Sep 2022 18:58:01 +0200

nuitka (1.0.8+ds-1) unstable; urgency=medium

  * New upstream hotfix release.

 -- Kay Hayen <kay.hayen@gmail.com>  Mon, 19 Sep 2022 08:18:45 +0200

nuitka (1.0.7+ds-1) unstable; urgency=medium

  * New upstream hotfix release.

 -- Kay Hayen <kay.hayen@gmail.com>  Sun, 11 Sep 2022 10:34:06 +0200

nuitka (1.0.6+ds-1) unstable; urgency=medium

  * New upstream hotfix release.

 -- Kay Hayen <kay.hayen@gmail.com>  Tue, 23 Aug 2022 20:07:27 +0200

nuitka (1.0.5+ds-1) unstable; urgency=medium

  * New upstream hotfix release.

 -- Kay Hayen <kay.hayen@gmail.com>  Sun, 21 Aug 2022 08:24:28 +0200

nuitka (1.0.4+ds-1) unstable; urgency=medium

  * New upstream hotfix release.

 -- Kay Hayen <kay.hayen@gmail.com>  Sat, 13 Aug 2022 16:13:29 +0200

nuitka (1.0.3+ds-1) unstable; urgency=medium

  * New upstream hotfix release.

 -- Kay Hayen <kay.hayen@gmail.com>  Wed, 10 Aug 2022 13:16:19 +0200

nuitka (1.0.2+ds-1) unstable; urgency=medium

  * New upstream hotfix release.

 -- Kay Hayen <kay.hayen@gmail.com>  Mon, 08 Aug 2022 08:13:46 +0200

nuitka (1.0.1+ds-1) unstable; urgency=medium

  * New upstream hotfix release.

 -- Kay Hayen <kay.hayen@gmail.com>  Thu, 04 Aug 2022 16:55:17 +0200

nuitka (1.0+ds-1) unstable; urgency=medium

  * New upstream release.

 -- Kay Hayen <kay.hayen@gmail.com>  Sat, 30 Jul 2022 16:16:40 +0200

nuitka (0.9.6+ds-1) unstable; urgency=medium

  * New upstream hotfix release.

 -- Kay Hayen <kay.hayen@gmail.com>  Sun, 17 Jul 2022 18:40:22 +0200

nuitka (0.9.5+ds-1) unstable; urgency=medium

  * New upstream hotfix release.

 -- Kay Hayen <kay.hayen@gmail.com>  Fri, 15 Jul 2022 13:59:28 +0200

nuitka (0.9.4+ds-1) unstable; urgency=medium

  * New upstream hotfix release.

 -- Kay Hayen <kay.hayen@gmail.com>  Thu, 07 Jul 2022 09:24:53 +0200

nuitka (0.9.3+ds-1) unstable; urgency=medium

  * New upstream hotfix release.

 -- Kay Hayen <kay.hayen@gmail.com>  Sat, 02 Jul 2022 18:49:29 +0200

nuitka (0.9.2+ds-1) unstable; urgency=medium

  * New upstream hotfix release.

 -- Kay Hayen <kay.hayen@gmail.com>  Thu, 30 Jun 2022 08:40:14 +0200

nuitka (0.9.1+ds-1) unstable; urgency=medium

  * New upstream hotfix release.

 -- Kay Hayen <kay.hayen@gmail.com>  Sun, 26 Jun 2022 10:41:06 +0200

nuitka (0.9+ds-1) unstable; urgency=medium

  * New upstream release.

  * Python 3.10 is now compatible again. (Closes: #1006051)

  * Solved CVE-2022-2054 (Closes: #1012762)

 -- Kay Hayen <kay.hayen@gmail.com>  Thu, 23 Jun 2022 08:36:25 +0200

nuitka (0.8.4+ds-1) unstable; urgency=medium

  * New upstream hotfix release.

 -- Kay Hayen <kay.hayen@gmail.com>  Tue, 07 Jun 2022 17:21:39 +0200

nuitka (0.8.3+ds-1) unstable; urgency=medium

  * New upstream hotfix release.

 -- Kay Hayen <kay.hayen@gmail.com>  Sat, 28 May 2022 14:59:01 +0200

nuitka (0.8.2+ds-1) unstable; urgency=medium

  * New upstream hotfix release.

 -- Kay Hayen <kay.hayen@gmail.com>  Thu, 26 May 2022 08:23:28 +0200

nuitka (0.8.1+ds-1) unstable; urgency=medium

  * New upstream hotfix release.

 -- Kay Hayen <kay.hayen@gmail.com>  Mon, 23 May 2022 08:31:51 +0200

nuitka (0.8+ds-1) unstable; urgency=medium

  * New upstream release.

 -- Kay Hayen <kay.hayen@gmail.com>  Thu, 19 May 2022 14:24:06 +0200

nuitka (0.7.7+ds-1) unstable; urgency=medium

  * New upstream hotfix release.

 -- Kay Hayen <kay.hayen@gmail.com>  Fri, 01 Apr 2022 12:01:36 +0200

nuitka (0.7.6+ds-1) unstable; urgency=medium

  * New upstream hotfix release.

 -- Kay Hayen <kay.hayen@gmail.com>  Sat, 19 Mar 2022 13:44:59 +0100

nuitka (0.7.5+ds-1) unstable; urgency=medium

  * New upstream hotfix release.

 -- Kay Hayen <kay.hayen@gmail.com>  Mon, 14 Mar 2022 18:55:11 +0100

nuitka (0.7.4+ds-1) unstable; urgency=medium

  * New upstream hotfix release.

 -- Kay Hayen <kay.hayen@gmail.com>  Sat, 12 Mar 2022 13:50:50 +0100

nuitka (0.7.3+ds-1) unstable; urgency=medium

  * New upstream hotfix release.

 -- Kay Hayen <kay.hayen@gmail.com>  Sun, 27 Feb 2022 13:58:34 +0100

nuitka (0.7.2+ds-1) unstable; urgency=medium

  * New upstream hotfix release.

 -- Kay Hayen <kay.hayen@gmail.com>  Sat, 26 Feb 2022 16:54:03 +0100

nuitka (0.7.1+ds-1) unstable; urgency=medium

  * New upstream hotfix release.

 -- Kay Hayen <kay.hayen@gmail.com>  Thu, 24 Feb 2022 13:22:40 +0100

nuitka (0.7+ds-1) unstable; urgency=medium

  * New upstream release.

 -- Kay Hayen <kay.hayen@gmail.com>  Sun, 20 Feb 2022 09:09:50 +0100

nuitka (0.6.19.7+ds-1) unstable; urgency=medium

  * New upstream hotfix release.

 -- Kay Hayen <kay.hayen@gmail.com>  Fri, 11 Feb 2022 14:37:34 +0100

nuitka (0.6.19.6+ds-1) unstable; urgency=medium

  * New upstream hotfix release.

 -- Kay Hayen <kay.hayen@gmail.com>  Thu, 03 Feb 2022 10:30:39 +0100

nuitka (0.6.19.5+ds-1) unstable; urgency=medium

  * New upstream hotfix release.

 -- Kay Hayen <kay.hayen@gmail.com>  Tue, 01 Feb 2022 18:53:20 +0100

nuitka (0.6.19.4+ds-1) unstable; urgency=medium

  * New upstream hotfix release.

 -- Kay Hayen <kay.hayen@gmail.com>  Wed, 19 Jan 2022 10:02:04 +0100

nuitka (0.6.19.3+ds-1) unstable; urgency=medium

  * New upstream hotfix release.

 -- Kay Hayen <kay.hayen@gmail.com>  Sun, 16 Jan 2022 11:32:51 +0100

nuitka (0.6.19.2+ds-1) unstable; urgency=medium

  * New upstream hotfix release.

 -- Kay Hayen <kay.hayen@gmail.com>  Fri, 14 Jan 2022 11:03:16 +0100

nuitka (0.6.19.1+ds-1) unstable; urgency=medium

  * New upstream hotfix release.

 -- Kay Hayen <kay.hayen@gmail.com>  Tue, 11 Jan 2022 07:59:24 +0100

nuitka (0.6.19+ds-1) unstable; urgency=medium

  * New upstream release.

 -- Kay Hayen <kay.hayen@gmail.com>  Sun, 09 Jan 2022 13:14:29 +0100

nuitka (0.6.18.6+ds-1) unstable; urgency=medium

  * New upstream hotfix release.

 -- Kay Hayen <kay.hayen@gmail.com>  Wed, 29 Dec 2021 19:42:43 +0100

nuitka (0.6.18.5+ds-1) unstable; urgency=medium

  * New upstream hotfix release.

 -- Kay Hayen <kay.hayen@gmail.com>  Mon, 20 Dec 2021 13:41:00 +0100

nuitka (0.6.18.4+ds-1) unstable; urgency=medium

  * New upstream hotfix release.

 -- Kay Hayen <kay.hayen@gmail.com>  Thu, 16 Dec 2021 08:31:41 +0100

nuitka (0.6.18.3+ds-1) unstable; urgency=medium

  * New upstream hotfix release.

 -- Kay Hayen <kay.hayen@gmail.com>  Fri, 10 Dec 2021 17:49:19 +0100

nuitka (0.6.18.2+ds-1) unstable; urgency=medium

  * New upstream hotfix release.

 -- Kay Hayen <kay.hayen@gmail.com>  Thu, 09 Dec 2021 14:52:56 +0100

nuitka (0.6.18.1+ds-1) unstable; urgency=medium

  * New upstream hotfix release.

 -- Kay Hayen <kay.hayen@gmail.com>  Sat, 04 Dec 2021 18:39:19 +0100

nuitka (0.6.18+ds-1) unstable; urgency=medium

  * New upstream release.

 -- Kay Hayen <kay.hayen@gmail.com>  Thu, 02 Dec 2021 17:33:56 +0100

nuitka (0.6.17.7+ds-1) unstable; urgency=medium

  * New upstream hotfix release.

 -- Kay Hayen <kay.hayen@gmail.com>  Mon, 15 Nov 2021 14:33:27 +0100

nuitka (0.6.17.6+ds-1) unstable; urgency=medium

  * New upstream hotfix release.

 -- Kay Hayen <kay.hayen@gmail.com>  Mon, 08 Nov 2021 14:07:11 +0100

nuitka (0.6.17.5+ds-1) unstable; urgency=medium

  * New upstream hotfix release.

 -- Kay Hayen <kay.hayen@gmail.com>  Thu, 28 Oct 2021 11:52:02 +0200

nuitka (0.6.17.4+ds-1) unstable; urgency=medium

  * New upstream hotfix release.

 -- Kay Hayen <kay.hayen@gmail.com>  Thu, 21 Oct 2021 13:03:34 +0200

nuitka (0.6.17.3+ds-1) unstable; urgency=medium

  * New upstream hotfix release.

 -- Kay Hayen <kay.hayen@gmail.com>  Thu, 14 Oct 2021 10:32:17 +0200

nuitka (0.6.17.2+ds-1) unstable; urgency=medium

  * New upstream hotfix release.

 -- Kay Hayen <kay.hayen@gmail.com>  Tue, 05 Oct 2021 17:21:29 +0200

nuitka (0.6.17.1+ds-1) unstable; urgency=medium

  * New upstream hotfix release.

 -- Kay Hayen <kay.hayen@gmail.com>  Wed, 29 Sep 2021 12:28:39 +0200

nuitka (0.6.17+ds-1) unstable; urgency=medium

  * New upstream release.

 -- Kay Hayen <kay.hayen@gmail.com>  Mon, 27 Sep 2021 13:38:42 +0200

nuitka (0.6.16.5+ds-1) experimental; urgency=medium

  * New upstream hotfix release.

 -- Kay Hayen <kay.hayen@gmail.com>  Mon, 06 Sep 2021 10:46:40 +0200

nuitka (0.6.16.4+ds-1) experimental; urgency=medium

  * New upstream hotfix release.

 -- Kay Hayen <kay.hayen@gmail.com>  Wed, 25 Aug 2021 11:51:44 +0200

nuitka (0.6.16.3+ds-1) experimental; urgency=medium

  * New upstream hotfix release.

 -- Kay Hayen <kay.hayen@gmail.com>  Sat, 07 Aug 2021 18:14:58 +0200

nuitka (0.6.16.2+ds-1) experimental; urgency=medium

  * New upstream hotfix release.

 -- Kay Hayen <kay.hayen@gmail.com>  Fri, 02 Jul 2021 10:40:08 +0200

nuitka (0.6.16.1+ds-1) experimental; urgency=medium

  * New upstream hotfix release.

 -- Kay Hayen <kay.hayen@gmail.com>  Fri, 25 Jun 2021 16:45:43 +0200

nuitka (0.6.16+ds-1) experimental; urgency=medium

  * New upstream release.

 -- Kay Hayen <kay.hayen@gmail.com>  Thu, 24 Jun 2021 11:52:37 +0200

nuitka (0.6.15.3+ds-1) experimental; urgency=medium

  * New upstream hotfix release.

 -- Kay Hayen <kay.hayen@gmail.com>  Sun, 06 Jun 2021 12:18:06 +0200

nuitka (0.6.15.2+ds-1) experimental; urgency=medium

  * New upstream hotfix release.

 -- Kay Hayen <kay.hayen@gmail.com>  Thu, 03 Jun 2021 11:41:07 +0200

nuitka (0.6.15.1+ds-1) experimental; urgency=medium

  * New upstream hotfix release.

 -- Kay Hayen <kay.hayen@gmail.com>  Mon, 31 May 2021 17:12:04 +0200

nuitka (0.6.15+ds-1) experimental; urgency=medium

  * New upstream release.

 -- Kay Hayen <kay.hayen@gmail.com>  Mon, 24 May 2021 12:26:59 +0200

nuitka (0.6.14.7+ds-1) unstable; urgency=medium

  * New upstream hotfix release.

 -- Kay Hayen <kay.hayen@gmail.com>  Mon, 10 May 2021 16:25:14 +0200

nuitka (0.6.14.6+ds-1) unstable; urgency=medium

  * New upstream hotfix release.

 -- Kay Hayen <kay.hayen@gmail.com>  Mon, 03 May 2021 07:57:04 +0200

nuitka (0.6.14.5+ds-1) experimental; urgency=medium

  * New upstream hotfix release.

 -- Kay Hayen <kay.hayen@gmail.com>  Thu, 22 Apr 2021 08:51:05 +0200

nuitka (0.6.14.4+ds-1) unstable; urgency=medium

  * New upstream hotfix release.

 -- Kay Hayen <kay.hayen@gmail.com>  Sun, 18 Apr 2021 16:13:42 +0200

nuitka (0.6.14.3+ds-1) unstable; urgency=medium

  * New upstream hotfix release.

 -- Kay Hayen <kay.hayen@gmail.com>  Sun, 18 Apr 2021 10:29:07 +0200

nuitka (0.6.14.2+ds-1) unstable; urgency=medium

  * New upstream hotfix release.

 -- Kay Hayen <kay.hayen@gmail.com>  Sat, 17 Apr 2021 11:03:23 +0200

nuitka (0.6.14.1+ds-1) unstable; urgency=medium

  * New upstream hotfix release.

 -- Kay Hayen <kay.hayen@gmail.com>  Fri, 16 Apr 2021 07:49:30 +0200

nuitka (0.6.14+ds-1) unstable; urgency=medium

  * New upstream release.

 -- Kay Hayen <kay.hayen@gmail.com>  Thu, 15 Apr 2021 11:09:55 +0200

nuitka (0.6.13.3+ds-1) unstable; urgency=medium

  * New upstream hotfix release.

 -- Kay Hayen <kay.hayen@gmail.com>  Sun, 04 Apr 2021 11:11:56 +0200

nuitka (0.6.13.2+ds-1) unstable; urgency=medium

  * New upstream hotfix release.

 -- Kay Hayen <kay.hayen@gmail.com>  Sat, 27 Mar 2021 19:44:51 +0100

nuitka (0.6.13.1+ds-1) unstable; urgency=medium

  * New upstream hotfix release.

 -- Kay Hayen <kay.hayen@gmail.com>  Fri, 26 Mar 2021 14:28:02 +0100

nuitka (0.6.13+ds-1) unstable; urgency=medium

  * New upstream release.

 -- Kay Hayen <kay.hayen@gmail.com>  Wed, 17 Mar 2021 08:58:23 +0100

nuitka (0.6.12.4+ds-1) unstable; urgency=medium

  * New upstream hotfix release.

 -- Kay Hayen <kay.hayen@gmail.com>  Thu, 11 Mar 2021 12:16:01 +0100

nuitka (0.6.12.3+ds-1) unstable; urgency=medium

  * New upstream hotfix release.

 -- Kay Hayen <kay.hayen@gmail.com>  Sun, 21 Feb 2021 06:04:51 +0100

nuitka (0.6.12.2+ds-1) unstable; urgency=medium

  * New upstream hotfix release.

 -- Kay Hayen <kay.hayen@gmail.com>  Sun, 14 Feb 2021 14:25:06 +0100

nuitka (0.6.12.1+ds-1) unstable; urgency=medium

  * New upstream hotfix release.

 -- Kay Hayen <kay.hayen@gmail.com>  Wed, 10 Feb 2021 00:23:11 +0100

nuitka (0.6.12+ds-1) unstable; urgency=medium

  * New upstream release.

 -- Kay Hayen <kay.hayen@gmail.com>  Tue, 09 Feb 2021 11:08:35 +0100

nuitka (0.6.11.6+ds-1) unstable; urgency=medium

  * New upstream hotfix release.

 -- Kay Hayen <kay.hayen@gmail.com>  Sun, 07 Feb 2021 19:59:48 +0100

nuitka (0.6.11.5+ds-1) unstable; urgency=medium

  * New upstream hotfix release.

 -- Kay Hayen <kay.hayen@gmail.com>  Mon, 01 Feb 2021 12:17:21 +0100

nuitka (0.6.11.4+ds-1) unstable; urgency=medium

  * New upstream hotfix release.

 -- Kay Hayen <kay.hayen@gmail.com>  Wed, 27 Jan 2021 17:09:48 +0100

nuitka (0.6.11.3+ds-1) unstable; urgency=medium

  * New upstream hotfix release.

 -- Kay Hayen <kay.hayen@gmail.com>  Tue, 26 Jan 2021 11:16:07 +0100

nuitka (0.6.11.2+ds-1) unstable; urgency=medium

  * New upstream hotfix release.

 -- Kay Hayen <kay.hayen@gmail.com>  Mon, 25 Jan 2021 20:14:39 +0100

nuitka (0.6.11.1+ds-1) unstable; urgency=medium

  * New upstream hotfix release.

 -- Kay Hayen <kay.hayen@gmail.com>  Sun, 24 Jan 2021 17:55:22 +0100

nuitka (0.6.11+ds-1) unstable; urgency=medium

  * New upstream release.

 -- Kay Hayen <kay.hayen@gmail.com>  Sat, 23 Jan 2021 10:01:54 +0100

nuitka (0.6.10.5+ds-1) unstable; urgency=medium

  * New upstream hotfix release.

 -- Kay Hayen <kay.hayen@gmail.com>  Thu, 07 Jan 2021 11:04:59 +0100

nuitka (0.6.10.4+ds-1) unstable; urgency=medium

  * New upstream hotfix release.

 -- Kay Hayen <kay.hayen@gmail.com>  Tue, 29 Dec 2020 16:17:44 +0100

nuitka (0.6.10.3+ds-1) unstable; urgency=medium

  * New upstream hotfix release.

 -- Kay Hayen <kay.hayen@gmail.com>  Thu, 24 Dec 2020 16:30:17 +0100

nuitka (0.6.10.2+ds-1) unstable; urgency=medium

  * New upstream hotfix release.

 -- Kay Hayen <kay.hayen@gmail.com>  Sun, 20 Dec 2020 10:56:00 +0100

nuitka (0.6.10.1+ds-1) unstable; urgency=medium

  * New upstream hotfix release.

 -- Kay Hayen <kay.hayen@gmail.com>  Sun, 13 Dec 2020 19:47:53 +0100

nuitka (0.6.10+ds-1) unstable; urgency=medium

  * New upstream release.

 -- Kay Hayen <kay.hayen@gmail.com>  Mon, 07 Dec 2020 12:44:03 +0100

nuitka (0.6.9.7+ds-1) unstable; urgency=medium

  * New upstream hotfix release.

 -- Kay Hayen <kay.hayen@gmail.com>  Mon, 16 Nov 2020 11:20:22 +0100

nuitka (0.6.9.6+ds-1) unstable; urgency=medium

  * New upstream hotfix release.

 -- Kay Hayen <kay.hayen@gmail.com>  Wed, 04 Nov 2020 08:32:22 +0100

nuitka (0.6.9.5+ds-1) unstable; urgency=medium

  * New upstream hotfix release.

 -- Kay Hayen <kay.hayen@gmail.com>  Fri, 30 Oct 2020 13:49:19 +0100

nuitka (0.6.9.4+ds-1) unstable; urgency=medium

  * New upstream hotfix release.

 -- Kay Hayen <kay.hayen@gmail.com>  Mon, 19 Oct 2020 10:55:17 +0200

nuitka (0.6.9.3+ds-1) unstable; urgency=medium

  * New upstream hotfix release.

 -- Kay Hayen <kay.hayen@gmail.com>  Mon, 12 Oct 2020 17:17:10 +0200

nuitka (0.6.9.2+ds-1) unstable; urgency=medium

  * New upstream hotfix release.

 -- Kay Hayen <kay.hayen@gmail.com>  Sun, 04 Oct 2020 12:47:36 +0200

nuitka (0.6.9.1+ds-1) unstable; urgency=medium

  * New upstream hotfix release.

 -- Kay Hayen <kay.hayen@gmail.com>  Sat, 19 Sep 2020 14:38:08 +0200

nuitka (0.6.9+ds-1) unstable; urgency=medium

  * New upstream release.

 -- Kay Hayen <kay.hayen@gmail.com>  Mon, 14 Sep 2020 15:40:36 +0200

nuitka (0.6.8.4+ds-1) unstable; urgency=medium

  * New upstream hotfix release.

  * Source only upload. (Closes: #961896)

  * Updated VCS URLs. (Closes: #961895)

 -- Kay Hayen <kay.hayen@gmail.com>  Sat, 06 Jun 2020 09:58:32 +0200

nuitka (0.6.8.3+ds-1) unstable; urgency=medium

  * New upstream hotfix release.

 -- Kay Hayen <kay.hayen@gmail.com>  Sat, 23 May 2020 13:56:13 +0200

nuitka (0.6.8.2+ds-1) unstable; urgency=medium

  * New upstream hotfix release.

 -- Kay Hayen <kay.hayen@gmail.com>  Thu, 21 May 2020 15:04:13 +0200

nuitka (0.6.8.1+ds-1) unstable; urgency=medium

  * New upstream hotfix release.

  * Corrected copyright file format to not have emails.

 -- Kay Hayen <kay.hayen@gmail.com>  Fri, 15 May 2020 08:32:39 +0200

nuitka (0.6.8+ds-1) unstable; urgency=medium

  * New upstream release.

  * Changed dependencies to prefer Debian 11 packages.
    (Closes: #937166).

 -- Kay Hayen <kay.hayen@gmail.com>  Mon, 11 May 2020 16:41:34 +0200

nuitka (0.6.7+ds-1) unstable; urgency=medium

  * New upstream release.

  * The rst2pdf dependency is finally fixed
    (Closes: #943645) (Closes: #947573).

  * Enabled package build without Python2 (Closes: #937166)

 -- Kay Hayen <kay.hayen@gmail.com>  Thu, 23 Jan 2020 12:34:10 +0100

nuitka (0.6.6+ds-1) unstable; urgency=medium

  * New upstream release.

 -- Kay Hayen <kay.hayen@gmail.com>  Fri, 27 Dec 2019 08:47:38 +0100

nuitka (0.6.6~rc7+ds-1) unstable; urgency=medium

  * New upstream pre-release.

 -- Kay Hayen <kay.hayen@gmail.com>  Tue, 24 Sep 2019 08:49:41 +0200

nuitka (0.6.5+ds-1) unstable; urgency=medium

  * New upstream release.

 -- Kay Hayen <kay.hayen@gmail.com>  Sat, 27 Jul 2019 12:07:20 +0200

nuitka (0.6.4+ds-1) experimental; urgency=medium

  * New upstream release.

 -- Kay Hayen <kay.hayen@gmail.com>  Fri, 07 Jun 2019 23:30:22 +0200

nuitka (0.6.3.1+ds-1) experimental; urgency=medium

  * New upstream hotfix release.

 -- Kay Hayen <kay.hayen@gmail.com>  Thu, 25 Apr 2019 22:08:36 +0200

nuitka (0.6.3+ds-1) unstable; urgency=medium

  * New upstream release.

 -- Kay Hayen <kay.hayen@gmail.com>  Thu, 04 Apr 2019 06:12:30 +0200

nuitka (0.6.2+ds-1) unstable; urgency=medium

  * New upstream release.

 -- Kay Hayen <kay.hayen@gmail.com>  Sat, 16 Feb 2019 08:48:51 +0100

nuitka (0.6.1.1+ds-1) unstable; urgency=medium

  * New upstream hotfix release.

 -- Kay Hayen <kay.hayen@gmail.com>  Thu, 24 Jan 2019 09:13:53 +0100

nuitka (0.6.1+ds-1) unstable; urgency=medium

  * New upstream release.

  * Depend on python-pil over python-imaging (Closes: #917694).

 -- Kay Hayen <kay.hayen@gmail.com>  Sat, 05 Jan 2019 12:41:57 +0100

nuitka (0.6.0.6+ds-1) unstable; urgency=medium

  * New upstream hotfix release.

 -- Kay Hayen <kay.hayen@gmail.com>  Wed, 31 Oct 2018 09:03:57 +0100

nuitka (0.6.0.5+ds-1) unstable; urgency=medium

  * New upstream hotfix release.

 -- Kay Hayen <kay.hayen@gmail.com>  Thu, 18 Oct 2018 23:11:34 +0200

nuitka (0.6.0.4+ds-1) unstable; urgency=medium

  * New upstream hotfix release.

 -- Kay Hayen <kay.hayen@gmail.com>  Sun, 14 Oct 2018 08:26:48 +0200

nuitka (0.6.0.3+ds-1) unstable; urgency=medium

  * New upstream hotfix release.

 -- Kay Hayen <kay.hayen@gmail.com>  Sat, 06 Oct 2018 10:43:33 +0200

nuitka (0.6.0.2+ds-1) unstable; urgency=medium

  * New upstream hotfix release.

 -- Kay Hayen <kay.hayen@gmail.com>  Wed, 03 Oct 2018 10:41:52 +0200

nuitka (0.6.0.1+ds-1) unstable; urgency=medium

  * New upstream hotfix release.

 -- Kay Hayen <kay.hayen@gmail.com>  Thu, 27 Sep 2018 09:57:05 +0200

nuitka (0.6.0+ds-1) unstable; urgency=medium

  * New upstream release.

 -- Kay Hayen <kay.hayen@gmail.com>  Wed, 26 Sep 2018 07:00:04 +0200

nuitka (0.5.33+ds-1) unstable; urgency=medium

  * New upstream release.

 -- Kay Hayen <kay.hayen@gmail.com>  Thu, 13 Sep 2018 19:01:48 +0200

nuitka (0.5.32.8+ds-1) unstable; urgency=medium

  * New upstream hotfix release.

 -- Kay Hayen <kay.hayen@gmail.com>  Tue, 04 Sep 2018 14:58:47 +0200

nuitka (0.5.32.7+ds-1) unstable; urgency=medium

  * New upstream hotfix release.

 -- Kay Hayen <kay.hayen@gmail.com>  Thu, 23 Aug 2018 22:06:00 +0200

nuitka (0.5.32.6+ds-1) unstable; urgency=medium

  * New upstream hotfix release.

 -- Kay Hayen <kay.hayen@gmail.com>  Thu, 23 Aug 2018 20:05:18 +0200

nuitka (0.5.32.5+ds-1) unstable; urgency=medium

  * New upstream hotfix release.

 -- Kay Hayen <kay.hayen@gmail.com>  Wed, 15 Aug 2018 19:06:01 +0200

nuitka (0.5.32.4+ds-1) unstable; urgency=medium

  * New upstream hotfix release.

 -- Kay Hayen <kay.hayen@gmail.com>  Fri, 10 Aug 2018 12:06:44 +0200

nuitka (0.5.32.3+ds-1) unstable; urgency=medium

  * New upstream hotfix release.

 -- Kay Hayen <kay.hayen@gmail.com>  Sat, 04 Aug 2018 10:40:31 +0200

nuitka (0.5.32.2+ds-1) unstable; urgency=medium

  * New upstream hotfix release.

 -- Kay Hayen <kay.hayen@gmail.com>  Wed, 01 Aug 2018 17:38:43 +0200

nuitka (0.5.32.1+ds-1) unstable; urgency=medium

  * New upstream hotfix release.

 -- Kay Hayen <kay.hayen@gmail.com>  Sat, 28 Jul 2018 20:16:29 +0200

nuitka (0.5.32+ds-1) unstable; urgency=medium

  * New upstream release.

 -- Kay Hayen <kay.hayen@gmail.com>  Sat, 28 Jul 2018 15:07:21 +0200

nuitka (0.5.31+ds-1) unstable; urgency=medium

  * New upstream release.

 -- Kay Hayen <kay.hayen@gmail.com>  Mon, 09 Jul 2018 08:23:02 +0200

nuitka (0.5.30+ds-1) unstable; urgency=medium

  * New upstream release.

 -- Kay Hayen <kay.hayen@gmail.com>  Mon, 30 Apr 2018 09:50:54 +0200

nuitka (0.5.29.5+ds-1) unstable; urgency=medium

  * New upstream hotfix release.

 -- Kay Hayen <kay.hayen@gmail.com>  Wed, 25 Apr 2018 09:33:55 +0200

nuitka (0.5.29.4+ds-1) unstable; urgency=medium

  * New upstream hotfix release.

 -- Kay Hayen <kay.hayen@gmail.com>  Mon, 09 Apr 2018 20:22:37 +0200

nuitka (0.5.29.3+ds-1) unstable; urgency=medium

  * New upstream hotfix release.

 -- Kay Hayen <kay.hayen@gmail.com>  Sat, 31 Mar 2018 16:12:25 +0200

nuitka (0.5.29.2+ds-1) unstable; urgency=medium

  * New upstream hotfix release.

 -- Kay Hayen <kay.hayen@gmail.com>  Thu, 29 Mar 2018 10:19:24 +0200

nuitka (0.5.29.1+ds-1) unstable; urgency=medium

  * New upstream hotfix release.

 -- Kay Hayen <kay.hayen@gmail.com>  Tue, 27 Mar 2018 18:22:54 +0200

nuitka (0.5.29+ds-1) unstable; urgency=medium

  * New upstream release.

 -- Kay Hayen <kay.hayen@gmail.com>  Mon, 26 Mar 2018 20:13:44 +0200

nuitka (0.5.28.2+ds-1) unstable; urgency=medium

  * New upstream hotfix release.

 -- Kay Hayen <kay.hayen@gmail.com>  Wed, 29 Nov 2017 15:09:28 +0100

nuitka (0.5.28.1+ds-1) unstable; urgency=medium

  * New upstream hotfix release.
  * Also ignore sbuild non-existant directory (Closes: #871125).

 -- Kay Hayen <kay.hayen@gmail.com>  Sun, 22 Oct 2017 10:44:31 +0200

nuitka (0.5.28+ds-1) unstable; urgency=medium

  * New upstream release.

 -- Kay Hayen <kay.hayen@gmail.com>  Tue, 17 Oct 2017 10:03:56 +0200

nuitka (0.5.27+ds-1) unstable; urgency=medium

  * New upstream release.

 -- Kay Hayen <kay.hayen@gmail.com>  Sat, 22 Jul 2017 16:21:37 +0200

nuitka (0.5.26.4+ds-1) unstable; urgency=medium

  * New upstream hotfix release.
  * Recommend actual PyQT package (Closes: #866540).

 -- Kay Hayen <kay.hayen@gmail.com>  Mon, 03 Jul 2017 08:59:37 +0200

nuitka (0.5.26.3+ds-1) unstable; urgency=medium

  * New upstream hotfix release.

 -- Kay Hayen <kay.hayen@gmail.com>  Thu, 22 Jun 2017 08:08:53 +0200

nuitka (0.5.26.2+ds-1) unstable; urgency=medium

  * New upstream hotfix release.

 -- Kay Hayen <kay.hayen@gmail.com>  Sat, 17 Jun 2017 11:37:12 +0200

nuitka (0.5.26.1+ds-1) unstable; urgency=medium

  * New upstream hotfix release.

 -- Kay Hayen <kay.hayen@gmail.com>  Sat, 10 Jun 2017 13:09:51 +0200

nuitka (0.5.26+ds-1) unstable; urgency=medium

  * New upstream release.

 -- Kay Hayen <kay.hayen@gmail.com>  Wed, 07 Jun 2017 08:15:19 +0200

nuitka (0.5.25+ds-1) unstable; urgency=medium

  * New upstream release.

 -- Kay Hayen <kay.hayen@gmail.com>  Tue, 24 Jan 2017 06:13:46 +0100

nuitka (0.5.24.4+ds-1) unstable; urgency=medium

  * New upstream hotfix release.
  * Better detection of acceptable shared library loads from
    system paths for standalone tests (Closes: #844902).

 -- Kay Hayen <kay.hayen@gmail.com>  Sat, 10 Dec 2016 12:25:35 +0100

nuitka (0.5.24.3+ds-1) unstable; urgency=medium

  * New upstream hotfix release.

 -- Kay Hayen <kay.hayen@gmail.com>  Fri, 09 Dec 2016 06:50:55 +0100

nuitka (0.5.24.2+ds-1) unstable; urgency=medium

  * New upstream hotfix release.

 -- Kay Hayen <kay.hayen@gmail.com>  Wed, 30 Nov 2016 09:32:03 +0100

nuitka (0.5.24.1+ds-1) unstable; urgency=medium

  * New upstream hotfix release.

 -- Kay Hayen <kay.hayen@gmail.com>  Wed, 16 Nov 2016 08:16:53 +0100

nuitka (0.5.24+ds-1) unstable; urgency=medium

  * New upstream release.

 -- Kay Hayen <kay.hayen@gmail.com>  Mon, 14 Nov 2016 09:41:31 +0100

nuitka (0.5.23.2+ds-1) unstable; urgency=medium

  * New upstream hotfix release.

 -- Kay Hayen <kay.hayen@gmail.com>  Mon, 07 Nov 2016 07:55:11 +0100

nuitka (0.5.23.1+ds-1) unstable; urgency=medium

  * New upstream hotfix release.
  * Use of C11 compiler instead of C++ compiler, so we drop the
    versioned dependencies. (Closes: #835954)

 -- Kay Hayen <kay.hayen@gmail.com>  Sun, 16 Oct 2016 10:40:59 +0200

nuitka (0.5.23+ds-1) unstable; urgency=medium

  * New upstream release.

 -- Kay Hayen <kay.hayen@gmail.com>  Sun, 02 Oct 2016 18:14:41 +0200

nuitka (0.5.22+ds-1) unstable; urgency=medium

  * New upstream release.

 -- Kay Hayen <kay.hayen@gmail.com>  Tue, 16 Aug 2016 11:22:16 +0200

nuitka (0.5.21.3+ds-1) unstable; urgency=medium

  * New upstream hotfix release.

 -- Kay Hayen <kay.hayen@gmail.com>  Thu, 26 May 2016 14:51:39 +0200

nuitka (0.5.21.2+ds-1) unstable; urgency=medium

  * New upstream hotfix release.

 -- Kay Hayen <kay.hayen@gmail.com>  Sat, 14 May 2016 14:43:28 +0200

nuitka (0.5.21.1+ds-1) unstable; urgency=medium

  * New upstream hotfix release.

  * Depends on g++-5 now.

 -- Kay Hayen <kay.hayen@gmail.com>  Sat, 30 Apr 2016 07:59:57 +0200

nuitka (0.5.21+ds-1) unstable; urgency=medium

  * New upstream release.

 -- Kay Hayen <kay.hayen@gmail.com>  Sun, 24 Apr 2016 14:06:29 +0200

nuitka (0.5.20+ds-1) unstable; urgency=medium

  * New upstream release.

 -- Kay Hayen <kay.hayen@gmail.com>  Sun, 20 Mar 2016 08:11:16 +0100

nuitka (0.5.19.1+ds-1) unstable; urgency=medium

  * New upstream hotfix release.

 -- Kay Hayen <kay.hayen@gmail.com>  Tue, 15 Mar 2016 09:11:57 +0100

nuitka (0.5.19+ds-1) unstable; urgency=medium

  * New upstream release.

 -- Kay Hayen <kay.hayen@gmail.com>  Mon, 01 Feb 2016 07:53:08 +0100

nuitka (0.5.18.1+ds-1) unstable; urgency=medium

  * New upstream hotfix release.

 -- Kay Hayen <kay.hayen@gmail.com>  Sun, 24 Jan 2016 07:52:03 +0100

nuitka (0.5.18+ds-1) unstable; urgency=medium

  * New upstream release.

 -- Kay Hayen <kay.hayen@gmail.com>  Fri, 15 Jan 2016 07:48:41 +0100

nuitka (0.5.17.1+ds-1) unstable; urgency=medium

  * New upstream hotfix release.

 -- Kay Hayen <kay.hayen@gmail.com>  Thu, 14 Jan 2016 23:21:51 +0100

nuitka (0.5.17+ds-1) unstable; urgency=medium

  * New upstream release.

 -- Kay Hayen <kay.hayen@gmail.com>  Sun, 27 Dec 2015 15:18:39 +0100

nuitka (0.5.16.1+ds-1) unstable; urgency=medium

  * New upstream hotfix release.

 -- Kay Hayen <kay.hayen@gmail.com>  Thu, 03 Dec 2015 07:04:12 +0100

nuitka (0.5.16+ds-1) unstable; urgency=medium

  * New upstream release.

 -- Kay Hayen <kay.hayen@gmail.com>  Mon, 09 Nov 2015 18:30:07 +0100

nuitka (0.5.15+ds-1) unstable; urgency=medium

  * New upstream release.

 -- Kay Hayen <kay.hayen@gmail.com>  Mon, 12 Oct 2015 08:57:03 +0200

nuitka (0.5.14.3+ds-1) unstable; urgency=medium

  * New upstream hotfix release.

 -- Kay Hayen <kay.hayen@gmail.com>  Sun, 13 Sep 2015 12:26:59 +0200

nuitka (0.5.14.2+ds-1) unstable; urgency=medium

  * New upstream hotfix release.

 -- Kay Hayen <kay.hayen@gmail.com>  Mon, 07 Sep 2015 00:30:11 +0200

nuitka (0.5.14.1+ds-1) UNRELEASED; urgency=medium

  * New upstream hotfix release.

 -- Kay Hayen <kay.hayen@gmail.com>  Sun, 06 Sep 2015 22:37:22 +0200

nuitka (0.5.14+ds-1) unstable; urgency=medium

  * New upstream release.

 -- Kay Hayen <kay.hayen@gmail.com>  Thu, 27 Aug 2015 06:24:11 +0200

nuitka (0.5.13.8+ds-1) UNRELEASED; urgency=medium

  * New upstream hotfix release.

 -- Kay Hayen <kay.hayen@gmail.com>  Thu, 20 Aug 2015 11:55:53 +0200

nuitka (0.5.13.7+ds-1) UNRELEASED; urgency=medium

  * New upstream hotfix release.

 -- Kay Hayen <kay.hayen@gmail.com>  Tue, 18 Aug 2015 21:55:08 +0200

nuitka (0.5.13.6+ds-1) UNRELEASED; urgency=medium

  * New upstream hotfix release.

 -- Kay Hayen <kay.hayen@gmail.com>  Sun, 16 Aug 2015 14:38:46 +0200

nuitka (0.5.13.5+ds-1) UNRELEASED; urgency=medium

  * New upstream hotfix release.

 -- Kay Hayen <kay.hayen@gmail.com>  Sun, 16 Aug 2015 13:42:02 +0200

nuitka (0.5.13.4+ds-1) UNRELEASED; urgency=medium

  * New upstream hotfix release.

 -- Kay Hayen <kay.hayen@gmail.com>  Fri, 31 Jul 2015 17:24:40 +0200

nuitka (0.5.13.3+ds-1) UNRELEASED; urgency=medium

  * New upstream hotfix release.

 -- Kay Hayen <kay.hayen@gmail.com>  Wed, 29 Jul 2015 10:54:05 +0200

nuitka (0.5.13.2+ds-1) UNRELEASED; urgency=medium

  * New upstream hotfix release.

 -- Kay Hayen <kay.hayen@gmail.com>  Tue, 16 Jun 2015 10:29:12 +0200

nuitka (0.5.13.1+ds-1) UNRELEASED; urgency=medium

  * New upstream hotfix release.

 -- Kay Hayen <kay.hayen@gmail.com>  Mon, 04 May 2015 09:27:19 +0200

nuitka (0.5.13+ds-1) unstable; urgency=medium

  * New upstream release.

 -- Kay Hayen <kay.hayen@gmail.com>  Fri, 01 May 2015 10:44:27 +0200

nuitka (0.5.12.2+ds-1) UNRELEASED; urgency=medium

  * New upstream hotfix release.

 -- Kay Hayen <kay.hayen@gmail.com>  Sun, 26 Apr 2015 08:51:37 +0200

nuitka (0.5.12.1+ds-1) UNRELEASED; urgency=medium

  * New upstream hotfix release.

 -- Kay Hayen <kay.hayen@gmail.com>  Sat, 18 Apr 2015 09:35:06 +0200

nuitka (0.5.12+ds-1) experimental; urgency=medium

  * New upstream release.

 -- Kay Hayen <kay.hayen@gmail.com>  Mon, 06 Apr 2015 17:20:44 +0200

nuitka (0.5.11.2+ds-1) experimental; urgency=medium

  * New upstream hotfix release.

 -- Kay Hayen <kay.hayen@gmail.com>  Thu, 26 Mar 2015 20:09:06 +0100

nuitka (0.5.11.1+ds-1) experimental; urgency=medium

  * New upstream hotfix release.

 -- Kay Hayen <kay.hayen@gmail.com>  Mon, 23 Mar 2015 10:34:17 +0100

nuitka (0.5.11+ds-1) experimental; urgency=medium

  * New upstream release.

 -- Kay Hayen <kay.hayen@gmail.com>  Wed, 18 Mar 2015 08:38:39 +0100

nuitka (0.5.10.2+ds-1) experimental; urgency=medium

  * New upstream hotfix release.

 -- Kay Hayen <kay.hayen@gmail.com>  Tue, 10 Mar 2015 07:46:24 +0100

nuitka (0.5.10.1+ds-1) experimental; urgency=medium

  * New upstream hotfix release.

 -- Kay Hayen <kay.hayen@gmail.com>  Sun, 08 Mar 2015 11:56:55 +0100

nuitka (0.5.10+ds-1) experimental; urgency=medium

  * New upstream release.

 -- Kay Hayen <kay.hayen@gmail.com>  Thu, 05 Mar 2015 07:43:43 +0100

nuitka (0.5.9+ds-1) experimental; urgency=medium

  * New upstream release.

 -- Kay Hayen <kay.hayen@gmail.com>  Thu, 29 Jan 2015 08:18:06 +0100

nuitka (0.5.8+ds-1) experimental; urgency=medium

  * New upstream release.

 -- Kay Hayen <kay.hayen@gmail.com>  Thu, 15 Jan 2015 04:11:03 +0100

nuitka (0.5.7.1+ds-1) experimental; urgency=medium

  * New upstream hotfix release.

 -- Kay Hayen <kay.hayen@gmail.com>  Fri, 09 Jan 2015 13:52:15 +0100

nuitka (0.5.7+ds-1) UNRELEASED; urgency=medium

  * New upstream release.

 -- Kay Hayen <kay.hayen@gmail.com>  Thu, 01 Jan 2015 10:52:03 +0100

nuitka (0.5.6.1+ds-1) UNRELEASED; urgency=medium

  * New upstream hotfix release.

 -- Kay Hayen <kay.hayen@gmail.com>  Sun, 21 Dec 2014 08:32:58 +0100

nuitka (0.5.6+ds-1) UNRELEASED; urgency=medium

  * New upstream release.
  * Added support for hardening-wrapper to be installed.

 -- Kay Hayen <kay.hayen@gmail.com>  Fri, 19 Dec 2014 08:39:17 +0100

nuitka (0.5.5.3+ds-1) unstable; urgency=medium

  * New upstream hotfix release.
  * Added support for armhf architecture.

 -- Kay Hayen <kay.hayen@gmail.com>  Fri, 24 Oct 2014 17:33:59 +0200

nuitka (0.5.5.2+ds-1) unstable; urgency=medium

  * New upstream hotfix release.
  * Bump to Standards Version 3.9.6, no changes needed.

 -- Kay Hayen <kay.hayen@gmail.com>  Fri, 17 Oct 2014 07:56:05 +0200

nuitka (0.5.5+ds-1) unstable; urgency=medium

  * New upstream release.

 -- Kay Hayen <kay.hayen@gmail.com>  Sun, 05 Oct 2014 19:28:20 +0200

nuitka (0.5.4.3+ds-1) unstable; urgency=medium

  * New upstream hotfix release.

 -- Kay Hayen <kay.hayen@gmail.com>  Thu, 21 Aug 2014 09:41:37 +0200

nuitka (0.5.3.5+ds-1) unstable; urgency=medium

  * New upstream hotfix release.

 -- Kay Hayen <kay.hayen@gmail.com>  Fri, 18 Jul 2014 07:28:17 +0200

nuitka (0.5.3.3+ds-1) unstable; urgency=medium

  * New upstream release.
  * Original version didn't build for all versions due to error message
    changes, this release adapts to.

 -- Kay Hayen <kay.hayen@gmail.com>  Sat, 12 Jul 2014 20:50:01 +0200

nuitka (0.5.2+ds-1) unstable; urgency=medium

  * New upstream release.
  * Permit building using cowbuilder, eatmydata (Closes: #749518)
  * Do not require gcc in build-depends
    (Closes: #747984) (Closes: #748005) (Closes: #751325)

 -- Kay Hayen <kay.hayen@gmail.com>  Mon, 23 Jun 2014 08:17:57 +0200

nuitka (0.5.1.1+ds-1) unstable; urgency=medium

  * New upstream hotfix release.

 -- Kay Hayen <kay.hayen@gmail.com>  Thu, 06 Mar 2014 10:44:28 +0100

nuitka (0.5.1+ds-1) unstable; urgency=medium

  * New upstream release.

 -- Kay Hayen <kay.hayen@gmail.com>  Thu, 06 Mar 2014 09:33:51 +0100

nuitka (0.5.0.1+ds-1) unstable; urgency=medium

  * New upstream hotfix release.

 -- Kay Hayen <kay.hayen@gmail.com>  Mon, 13 Jan 2014 23:37:37 +0100

nuitka (0.5.0+ds-1) unstable; urgency=medium

  * New upstream release.
  * Added missing build dependency to process PNG images.

 -- Kay Hayen <kay.hayen@gmail.com>  Fri, 03 Jan 2014 19:18:18 +0100

nuitka (0.4.7.1+ds-1) unstable; urgency=low

  * New upstream hotfix release.

 -- Kay Hayen <kay.hayen@gmail.com>  Tue, 03 Dec 2013 08:44:31 +0100

nuitka (0.4.7+ds-1) UNRELEASED; urgency=low

  * New upstream release.
  * Handle unknown encoding error message change of CPython 2.7.6
    that was backported to CPython 2.7.5+ as well.
    (Closes: #730956)

 -- Kay Hayen <kay.hayen@gmail.com>  Mon, 02 Dec 2013 09:15:12 +0100

nuitka (0.4.6.2+ds-1) unstable; urgency=low

  * New upstream hotfix release.

 -- Kay Hayen <kayhayen@gmx.de>  Fri, 01 Nov 2013 19:07:42 +0100

nuitka (0.4.6+ds-1) unstable; urgency=low

  * New upstream release.

 -- Kay Hayen <kayhayen@gmx.de>  Sun, 27 Oct 2013 21:29:26 +0100

nuitka (0.4.5.1+ds-1) unstable; urgency=low

  * New upstream hotfix release.
  * Corrects upstream Issue#106.

 -- Kay Hayen <kayhayen@gmx.de>  Wed, 25 Sep 2013 14:29:55 +0200

nuitka (0.4.5+ds-1) unstable; urgency=low

  * New upstream release.

 -- Kay Hayen <kayhayen@gmx.de>  Sun, 18 Aug 2013 09:06:29 +0200

nuitka (0.4.4.2+ds-1) unstable; urgency=low

  * New upstream hotfix release.
  * Corrects upstream Issue#98.
  * Corrects upstream Issue#100.
  * Corrects upstream Issue#101.
  * Corrects upstream Issue#102.

 -- Kay Hayen <kayhayen@gmx.de>  Sat, 20 Jul 2013 09:08:29 +0200

nuitka (0.4.4.1+ds-1) unstable; urgency=low

  * New upstream hotfix release.
  * Corrects upstream Issue#95.
  * Corrects upstream Issue#96.

 -- Kay Hayen <kayhayen@gmx.de>  Sat, 13 Jul 2013 11:56:21 +0200

nuitka (0.4.4+ds-1) unstable; urgency=low

  * New upstream release.
  * Upstream now supports Python3.3 and threads.
  * Bump to Standards Version 3.9.4, no changes needed.
  * Fix support for modules and Python3 was broken (Closes: #711459)
  * Fix encoding error changes  Python 2.7.5 (Closes: #713531)

 -- Kay Hayen <kayhayen@gmx.de>  Tue, 25 Jun 2013 10:46:40 +0200

nuitka (0.4.3+ds-1) unstable; urgency=low

  * New upstream release.

 -- Kay Hayen <kayhayen@gmx.de>  Sat, 18 May 2013 10:16:25 +0200

nuitka (0.4.2+ds-1) unstable; urgency=low

  * New upstream release.

 -- Kay Hayen <kayhayen@gmx.de>  Fri, 29 Mar 2013 11:05:08 +0100

nuitka (0.4.1+ds-1) unstable; urgency=low

  * New upstream release.

 -- Kay Hayen <kayhayen@gmx.de>  Tue, 05 Mar 2013 08:15:41 +0100

nuitka (0.4.0+ds-1) UNRELEASED; urgency=low

  * New upstream release.
  * Changes so the Debian package can be backported to Squeeze as well.

 -- Kay Hayen <kayhayen@gmx.de>  Sat, 09 Feb 2013 10:08:15 +0100

nuitka (0.3.25+ds-1) unstable; urgency=low

  * New upstream release.
  * Register the User Manual with "doc-base".

 -- Kay Hayen <kayhayen@gmx.de>  Sun, 11 Nov 2012 13:57:32 +0100

nuitka (0.3.24.1+ds-1) unstable; urgency=low

  * New upstream hotfix release.
  * Corrects upstream Issue#46.

 -- Kay Hayen <kayhayen@gmx.de>  Sat, 08 Sep 2012 22:30:11 +0000

nuitka (0.3.24+ds-1) unstable; urgency=low

  * New upstream release.
  * Detect the absence of "g++" and gracefully fallback to the
    compiler depended on. (Closes: #682146)
  * Changed usage of "temp" files in developer scripts to be
    secure. (Closes: #682145)
  * Added support for "DEB_BUILD_OPTIONS=nocheck" to skip the
    test runs. (Closes: #683090)

 -- Kay Hayen <kayhayen@gmx.de>  Sat, 18 Aug 2012 21:19:17 +0200

nuitka (0.3.23.1+ds-1) unstable; urgency=low

  * New upstream hotfix release.
  * Corrects upstream Issue#40, Issue#41, and Issue#42.

 -- Kay Hayen <kayhayen@gmx.de>  Mon, 16 Jul 2012 07:25:41 +0200

nuitka (0.3.23+ds-1) unstable; urgency=low

  * New upstream release.
  * License for Nuitka is now Apache License 2.0, no more GPLv3.
  * Corrects upstream Issue#37 and Issue#38.

 -- Kay Hayen <kayhayen@gmx.de>  Sun, 01 Jul 2012 00:00:57 +0200

nuitka (0.3.22.1+ds-1) unstable; urgency=low

  * New upstream hotfix release.
  * Corrected copyright file syntax error found by new lintian
    version.
  * Corrects upstream Issue#19.

 -- Kay Hayen <kayhayen@gmx.de>  Sat, 16 Jun 2012 08:58:30 +0200

nuitka (0.3.22+ds-1) unstable; urgency=low

  * New upstream release.

 -- Kay Hayen <kayhayen@gmx.de>  Sun, 13 May 2012 12:51:16 +0200

nuitka (0.3.21+ds-1) unstable; urgency=low

  * New upstream release.

 -- Kay Hayen <kayhayen@gmx.de>  Thu, 12 Apr 2012 20:24:01 +0200

nuitka (0.3.20.2+ds-1) unstable; urgency=low

  * New upstream hotfix release.
  * Corrects upstream Issue#35.
  * Bump to Standards Version 3.9.3, no changes needed.
  * In the alternative build dependencies, designed to make the
    Python3 build dependency optional, put option that is going
    to work on "unstable" first. (Closes: #665021)

 -- Kay Hayen <kayhayen@gmx.de>  Tue, 03 Apr 2012 22:31:36 +0200

nuitka (0.3.20.1+ds-1) unstable; urgency=low

  * New upstream hotfix release.
  * Corrects upstream Issue#34.

 -- Kay Hayen <kayhayen@gmx.de>  Sat, 03 Mar 2012 10:18:30 +0100

nuitka (0.3.20+ds-1) unstable; urgency=low

  * New upstream release.
  * Added upstream "Changelog.rst" as "changelog"

 -- Kay Hayen <kayhayen@gmx.de>  Mon, 27 Feb 2012 09:32:10 +0100

nuitka (0.3.19.2+ds-1) unstable; urgency=low

  * New upstream hotfix release.
  * Corrects upstream Issue#32.

 -- Kay Hayen <kayhayen@gmx.de>  Sun, 12 Feb 2012 20:33:30 +0100

nuitka (0.3.19.1+ds-1) unstable; urgency=low

  * New upstream hotfix release.
  * Corrects upstream Issue#30 and Issue#31.

 -- Kay Hayen <kayhayen@gmx.de>  Sat, 28 Jan 2012 07:27:38 +0100

nuitka (0.3.19+ds-1) unstable; urgency=low

  * New upstream release.
  * Improvements to option groups layout in manpages, and broken
    whitespace for "--recurse-to" option. (Closes: #655910)
  * Documented new option "--recurse-directory" in man page with
    example.
  * Made the "debian/watch" file ignore upstream pre-releases,
    these shall not be considered for this package.
  * Aligned depended version with build depended versions.
  * Depend on "python-dev" as well, needed to compile against
    "libpython".
  * Build depend on "python-dev-all" and "python-dbg-all" to
    execute tests with both all supported Python versions.
  * Build depend on "python3.2-dev-all" and "python3-dbg-all"
    to execute tests with Python3 as well. It is currently not
    supported by upstream, this is only preparatory.
  * Added suggestion of "ccache", can speed up the compilation
    process.

 -- Kay Hayen <kayhayen@gmx.de>  Tue, 17 Jan 2012 10:29:45 +0100

nuitka (0.3.18+ds-1) unstable; urgency=low

  * New upstream release.
  * Lowered dependencies so that a backport to Ubuntu Natty and
    higher is now feasible. A "scons >=2.0.0" is good enough,
    and so is "g++-4.5" as well.
  * Don't require the PDF generation to be successful on older
    Ubuntu versions as it crashes due to old "rst2pdf" bugs.

 -- Kay Hayen <kayhayen@gmx.de>  Thu, 12 Jan 2012 19:55:43 +0100

nuitka (0.3.18~pre2+ds-1) unstable; urgency=low

  * New upstream pre-release.
  * First upload to unstable, many thanks to my reviewer and
    sponsor Yaroslav Halchenko <debian@onerussian.com>
  * New maintainer (Closes: #648489)
  * Added Developer Manual to the generated PDF documentation.
  * Added python-dbg to Build-Depends to also execute reference
    count tests.
  * Changed copyright file to reference Apache license via its
    standard Debian location as well.

 -- Kay Hayen <kayhayen@gmx.de>  Tue, 10 Jan 2012 22:21:56 +0100

nuitka (0.3.17+ds-1) UNRELEASED; urgency=low

  * New upstream release.
  * Updated man page to use new "--recurse-*" options in examples
    over removed "--deep*" options.
  * Completed copyright file according to "licensecheck" findings
    and updated files accordingly. Put the included tests owned
    by upstream into public domain.
  * Use a "+ds" file as orig source with inline copy of Scons
    already removed instead of doing it as a patch.
  * Also removed the benchmark tests from "+ds" file, not useful
    to be provided with Nuitka.
  * Added syntax tests, these were omitted by mistake previously.
  * Run the test suite at package build time, it checks the basic
    tests, syntax error tests, program tests, and the compile
    itself test.
  * Added run time dependencies also as build time dependencies
    to be able to execute the tests.
  * Corrected handling of upstream pre-release names in the watch
    file.
  * Changed contributor notice to only require "Apache License 2.0"
    for the new parts.
  * Put Debian packaging and owned tests under "Apache License 2.0"
    as well.

 -- Kay Hayen <kayhayen@gmx.de>  Mon, 09 Jan 2012 09:02:19 +0100

nuitka (0.3.16-1) UNRELEASED; urgency=low

  * New upstream release.
  * Updated debian/copyright URI to match the latest one.
  * Updated debian/copyright to DEP5 changes.
  * Added Nuitka homepage to debian/control.
  * Added watch file, so uscan works.
  * Added git pointers to git repository and gitweb to the
    package control file.
  * Corrected examples section in man page to correctly escape "-".
  * Added meaningful "what is" to manpages.
  * Bump to Standards Version 3.9.2, no changes needed.
  * Added extended description to address lintian warning.

 -- Kay Hayen <kayhayen@gmx.de>  Sun, 18 Dec 2011 13:01:10 +0100

nuitka (0.3.15-1) UNRELEASED; urgency=low

  * New upstream release.
  * Renamed "/usr/bin/Python" to "/usr/bin/nuitka-python".
  * Added man pages for "nuitka" and "nuitka-python", the first
    with an examples section that shows the most important uses
    of the "nuitka" binary.
  * Removed foreign code for Windows generators, removed from
    debian/copyright.
  * Lowered dependency for Scons to what Ubuntu Oneiric has and
    what we have as an inline copy, (scons >=2.0.1) should be
    sufficient.
  * Recommend python-lxml, as it's used by Nuitka to dump XML
    representation.
  * Recommend python-qt4, as it may be used to display the node
    tree in a window.
  * Removed inline copy of Scons from the binary package.
  * Added patch to remove the setting nuitka package in sys.path,
    not needed in Debian.

 -- Kay Hayen <kayhayen@gmx.de>  Thu, 01 Dec 2011 22:43:33 +0100

nuitka (0.3.15pre2-1) UNRELEASED; urgency=low

  * Initial Debian package.

 -- Kay Hayen <kayhayen@gmx.de>  Fri, 11 Nov 2011 20:58:55 +0100<|MERGE_RESOLUTION|>--- conflicted
+++ resolved
@@ -1,16 +1,14 @@
-<<<<<<< HEAD
 nuitka (1.6~rc7+ds-1) unstable; urgency=medium
 
   * New upstream pre-release.
 
  -- Kay Hayen <kay.hayen@gmail.com>  Wed, 12 Apr 2023 07:33:07 +0200
-=======
+
 nuitka (1.5.7+ds-1) unstable; urgency=medium
 
   * New upstream hotfix release.
 
  -- Kay Hayen <kay.hayen@gmail.com>  Mon, 24 Apr 2023 16:45:23 +0200
->>>>>>> 9895ee3c
 
 nuitka (1.5.6+ds-1) unstable; urgency=medium
 
