--- conflicted
+++ resolved
@@ -1,16 +1,13 @@
-<<<<<<< HEAD
 nuitka (0.5.30~rc3+ds-1) UNRELEASED; urgency=medium
 
   * New upstream pre-release.
 
  -- Kay Hayen <kay.hayen@gmail.com>  Thu, 29 Mar 2018 17:17:44 +0200
-=======
 nuitka (0.5.29.3+ds-1) unstable; urgency=medium
 
   * New upstream hotfix release.
 
  -- Kay Hayen <kay.hayen@gmail.com>  Sat, 31 Mar 2018 16:12:25 +0200
->>>>>>> 8f896910
 
 nuitka (0.5.29.2+ds-1) unstable; urgency=medium
 
