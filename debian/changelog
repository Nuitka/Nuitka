<<<<<<< HEAD
nuitka (0.6.15~rc2+ds-1) unstable; urgency=medium

  * New upstream pre-release.

 -- Kay Hayen <kay.hayen@gmail.com>  Fri, 16 Apr 2021 15:50:01 +0200
=======
nuitka (0.6.14.2+ds-1) unstable; urgency=medium

  * New upstream hotfix release.

 -- Kay Hayen <kay.hayen@gmail.com>  Sat, 17 Apr 2021 11:03:23 +0200
>>>>>>> 9fd27e85

nuitka (0.6.14.1+ds-1) unstable; urgency=medium

  * New upstream hotfix release.

 -- Kay Hayen <kay.hayen@gmail.com>  Fri, 16 Apr 2021 07:49:30 +0200

nuitka (0.6.14+ds-1) unstable; urgency=medium

  * New upstream release.

 -- Kay Hayen <kay.hayen@gmail.com>  Thu, 15 Apr 2021 11:09:55 +0200

nuitka (0.6.13.3+ds-1) unstable; urgency=medium

  * New upstream hotfix release.

 -- Kay Hayen <kay.hayen@gmail.com>  Sun, 04 Apr 2021 11:11:56 +0200

nuitka (0.6.13.2+ds-1) unstable; urgency=medium

  * New upstream hotfix release.

 -- Kay Hayen <kay.hayen@gmail.com>  Sat, 27 Mar 2021 19:44:51 +0100

nuitka (0.6.13.1+ds-1) unstable; urgency=medium

  * New upstream hotfix release.

 -- Kay Hayen <kay.hayen@gmail.com>  Fri, 26 Mar 2021 14:28:02 +0100

nuitka (0.6.13+ds-1) unstable; urgency=medium

  * New upstream release.

 -- Kay Hayen <kay.hayen@gmail.com>  Wed, 17 Mar 2021 08:58:23 +0100

nuitka (0.6.12.4+ds-1) unstable; urgency=medium

  * New upstream hotfix release.

 -- Kay Hayen <kay.hayen@gmail.com>  Thu, 11 Mar 2021 12:16:01 +0100

nuitka (0.6.12.3+ds-1) unstable; urgency=medium

  * New upstream hotfix release.

 -- Kay Hayen <kay.hayen@gmail.com>  Sun, 21 Feb 2021 06:04:51 +0100

nuitka (0.6.12.2+ds-1) unstable; urgency=medium

  * New upstream hotfix release.

 -- Kay Hayen <kay.hayen@gmail.com>  Sun, 14 Feb 2021 14:25:06 +0100

nuitka (0.6.12.1+ds-1) unstable; urgency=medium

  * New upstream hotfix release.

 -- Kay Hayen <kay.hayen@gmail.com>  Wed, 10 Feb 2021 00:23:11 +0100

nuitka (0.6.12+ds-1) unstable; urgency=medium

  * New upstream release.

 -- Kay Hayen <kay.hayen@gmail.com>  Tue, 09 Feb 2021 11:08:35 +0100

nuitka (0.6.11.6+ds-1) unstable; urgency=medium

  * New upstream hotfix release.

 -- Kay Hayen <kay.hayen@gmail.com>  Sun, 07 Feb 2021 19:59:48 +0100

nuitka (0.6.11.5+ds-1) unstable; urgency=medium

  * New upstream hotfix release.

 -- Kay Hayen <kay.hayen@gmail.com>  Mon, 01 Feb 2021 12:17:21 +0100

nuitka (0.6.11.4+ds-1) unstable; urgency=medium

  * New upstream hotfix release.

 -- Kay Hayen <kay.hayen@gmail.com>  Wed, 27 Jan 2021 17:09:48 +0100

nuitka (0.6.11.3+ds-1) unstable; urgency=medium

  * New upstream hotfix release.

 -- Kay Hayen <kay.hayen@gmail.com>  Tue, 26 Jan 2021 11:16:07 +0100

nuitka (0.6.11.2+ds-1) unstable; urgency=medium

  * New upstream hotfix release.

 -- Kay Hayen <kay.hayen@gmail.com>  Mon, 25 Jan 2021 20:14:39 +0100

nuitka (0.6.11.1+ds-1) unstable; urgency=medium

  * New upstream hotfix release.

 -- Kay Hayen <kay.hayen@gmail.com>  Sun, 24 Jan 2021 17:55:22 +0100

nuitka (0.6.11+ds-1) unstable; urgency=medium

  * New upstream release.

 -- Kay Hayen <kay.hayen@gmail.com>  Sat, 23 Jan 2021 10:01:54 +0100

nuitka (0.6.10.5+ds-1) unstable; urgency=medium

  * New upstream hotfix release.

 -- Kay Hayen <kay.hayen@gmail.com>  Thu, 07 Jan 2021 11:04:59 +0100

nuitka (0.6.10.4+ds-1) unstable; urgency=medium

  * New upstream hotfix release.

 -- Kay Hayen <kay.hayen@gmail.com>  Tue, 29 Dec 2020 16:17:44 +0100

nuitka (0.6.10.3+ds-1) unstable; urgency=medium

  * New upstream hotfix release.

 -- Kay Hayen <kay.hayen@gmail.com>  Thu, 24 Dec 2020 16:30:17 +0100

nuitka (0.6.10.2+ds-1) unstable; urgency=medium

  * New upstream hotfix release.

 -- Kay Hayen <kay.hayen@gmail.com>  Sun, 20 Dec 2020 10:56:00 +0100

nuitka (0.6.10.1+ds-1) unstable; urgency=medium

  * New upstream hotfix release.

 -- Kay Hayen <kay.hayen@gmail.com>  Sun, 13 Dec 2020 19:47:53 +0100

nuitka (0.6.10+ds-1) unstable; urgency=medium

  * New upstream release.

 -- Kay Hayen <kay.hayen@gmail.com>  Mon, 07 Dec 2020 12:44:03 +0100

nuitka (0.6.9.7+ds-1) unstable; urgency=medium

  * New upstream hotfix release.

 -- Kay Hayen <kay.hayen@gmail.com>  Mon, 16 Nov 2020 11:20:22 +0100

nuitka (0.6.9.6+ds-1) unstable; urgency=medium

  * New upstream hotfix release.

 -- Kay Hayen <kay.hayen@gmail.com>  Wed, 04 Nov 2020 08:32:22 +0100

nuitka (0.6.9.5+ds-1) unstable; urgency=medium

  * New upstream hotfix release.

 -- Kay Hayen <kay.hayen@gmail.com>  Fri, 30 Oct 2020 13:49:19 +0100

nuitka (0.6.9.4+ds-1) unstable; urgency=medium

  * New upstream hotfix release.

 -- Kay Hayen <kay.hayen@gmail.com>  Mon, 19 Oct 2020 10:55:17 +0200

nuitka (0.6.9.3+ds-1) unstable; urgency=medium

  * New upstream hotfix release.

 -- Kay Hayen <kay.hayen@gmail.com>  Mon, 12 Oct 2020 17:17:10 +0200

nuitka (0.6.9.2+ds-1) unstable; urgency=medium

  * New upstream hotfix release.

 -- Kay Hayen <kay.hayen@gmail.com>  Sun, 04 Oct 2020 12:47:36 +0200

nuitka (0.6.9.1+ds-1) unstable; urgency=medium

  * New upstream hotfix release.

 -- Kay Hayen <kay.hayen@gmail.com>  Sat, 19 Sep 2020 14:38:08 +0200

nuitka (0.6.9+ds-1) unstable; urgency=medium

  * New upstream release.

 -- Kay Hayen <kay.hayen@gmail.com>  Mon, 14 Sep 2020 15:40:36 +0200

nuitka (0.6.8.4+ds-1) unstable; urgency=medium

  * New upstream hotfix release.

  * Source only upload. (Closes: #961896)

  * Updated VCS URLs. (Closes: #961895)

 -- Kay Hayen <kay.hayen@gmail.com>  Sat, 06 Jun 2020 09:58:32 +0200

nuitka (0.6.8.3+ds-1) unstable; urgency=medium

  * New upstream hotfix release.

 -- Kay Hayen <kay.hayen@gmail.com>  Sat, 23 May 2020 13:56:13 +0200

nuitka (0.6.8.2+ds-1) unstable; urgency=medium

  * New upstream hotfix release.

 -- Kay Hayen <kay.hayen@gmail.com>  Thu, 21 May 2020 15:04:13 +0200

nuitka (0.6.8.1+ds-1) unstable; urgency=medium

  * New upstream hotfix release.

  * Corrected copyright file format to not have emails.

 -- Kay Hayen <kay.hayen@gmail.com>  Fri, 15 May 2020 08:32:39 +0200

nuitka (0.6.8+ds-1) unstable; urgency=medium

  * New upstream release.

  * Changed dependencies to prefer Debian 11 packages.
    (Closes: #937166).

 -- Kay Hayen <kay.hayen@gmail.com>  Mon, 11 May 2020 16:41:34 +0200

nuitka (0.6.7+ds-1) unstable; urgency=medium

  * New upstream release.

  * The rst2pdf dependency is finally fixed
    (Closes: #943645) (Closes: #947573).

  * Enabled package build without Python2 (Closes: #937166)

 -- Kay Hayen <kay.hayen@gmail.com>  Thu, 23 Jan 2020 12:34:10 +0100

nuitka (0.6.6+ds-1) unstable; urgency=medium

  * New upstream release.

 -- Kay Hayen <kay.hayen@gmail.com>  Fri, 27 Dec 2019 08:47:38 +0100

nuitka (0.6.6~rc7+ds-1) unstable; urgency=medium

  * New upstream pre-release.

 -- Kay Hayen <kay.hayen@gmail.com>  Tue, 24 Sep 2019 08:49:41 +0200

nuitka (0.6.5+ds-1) unstable; urgency=medium

  * New upstream release.

 -- Kay Hayen <kay.hayen@gmail.com>  Sat, 27 Jul 2019 12:07:20 +0200

nuitka (0.6.4+ds-1) experimental; urgency=medium

  * New upstream release.

 -- Kay Hayen <kay.hayen@gmail.com>  Fri, 07 Jun 2019 23:30:22 +0200

nuitka (0.6.3.1+ds-1) experimental; urgency=medium

  * New upstream hotfix release.

 -- Kay Hayen <kay.hayen@gmail.com>  Thu, 25 Apr 2019 22:08:36 +0200

nuitka (0.6.3+ds-1) unstable; urgency=medium

  * New upstream release.

 -- Kay Hayen <kay.hayen@gmail.com>  Thu, 04 Apr 2019 06:12:30 +0200

nuitka (0.6.2+ds-1) unstable; urgency=medium

  * New upstream release.

 -- Kay Hayen <kay.hayen@gmail.com>  Sat, 16 Feb 2019 08:48:51 +0100

nuitka (0.6.1.1+ds-1) unstable; urgency=medium

  * New upstream hotfix release.

 -- Kay Hayen <kay.hayen@gmail.com>  Thu, 24 Jan 2019 09:13:53 +0100

nuitka (0.6.1+ds-1) unstable; urgency=medium

  * New upstream release.

  * Depend on python-pil over python-imaging (Closes: #917694).

 -- Kay Hayen <kay.hayen@gmail.com>  Sat, 05 Jan 2019 12:41:57 +0100

nuitka (0.6.0.6+ds-1) unstable; urgency=medium

  * New upstream hotfix release.

 -- Kay Hayen <kay.hayen@gmail.com>  Wed, 31 Oct 2018 09:03:57 +0100

nuitka (0.6.0.5+ds-1) unstable; urgency=medium

  * New upstream hotfix release.

 -- Kay Hayen <kay.hayen@gmail.com>  Thu, 18 Oct 2018 23:11:34 +0200

nuitka (0.6.0.4+ds-1) unstable; urgency=medium

  * New upstream hotfix release.

 -- Kay Hayen <kay.hayen@gmail.com>  Sun, 14 Oct 2018 08:26:48 +0200

nuitka (0.6.0.3+ds-1) unstable; urgency=medium

  * New upstream hotfix release.

 -- Kay Hayen <kay.hayen@gmail.com>  Sat, 06 Oct 2018 10:43:33 +0200

nuitka (0.6.0.2+ds-1) unstable; urgency=medium

  * New upstream hotfix release.

 -- Kay Hayen <kay.hayen@gmail.com>  Wed, 03 Oct 2018 10:41:52 +0200

nuitka (0.6.0.1+ds-1) unstable; urgency=medium

  * New upstream hotfix release.

 -- Kay Hayen <kay.hayen@gmail.com>  Thu, 27 Sep 2018 09:57:05 +0200

nuitka (0.6.0+ds-1) unstable; urgency=medium

  * New upstream release.

 -- Kay Hayen <kay.hayen@gmail.com>  Wed, 26 Sep 2018 07:00:04 +0200

nuitka (0.5.33+ds-1) unstable; urgency=medium

  * New upstream release.

 -- Kay Hayen <kay.hayen@gmail.com>  Thu, 13 Sep 2018 19:01:48 +0200

nuitka (0.5.32.8+ds-1) unstable; urgency=medium

  * New upstream hotfix release.

 -- Kay Hayen <kay.hayen@gmail.com>  Tue, 04 Sep 2018 14:58:47 +0200

nuitka (0.5.32.7+ds-1) unstable; urgency=medium

  * New upstream hotfix release.

 -- Kay Hayen <kay.hayen@gmail.com>  Thu, 23 Aug 2018 22:06:00 +0200

nuitka (0.5.32.6+ds-1) unstable; urgency=medium

  * New upstream hotfix release.

 -- Kay Hayen <kay.hayen@gmail.com>  Thu, 23 Aug 2018 20:05:18 +0200

nuitka (0.5.32.5+ds-1) unstable; urgency=medium

  * New upstream hotfix release.

 -- Kay Hayen <kay.hayen@gmail.com>  Wed, 15 Aug 2018 19:06:01 +0200

nuitka (0.5.32.4+ds-1) unstable; urgency=medium

  * New upstream hotfix release.

 -- Kay Hayen <kay.hayen@gmail.com>  Fri, 10 Aug 2018 12:06:44 +0200

nuitka (0.5.32.3+ds-1) unstable; urgency=medium

  * New upstream hotfix release.

 -- Kay Hayen <kay.hayen@gmail.com>  Sat, 04 Aug 2018 10:40:31 +0200

nuitka (0.5.32.2+ds-1) unstable; urgency=medium

  * New upstream hotfix release.

 -- Kay Hayen <kay.hayen@gmail.com>  Wed, 01 Aug 2018 17:38:43 +0200

nuitka (0.5.32.1+ds-1) unstable; urgency=medium

  * New upstream hotfix release.

 -- Kay Hayen <kay.hayen@gmail.com>  Sat, 28 Jul 2018 20:16:29 +0200

nuitka (0.5.32+ds-1) unstable; urgency=medium

  * New upstream release.

 -- Kay Hayen <kay.hayen@gmail.com>  Sat, 28 Jul 2018 15:07:21 +0200

nuitka (0.5.31+ds-1) unstable; urgency=medium

  * New upstream release.

 -- Kay Hayen <kay.hayen@gmail.com>  Mon, 09 Jul 2018 08:23:02 +0200

nuitka (0.5.30+ds-1) unstable; urgency=medium

  * New upstream release.

 -- Kay Hayen <kay.hayen@gmail.com>  Mon, 30 Apr 2018 09:50:54 +0200

nuitka (0.5.29.5+ds-1) unstable; urgency=medium

  * New upstream hotfix release.

 -- Kay Hayen <kay.hayen@gmail.com>  Wed, 25 Apr 2018 09:33:55 +0200

nuitka (0.5.29.4+ds-1) unstable; urgency=medium

  * New upstream hotfix release.

 -- Kay Hayen <kay.hayen@gmail.com>  Mon, 09 Apr 2018 20:22:37 +0200

nuitka (0.5.29.3+ds-1) unstable; urgency=medium

  * New upstream hotfix release.

 -- Kay Hayen <kay.hayen@gmail.com>  Sat, 31 Mar 2018 16:12:25 +0200

nuitka (0.5.29.2+ds-1) unstable; urgency=medium

  * New upstream hotfix release.

 -- Kay Hayen <kay.hayen@gmail.com>  Thu, 29 Mar 2018 10:19:24 +0200

nuitka (0.5.29.1+ds-1) unstable; urgency=medium

  * New upstream hotfix release.

 -- Kay Hayen <kay.hayen@gmail.com>  Tue, 27 Mar 2018 18:22:54 +0200

nuitka (0.5.29+ds-1) unstable; urgency=medium

  * New upstream release.

 -- Kay Hayen <kay.hayen@gmail.com>  Mon, 26 Mar 2018 20:13:44 +0200

nuitka (0.5.28.2+ds-1) unstable; urgency=medium

  * New upstream hotfix release.

 -- Kay Hayen <kay.hayen@gmail.com>  Wed, 29 Nov 2017 15:09:28 +0100

nuitka (0.5.28.1+ds-1) unstable; urgency=medium

  * New upstream hotfix release.
  * Also ignore sbuild non-existant directory (Closes: #871125).

 -- Kay Hayen <kay.hayen@gmail.com>  Sun, 22 Oct 2017 10:44:31 +0200

nuitka (0.5.28+ds-1) unstable; urgency=medium

  * New upstream release.

 -- Kay Hayen <kay.hayen@gmail.com>  Tue, 17 Oct 2017 10:03:56 +0200

nuitka (0.5.27+ds-1) unstable; urgency=medium

  * New upstream release.

 -- Kay Hayen <kay.hayen@gmail.com>  Sat, 22 Jul 2017 16:21:37 +0200

nuitka (0.5.26.4+ds-1) unstable; urgency=medium

  * New upstream hotfix release.
  * Recommend actual PyQT package (Closes: #866540).

 -- Kay Hayen <kay.hayen@gmail.com>  Mon, 03 Jul 2017 08:59:37 +0200

nuitka (0.5.26.3+ds-1) unstable; urgency=medium

  * New upstream hotfix release.

 -- Kay Hayen <kay.hayen@gmail.com>  Thu, 22 Jun 2017 08:08:53 +0200

nuitka (0.5.26.2+ds-1) unstable; urgency=medium

  * New upstream hotfix release.

 -- Kay Hayen <kay.hayen@gmail.com>  Sat, 17 Jun 2017 11:37:12 +0200

nuitka (0.5.26.1+ds-1) unstable; urgency=medium

  * New upstream hotfix release.

 -- Kay Hayen <kay.hayen@gmail.com>  Sat, 10 Jun 2017 13:09:51 +0200

nuitka (0.5.26+ds-1) unstable; urgency=medium

  * New upstream release.

 -- Kay Hayen <kay.hayen@gmail.com>  Wed, 07 Jun 2017 08:15:19 +0200

nuitka (0.5.25+ds-1) unstable; urgency=medium

  * New upstream release.

 -- Kay Hayen <kay.hayen@gmail.com>  Tue, 24 Jan 2017 06:13:46 +0100

nuitka (0.5.24.4+ds-1) unstable; urgency=medium

  * New upstream hotfix release.
  * Better detection of acceptable shared library loads from
    system paths for standalone tests (Closes: #844902).

 -- Kay Hayen <kay.hayen@gmail.com>  Sat, 10 Dec 2016 12:25:35 +0100

nuitka (0.5.24.3+ds-1) unstable; urgency=medium

  * New upstream hotfix release.

 -- Kay Hayen <kay.hayen@gmail.com>  Fri, 09 Dec 2016 06:50:55 +0100

nuitka (0.5.24.2+ds-1) unstable; urgency=medium

  * New upstream hotfix release.

 -- Kay Hayen <kay.hayen@gmail.com>  Wed, 30 Nov 2016 09:32:03 +0100

nuitka (0.5.24.1+ds-1) unstable; urgency=medium

  * New upstream hotfix release.

 -- Kay Hayen <kay.hayen@gmail.com>  Wed, 16 Nov 2016 08:16:53 +0100

nuitka (0.5.24+ds-1) unstable; urgency=medium

  * New upstream release.

 -- Kay Hayen <kay.hayen@gmail.com>  Mon, 14 Nov 2016 09:41:31 +0100

nuitka (0.5.23.2+ds-1) unstable; urgency=medium

  * New upstream hotfix release.

 -- Kay Hayen <kay.hayen@gmail.com>  Mon, 07 Nov 2016 07:55:11 +0100

nuitka (0.5.23.1+ds-1) unstable; urgency=medium

  * New upstream hotfix release.
  * Use of C11 compiler instead of C++ compiler, so we drop the
    versioned dependencies. (Closes: #835954)

 -- Kay Hayen <kay.hayen@gmail.com>  Sun, 16 Oct 2016 10:40:59 +0200

nuitka (0.5.23+ds-1) unstable; urgency=medium

  * New upstream release.

 -- Kay Hayen <kay.hayen@gmail.com>  Sun, 02 Oct 2016 18:14:41 +0200

nuitka (0.5.22+ds-1) unstable; urgency=medium

  * New upstream release.

 -- Kay Hayen <kay.hayen@gmail.com>  Tue, 16 Aug 2016 11:22:16 +0200

nuitka (0.5.21.3+ds-1) unstable; urgency=medium

  * New upstream hotfix release.

 -- Kay Hayen <kay.hayen@gmail.com>  Thu, 26 May 2016 14:51:39 +0200

nuitka (0.5.21.2+ds-1) unstable; urgency=medium

  * New upstream hotfix release.

 -- Kay Hayen <kay.hayen@gmail.com>  Sat, 14 May 2016 14:43:28 +0200

nuitka (0.5.21.1+ds-1) unstable; urgency=medium

  * New upstream hotfix release.

  * Depends on g++-5 now.

 -- Kay Hayen <kay.hayen@gmail.com>  Sat, 30 Apr 2016 07:59:57 +0200

nuitka (0.5.21+ds-1) unstable; urgency=medium

  * New upstream release.

 -- Kay Hayen <kay.hayen@gmail.com>  Sun, 24 Apr 2016 14:06:29 +0200

nuitka (0.5.20+ds-1) unstable; urgency=medium

  * New upstream release.

 -- Kay Hayen <kay.hayen@gmail.com>  Sun, 20 Mar 2016 08:11:16 +0100

nuitka (0.5.19.1+ds-1) unstable; urgency=medium

  * New upstream hotfix release.

 -- Kay Hayen <kay.hayen@gmail.com>  Tue, 15 Mar 2016 09:11:57 +0100

nuitka (0.5.19+ds-1) unstable; urgency=medium

  * New upstream release.

 -- Kay Hayen <kay.hayen@gmail.com>  Mon, 01 Feb 2016 07:53:08 +0100

nuitka (0.5.18.1+ds-1) unstable; urgency=medium

  * New upstream hotfix release.

 -- Kay Hayen <kay.hayen@gmail.com>  Sun, 24 Jan 2016 07:52:03 +0100

nuitka (0.5.18+ds-1) unstable; urgency=medium

  * New upstream release.

 -- Kay Hayen <kay.hayen@gmail.com>  Fri, 15 Jan 2016 07:48:41 +0100

nuitka (0.5.17.1+ds-1) unstable; urgency=medium

  * New upstream hotfix release.

 -- Kay Hayen <kay.hayen@gmail.com>  Thu, 14 Jan 2016 23:21:51 +0100

nuitka (0.5.17+ds-1) unstable; urgency=medium

  * New upstream release.

 -- Kay Hayen <kay.hayen@gmail.com>  Sun, 27 Dec 2015 15:18:39 +0100

nuitka (0.5.16.1+ds-1) unstable; urgency=medium

  * New upstream hotfix release.

 -- Kay Hayen <kay.hayen@gmail.com>  Thu, 03 Dec 2015 07:04:12 +0100

nuitka (0.5.16+ds-1) unstable; urgency=medium

  * New upstream release.

 -- Kay Hayen <kay.hayen@gmail.com>  Mon, 09 Nov 2015 18:30:07 +0100

nuitka (0.5.15+ds-1) unstable; urgency=medium

  * New upstream release.

 -- Kay Hayen <kay.hayen@gmail.com>  Mon, 12 Oct 2015 08:57:03 +0200

nuitka (0.5.14.3+ds-1) unstable; urgency=medium

  * New upstream hotfix release.

 -- Kay Hayen <kay.hayen@gmail.com>  Sun, 13 Sep 2015 12:26:59 +0200

nuitka (0.5.14.2+ds-1) unstable; urgency=medium

  * New upstream hotfix release.

 -- Kay Hayen <kay.hayen@gmail.com>  Mon, 07 Sep 2015 00:30:11 +0200

nuitka (0.5.14.1+ds-1) UNRELEASED; urgency=medium

  * New upstream hotfix release.

 -- Kay Hayen <kay.hayen@gmail.com>  Sun, 06 Sep 2015 22:37:22 +0200

nuitka (0.5.14+ds-1) unstable; urgency=medium

  * New upstream release.

 -- Kay Hayen <kay.hayen@gmail.com>  Thu, 27 Aug 2015 06:24:11 +0200

nuitka (0.5.13.8+ds-1) UNRELEASED; urgency=medium

  * New upstream hotfix release.

 -- Kay Hayen <kay.hayen@gmail.com>  Thu, 20 Aug 2015 11:55:53 +0200

nuitka (0.5.13.7+ds-1) UNRELEASED; urgency=medium

  * New upstream hotfix release.

 -- Kay Hayen <kay.hayen@gmail.com>  Tue, 18 Aug 2015 21:55:08 +0200

nuitka (0.5.13.6+ds-1) UNRELEASED; urgency=medium

  * New upstream hotfix release.

 -- Kay Hayen <kay.hayen@gmail.com>  Sun, 16 Aug 2015 14:38:46 +0200

nuitka (0.5.13.5+ds-1) UNRELEASED; urgency=medium

  * New upstream hotfix release.

 -- Kay Hayen <kay.hayen@gmail.com>  Sun, 16 Aug 2015 13:42:02 +0200

nuitka (0.5.13.4+ds-1) UNRELEASED; urgency=medium

  * New upstream hotfix release.

 -- Kay Hayen <kay.hayen@gmail.com>  Fri, 31 Jul 2015 17:24:40 +0200

nuitka (0.5.13.3+ds-1) UNRELEASED; urgency=medium

  * New upstream hotfix release.

 -- Kay Hayen <kay.hayen@gmail.com>  Wed, 29 Jul 2015 10:54:05 +0200

nuitka (0.5.13.2+ds-1) UNRELEASED; urgency=medium

  * New upstream hotfix release.

 -- Kay Hayen <kay.hayen@gmail.com>  Tue, 16 Jun 2015 10:29:12 +0200

nuitka (0.5.13.1+ds-1) UNRELEASED; urgency=medium

  * New upstream hotfix release.

 -- Kay Hayen <kay.hayen@gmail.com>  Mon, 04 May 2015 09:27:19 +0200

nuitka (0.5.13+ds-1) unstable; urgency=medium

  * New upstream release.

 -- Kay Hayen <kay.hayen@gmail.com>  Fri, 01 May 2015 10:44:27 +0200

nuitka (0.5.12.2+ds-1) UNRELEASED; urgency=medium

  * New upstream hotfix release.

 -- Kay Hayen <kay.hayen@gmail.com>  Sun, 26 Apr 2015 08:51:37 +0200

nuitka (0.5.12.1+ds-1) UNRELEASED; urgency=medium

  * New upstream hotfix release.

 -- Kay Hayen <kay.hayen@gmail.com>  Sat, 18 Apr 2015 09:35:06 +0200

nuitka (0.5.12+ds-1) experimental; urgency=medium

  * New upstream release.

 -- Kay Hayen <kay.hayen@gmail.com>  Mon, 06 Apr 2015 17:20:44 +0200

nuitka (0.5.11.2+ds-1) experimental; urgency=medium

  * New upstream hotfix release.

 -- Kay Hayen <kay.hayen@gmail.com>  Thu, 26 Mar 2015 20:09:06 +0100

nuitka (0.5.11.1+ds-1) experimental; urgency=medium

  * New upstream hotfix release.

 -- Kay Hayen <kay.hayen@gmail.com>  Mon, 23 Mar 2015 10:34:17 +0100

nuitka (0.5.11+ds-1) experimental; urgency=medium

  * New upstream release.

 -- Kay Hayen <kay.hayen@gmail.com>  Wed, 18 Mar 2015 08:38:39 +0100

nuitka (0.5.10.2+ds-1) experimental; urgency=medium

  * New upstream hotfix release.

 -- Kay Hayen <kay.hayen@gmail.com>  Tue, 10 Mar 2015 07:46:24 +0100

nuitka (0.5.10.1+ds-1) experimental; urgency=medium

  * New upstream hotfix release.

 -- Kay Hayen <kay.hayen@gmail.com>  Sun, 08 Mar 2015 11:56:55 +0100

nuitka (0.5.10+ds-1) experimental; urgency=medium

  * New upstream release.

 -- Kay Hayen <kay.hayen@gmail.com>  Thu, 05 Mar 2015 07:43:43 +0100

nuitka (0.5.9+ds-1) experimental; urgency=medium

  * New upstream release.

 -- Kay Hayen <kay.hayen@gmail.com>  Thu, 29 Jan 2015 08:18:06 +0100

nuitka (0.5.8+ds-1) experimental; urgency=medium

  * New upstream release.

 -- Kay Hayen <kay.hayen@gmail.com>  Thu, 15 Jan 2015 04:11:03 +0100

nuitka (0.5.7.1+ds-1) experimental; urgency=medium

  * New upstream hotfix release.

 -- Kay Hayen <kay.hayen@gmail.com>  Fri, 09 Jan 2015 13:52:15 +0100

nuitka (0.5.7+ds-1) UNRELEASED; urgency=medium

  * New upstream release.

 -- Kay Hayen <kay.hayen@gmail.com>  Thu, 01 Jan 2015 10:52:03 +0100

nuitka (0.5.6.1+ds-1) UNRELEASED; urgency=medium

  * New upstream hotfix release.

 -- Kay Hayen <kay.hayen@gmail.com>  Sun, 21 Dec 2014 08:32:58 +0100

nuitka (0.5.6+ds-1) UNRELEASED; urgency=medium

  * New upstream release.
  * Added support for hardening-wrapper to be installed.

 -- Kay Hayen <kay.hayen@gmail.com>  Fri, 19 Dec 2014 08:39:17 +0100

nuitka (0.5.5.3+ds-1) unstable; urgency=medium

  * New upstream hotfix release.
  * Added support for armhf architecture.

 -- Kay Hayen <kay.hayen@gmail.com>  Fri, 24 Oct 2014 17:33:59 +0200

nuitka (0.5.5.2+ds-1) unstable; urgency=medium

  * New upstream hotfix release.
  * Bump to Standards Version 3.9.6, no changes needed.

 -- Kay Hayen <kay.hayen@gmail.com>  Fri, 17 Oct 2014 07:56:05 +0200

nuitka (0.5.5+ds-1) unstable; urgency=medium

  * New upstream release.

 -- Kay Hayen <kay.hayen@gmail.com>  Sun, 05 Oct 2014 19:28:20 +0200

nuitka (0.5.4.3+ds-1) unstable; urgency=medium

  * New upstream hotfix release.

 -- Kay Hayen <kay.hayen@gmail.com>  Thu, 21 Aug 2014 09:41:37 +0200

nuitka (0.5.3.5+ds-1) unstable; urgency=medium

  * New upstream hotfix release.

 -- Kay Hayen <kay.hayen@gmail.com>  Fri, 18 Jul 2014 07:28:17 +0200

nuitka (0.5.3.3+ds-1) unstable; urgency=medium

  * New upstream release.
  * Original version didn't build for all versions due to error message
    changes, this release adapts to.

 -- Kay Hayen <kay.hayen@gmail.com>  Sat, 12 Jul 2014 20:50:01 +0200

nuitka (0.5.2+ds-1) unstable; urgency=medium

  * New upstream release.
  * Permit building using cowbuilder, eatmydata (Closes: #749518)
  * Do not require gcc in build-depends
    (Closes: #747984) (Closes: #748005) (Closes: #751325)

 -- Kay Hayen <kay.hayen@gmail.com>  Mon, 23 Jun 2014 08:17:57 +0200

nuitka (0.5.1.1+ds-1) unstable; urgency=medium

  * New upstream hotfix release.

 -- Kay Hayen <kay.hayen@gmail.com>  Thu, 06 Mar 2014 10:44:28 +0100

nuitka (0.5.1+ds-1) unstable; urgency=medium

  * New upstream release.

 -- Kay Hayen <kay.hayen@gmail.com>  Thu, 06 Mar 2014 09:33:51 +0100

nuitka (0.5.0.1+ds-1) unstable; urgency=medium

  * New upstream hotfix release.

 -- Kay Hayen <kay.hayen@gmail.com>  Mon, 13 Jan 2014 23:37:37 +0100

nuitka (0.5.0+ds-1) unstable; urgency=medium

  * New upstream release.
  * Added missing build dependency to process PNG images.

 -- Kay Hayen <kay.hayen@gmail.com>  Fri, 03 Jan 2014 19:18:18 +0100

nuitka (0.4.7.1+ds-1) unstable; urgency=low

  * New upstream hotfix release.

 -- Kay Hayen <kay.hayen@gmail.com>  Tue, 03 Dec 2013 08:44:31 +0100

nuitka (0.4.7+ds-1) UNRELEASED; urgency=low

  * New upstream release.
  * Handle unknown encoding error message change of CPython 2.7.6
    that was backported to CPython 2.7.5+ as well.
    (Closes: #730956)

 -- Kay Hayen <kay.hayen@gmail.com>  Mon, 02 Dec 2013 09:15:12 +0100

nuitka (0.4.6.2+ds-1) unstable; urgency=low

  * New upstream hotfix release.

 -- Kay Hayen <kayhayen@gmx.de>  Fri, 01 Nov 2013 19:07:42 +0100

nuitka (0.4.6+ds-1) unstable; urgency=low

  * New upstream release.

 -- Kay Hayen <kayhayen@gmx.de>  Sun, 27 Oct 2013 21:29:26 +0100

nuitka (0.4.5.1+ds-1) unstable; urgency=low

  * New upstream hotfix release.
  * Corrects upstream Issue#106.

 -- Kay Hayen <kayhayen@gmx.de>  Wed, 25 Sep 2013 14:29:55 +0200

nuitka (0.4.5+ds-1) unstable; urgency=low

  * New upstream release.

 -- Kay Hayen <kayhayen@gmx.de>  Sun, 18 Aug 2013 09:06:29 +0200

nuitka (0.4.4.2+ds-1) unstable; urgency=low

  * New upstream hotfix release.
  * Corrects upstream Issue#98.
  * Corrects upstream Issue#100.
  * Corrects upstream Issue#101.
  * Corrects upstream Issue#102.

 -- Kay Hayen <kayhayen@gmx.de>  Sat, 20 Jul 2013 09:08:29 +0200

nuitka (0.4.4.1+ds-1) unstable; urgency=low

  * New upstream hotfix release.
  * Corrects upstream Issue#95.
  * Corrects upstream Issue#96.

 -- Kay Hayen <kayhayen@gmx.de>  Sat, 13 Jul 2013 11:56:21 +0200

nuitka (0.4.4+ds-1) unstable; urgency=low

  * New upstream release.
  * Upstream now supports Python3.3 and threads.
  * Bump to Standards Version 3.9.4, no changes needed.
  * Fix support for modules and Python3 was broken (Closes: #711459)
  * Fix encoding error changes  Python 2.7.5 (Closes: #713531)

 -- Kay Hayen <kayhayen@gmx.de>  Tue, 25 Jun 2013 10:46:40 +0200

nuitka (0.4.3+ds-1) unstable; urgency=low

  * New upstream release.

 -- Kay Hayen <kayhayen@gmx.de>  Sat, 18 May 2013 10:16:25 +0200

nuitka (0.4.2+ds-1) unstable; urgency=low

  * New upstream release.

 -- Kay Hayen <kayhayen@gmx.de>  Fri, 29 Mar 2013 11:05:08 +0100

nuitka (0.4.1+ds-1) unstable; urgency=low

  * New upstream release.

 -- Kay Hayen <kayhayen@gmx.de>  Tue, 05 Mar 2013 08:15:41 +0100

nuitka (0.4.0+ds-1) UNRELEASED; urgency=low

  * New upstream release.
  * Changes so the Debian package can be backported to Squeeze as well.

 -- Kay Hayen <kayhayen@gmx.de>  Sat, 09 Feb 2013 10:08:15 +0100

nuitka (0.3.25+ds-1) unstable; urgency=low

  * New upstream release.
  * Register the User Manual with "doc-base".

 -- Kay Hayen <kayhayen@gmx.de>  Sun, 11 Nov 2012 13:57:32 +0100

nuitka (0.3.24.1+ds-1) unstable; urgency=low

  * New upstream hotfix release.
  * Corrects upstream Issue#46.

 -- Kay Hayen <kayhayen@gmx.de>  Sat, 08 Sep 2012 22:30:11 +0000

nuitka (0.3.24+ds-1) unstable; urgency=low

  * New upstream release.
  * Detect the absence of "g++" and gracefully fallback to the
    compiler depended on. (Closes: #682146)
  * Changed usage of "temp" files in developer scripts to be
    secure. (Closes: #682145)
  * Added support for "DEB_BUILD_OPTIONS=nocheck" to skip the
    test runs. (Closes: #683090)

 -- Kay Hayen <kayhayen@gmx.de>  Sat, 18 Aug 2012 21:19:17 +0200

nuitka (0.3.23.1+ds-1) unstable; urgency=low

  * New upstream hotfix release.
  * Corrects upstream Issue#40, Issue#41, and Issue#42.

 -- Kay Hayen <kayhayen@gmx.de>  Mon, 16 Jul 2012 07:25:41 +0200

nuitka (0.3.23+ds-1) unstable; urgency=low

  * New upstream release.
  * License for Nuitka is now Apache License 2.0, no more GPLv3.
  * Corrects upstream Issue#37 and Issue#38.

 -- Kay Hayen <kayhayen@gmx.de>  Sun, 01 Jul 2012 00:00:57 +0200

nuitka (0.3.22.1+ds-1) unstable; urgency=low

  * New upstream hotfix release.
  * Corrected copyright file syntax error found by new lintian
    version.
  * Corrects upstream Issue#19.

 -- Kay Hayen <kayhayen@gmx.de>  Sat, 16 Jun 2012 08:58:30 +0200

nuitka (0.3.22+ds-1) unstable; urgency=low

  * New upstream release.

 -- Kay Hayen <kayhayen@gmx.de>  Sun, 13 May 2012 12:51:16 +0200

nuitka (0.3.21+ds-1) unstable; urgency=low

  * New upstream release.

 -- Kay Hayen <kayhayen@gmx.de>  Thu, 12 Apr 2012 20:24:01 +0200

nuitka (0.3.20.2+ds-1) unstable; urgency=low

  * New upstream hotfix release.
  * Corrects upstream Issue#35.
  * Bump to Standards Version 3.9.3, no changes needed.
  * In the alternative build dependencies, designed to make the
    Python3 build dependency optional, put option that is going
    to work on "unstable" first. (Closes: #665021)

 -- Kay Hayen <kayhayen@gmx.de>  Tue, 03 Apr 2012 22:31:36 +0200

nuitka (0.3.20.1+ds-1) unstable; urgency=low

  * New upstream hotfix release.
  * Corrects upstream Issue#34.

 -- Kay Hayen <kayhayen@gmx.de>  Sat, 03 Mar 2012 10:18:30 +0100

nuitka (0.3.20+ds-1) unstable; urgency=low

  * New upstream release.
  * Added upstream "Changelog.rst" as "changelog"

 -- Kay Hayen <kayhayen@gmx.de>  Mon, 27 Feb 2012 09:32:10 +0100

nuitka (0.3.19.2+ds-1) unstable; urgency=low

  * New upstream hotfix release.
  * Corrects upstream Issue#32.

 -- Kay Hayen <kayhayen@gmx.de>  Sun, 12 Feb 2012 20:33:30 +0100

nuitka (0.3.19.1+ds-1) unstable; urgency=low

  * New upstream hotfix release.
  * Corrects upstream Issue#30 and Issue#31.

 -- Kay Hayen <kayhayen@gmx.de>  Sat, 28 Jan 2012 07:27:38 +0100

nuitka (0.3.19+ds-1) unstable; urgency=low

  * New upstream release.
  * Improvements to option groups layout in manpages, and broken
    whitespace for "--recurse-to" option. (Closes: #655910)
  * Documented new option "--recurse-directory" in man page with
    example.
  * Made the "debian/watch" file ignore upstream pre-releases,
    these shall not be considered for this package.
  * Aligned depended version with build depended versions.
  * Depend on "python-dev" as well, needed to compile against
    "libpython".
  * Build depend on "python-dev-all" and "python-dbg-all" to
    execute tests with both all supported Python versions.
  * Build depend on "python3.2-dev-all" and "python3-dbg-all"
    to execute tests with Python3 as well. It is currently not
    supported by upstream, this is only preparatory.
  * Added suggestion of "ccache", can speed up the compilation
    process.

 -- Kay Hayen <kayhayen@gmx.de>  Tue, 17 Jan 2012 10:29:45 +0100

nuitka (0.3.18+ds-1) unstable; urgency=low

  * New upstream release.
  * Lowered dependencies so that a backport to Ubuntu Natty and
    higher is now feasible. A "scons >=2.0.0" is good enough,
    and so is "g++-4.5" as well.
  * Don't require the PDF generation to be successful on older
    Ubuntu versions as it crashes due to old "rst2pdf" bugs.

 -- Kay Hayen <kayhayen@gmx.de>  Thu, 12 Jan 2012 19:55:43 +0100

nuitka (0.3.18~pre2+ds-1) unstable; urgency=low

  * New upstream pre-release.
  * First upload to unstable, many thanks to my reviewer and
    sponsor Yaroslav Halchenko <debian@onerussian.com>
  * New maintainer (Closes: #648489)
  * Added Developer Manual to the generated PDF documentation.
  * Added python-dbg to Build-Depends to also execcute reference
    count tests.
  * Changed copyright file to reference Apache license via its
    standard Debian location as well.

 -- Kay Hayen <kayhayen@gmx.de>  Tue, 10 Jan 2012 22:21:56 +0100

nuitka (0.3.17+ds-1) UNRELEASED; urgency=low

  * New upstream release.
  * Updated man page to use new "--recurse-*" options in examples
    over removed "--deep*" options.
  * Completed copyright file according to "licensecheck" findings
    and updated files accordingly. Put the included tests owned
    by upstream into public domain.
  * Use a "+ds" file as orig source with inline copy of Scons
    already removed instead of doing it as a patch.
  * Also removed the benchmark tests from "+ds" file, not useful
    to be provided with Nuitka.
  * Added syntax tests, these were omitted by mistake previously.
  * Run the test suite at package build time, it checks the basic
    tests, syntax error tests, program tests, and the compile
    itself test.
  * Added run time dependencies also as build time dependencies
    to be able to execute the tests.
  * Corrected handling of upstream pre-release names in the watch
    file.
  * Changed contributor notice to only require "Apache License 2.0"
    for the new parts.
  * Put Debian packaging and owned tests under "Apache License 2.0"
    as well.

 -- Kay Hayen <kayhayen@gmx.de>  Mon, 09 Jan 2012 09:02:19 +0100

nuitka (0.3.16-1) UNRELEASED; urgency=low

  * New upstream release.
  * Updated debian/copyright URI to match the latest one.
  * Updated debian/copyright to DEP5 changes.
  * Added Nuitka homepage to debian/control.
  * Added watch file, so uscan works.
  * Added git pointers to git repository and gitweb to the
    package control file.
  * Corrected examples section in man page to correctly escape "-".
  * Added meaningful "what is" to manpages.
  * Bump to Standards Version 3.9.2, no changes needed.
  * Added extended description to address lintian warning.

 -- Kay Hayen <kayhayen@gmx.de>  Sun, 18 Dec 2011 13:01:10 +0100

nuitka (0.3.15-1) UNRELEASED; urgency=low

  * New upstream release.
  * Renamed "/usr/bin/Python" to "/usr/bin/nuitka-python".
  * Added man pages for "nuitka" and "nuitka-python", the first
    with an examples section that shows the most important uses
    of the "nuitka" binary.
  * Removed foreign code for Windows generators, removed from
    debian/copyright.
  * Lowered dependency for Scons to what Ubuntu Oneiric has and
    what we have as an inline copy, (scons >=2.0.1) should be
    sufficient.
  * Recommend python-lxml, as it's used by Nuitka to dump XML
    representation.
  * Recommend python-qt4, as it may be used to display the node
    tree in a window.
  * Removed inline copy of Scons from the binary package.
  * Added patch to remove the setting nuitka package in sys.path,
    not needed in Debian.

 -- Kay Hayen <kayhayen@gmx.de>  Thu, 01 Dec 2011 22:43:33 +0100

nuitka (0.3.15pre2-1) UNRELEASED; urgency=low

  * Initial Debian package.

 -- Kay Hayen <kayhayen@gmx.de>  Fri, 11 Nov 2011 20:58:55 +0100<|MERGE_RESOLUTION|>--- conflicted
+++ resolved
@@ -1,16 +1,14 @@
-<<<<<<< HEAD
 nuitka (0.6.15~rc2+ds-1) unstable; urgency=medium
 
   * New upstream pre-release.
 
  -- Kay Hayen <kay.hayen@gmail.com>  Fri, 16 Apr 2021 15:50:01 +0200
-=======
+
 nuitka (0.6.14.2+ds-1) unstable; urgency=medium
 
   * New upstream hotfix release.
 
  -- Kay Hayen <kay.hayen@gmail.com>  Sat, 17 Apr 2021 11:03:23 +0200
->>>>>>> 9fd27e85
 
 nuitka (0.6.14.1+ds-1) unstable; urgency=medium
 
