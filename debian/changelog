<<<<<<< HEAD
nuitka (2.7~rc6+ds-1) unstable; urgency=medium

  * New upstream pre-release.

 -- Kay Hayen <kay.hayen@gmail.com>  Thu, 13 Feb 2025 11:50:23 +0100
=======
nuitka (2.6.6+ds-1) unstable; urgency=medium

  * New upstream hotfix release.

 -- Kay Hayen <kay.hayen@gmail.com>  Fri, 14 Feb 2025 12:46:10 +0100
>>>>>>> 86852b73

nuitka (2.6.5+ds-1) unstable; urgency=medium

  * New upstream hotfix release.

 -- Kay Hayen <kay.hayen@gmail.com>  Wed, 12 Feb 2025 13:19:28 +0100

nuitka (2.6.4+ds-1) unstable; urgency=medium

  * New upstream hotfix release.

 -- Kay Hayen <kay.hayen@gmail.com>  Tue, 04 Feb 2025 13:33:11 +0100

nuitka (2.6.3+ds-1) unstable; urgency=medium

  * New upstream hotfix release.

 -- Kay Hayen <kay.hayen@gmail.com>  Mon, 03 Feb 2025 19:58:52 +0100

nuitka (2.6.2+ds-1) unstable; urgency=medium

  * New upstream hotfix release.

 -- Kay Hayen <kay.hayen@gmail.com>  Wed, 29 Jan 2025 19:15:01 +0100

nuitka (2.6.1+ds-1) unstable; urgency=medium

  * New upstream hotfix release.

 -- Kay Hayen <kay.hayen@gmail.com>  Mon, 27 Jan 2025 15:12:27 +0100

nuitka (2.6+ds-1) unstable; urgency=medium

  * New upstream release.

 -- Kay Hayen <kay.hayen@gmail.com>  Mon, 20 Jan 2025 08:12:33 +0100

nuitka (2.5.9+ds-1) unstable; urgency=medium

  * New upstream hotfix release.

 -- Kay Hayen <kay.hayen@gmail.com>  Tue, 24 Dec 2024 09:26:23 +0100

nuitka (2.5.8+ds-1) unstable; urgency=medium

  * New upstream hotfix release.

 -- Kay Hayen <kay.hayen@gmail.com>  Sun, 22 Dec 2024 09:34:18 +0100

nuitka (2.5.7+ds-1) unstable; urgency=medium

  * New upstream hotfix release.

 -- Kay Hayen <kay.hayen@gmail.com>  Mon, 16 Dec 2024 12:37:08 +0100

nuitka (2.5.6+ds-1) unstable; urgency=medium

  * New upstream hotfix release.

 -- Kay Hayen <kay.hayen@gmail.com>  Thu, 05 Dec 2024 20:45:28 +0100

nuitka (2.5.5+ds-1) unstable; urgency=medium

  * New upstream hotfix release.

 -- Kay Hayen <kay.hayen@gmail.com>  Sun, 01 Dec 2024 13:24:18 +0100

nuitka (2.5.4+ds-1) unstable; urgency=medium

  * New upstream hotfix release.

 -- Kay Hayen <kay.hayen@gmail.com>  Mon, 25 Nov 2024 19:20:52 +0100

nuitka (2.5.3+ds-1) unstable; urgency=medium

  * New upstream hotfix release.

 -- Kay Hayen <kay.hayen@gmail.com>  Sun, 24 Nov 2024 15:33:43 +0100

nuitka (2.5.2+ds-1) unstable; urgency=medium

  * New upstream hotfix release.

 -- Kay Hayen <kay.hayen@gmail.com>  Sun, 24 Nov 2024 09:32:17 +0100

nuitka (2.5.1+ds-1) unstable; urgency=medium

  * New upstream hotfix release.

 -- Kay Hayen <kay.hayen@gmail.com>  Sat, 16 Nov 2024 20:34:37 +0100

nuitka (2.5+ds-1) unstable; urgency=medium

  * New upstream release.

 -- Kay Hayen <kay.hayen@gmail.com>  Sat, 16 Nov 2024 10:46:15 +0100

nuitka (2.4.11+ds-1) unstable; urgency=medium

  * New upstream hotfix release.

 -- Kay Hayen <kay.hayen@gmail.com>  Tue, 22 Oct 2024 18:34:54 +0200

nuitka (2.4.10+ds-1) unstable; urgency=medium

  * New upstream hotfix release.

 -- Kay Hayen <kay.hayen@gmail.com>  Tue, 15 Oct 2024 10:17:37 +0200

nuitka (2.4.9+ds-1) unstable; urgency=medium

  * New upstream hotfix release.

 -- Kay Hayen <kay.hayen@gmail.com>  Fri, 11 Oct 2024 12:45:19 +0200

nuitka (2.4.8+ds-1) unstable; urgency=medium

  * New upstream hotfix release.

 -- Kay Hayen <kay.hayen@gmail.com>  Thu, 22 Aug 2024 16:48:54 +0200

nuitka (2.4.7+ds-1) unstable; urgency=medium

  * New upstream hotfix release.

 -- Kay Hayen <kay.hayen@gmail.com>  Sat, 10 Aug 2024 16:50:52 +0200

nuitka (2.4.6+ds-1) unstable; urgency=medium

  * New upstream hotfix release.

 -- Kay Hayen <kay.hayen@gmail.com>  Tue, 06 Aug 2024 10:39:11 +0200

nuitka (2.4.5+ds-1) unstable; urgency=medium

  * New upstream hotfix release.

 -- Kay Hayen <kay.hayen@gmail.com>  Wed, 31 Jul 2024 10:07:59 +0200

nuitka (2.4.4+ds-1) unstable; urgency=medium

  * New upstream hotfix release.

 -- Kay Hayen <kay.hayen@gmail.com>  Mon, 29 Jul 2024 11:08:23 +0200

nuitka (2.4.3+ds-1) unstable; urgency=medium

  * New upstream hotfix release.

 -- Kay Hayen <kay.hayen@gmail.com>  Sun, 28 Jul 2024 12:22:32 +0200

nuitka (2.4.2+ds-1) unstable; urgency=medium

  * New upstream hotfix release.

 -- Kay Hayen <kay.hayen@gmail.com>  Wed, 24 Jul 2024 08:42:23 +0200

nuitka (2.4.1+ds-1) unstable; urgency=medium

  * New upstream hotfix release.

 -- Kay Hayen <kay.hayen@gmail.com>  Sun, 21 Jul 2024 09:53:01 +0200

nuitka (2.4+ds-1) unstable; urgency=medium

  * New upstream release.

 -- Kay Hayen <kay.hayen@gmail.com>  Sat, 20 Jul 2024 14:42:18 +0200

nuitka (2.3.11+ds-1) unstable; urgency=medium

  * New upstream hotfix release.

 -- Kay Hayen <kay.hayen@gmail.com>  Mon, 01 Jul 2024 08:02:34 +0200

nuitka (2.3.10+ds-1) unstable; urgency=medium

  * New upstream hotfix release.

 -- Kay Hayen <kay.hayen@gmail.com>  Wed, 26 Jun 2024 13:54:04 +0200

nuitka (2.3.9+ds-1) unstable; urgency=medium

  * New upstream hotfix release.

 -- Kay Hayen <kay.hayen@gmail.com>  Fri, 21 Jun 2024 01:05:38 +0200

nuitka (2.3.8+ds-1) unstable; urgency=medium

  * New upstream hotfix release.

 -- Kay Hayen <kay.hayen@gmail.com>  Thu, 20 Jun 2024 20:00:14 +0200

nuitka (2.3.7+ds-1) unstable; urgency=medium

  * New upstream hotfix release.

 -- Kay Hayen <kay.hayen@gmail.com>  Wed, 19 Jun 2024 09:10:30 +0200

nuitka (2.3.6+ds-1) unstable; urgency=medium

  * New upstream hotfix release.

 -- Kay Hayen <kay.hayen@gmail.com>  Tue, 18 Jun 2024 12:07:39 +0200

nuitka (2.3.5+ds-1) unstable; urgency=medium

  * New upstream hotfix release.

 -- Kay Hayen <kay.hayen@gmail.com>  Sun, 16 Jun 2024 18:29:06 +0200

nuitka (2.3.4+ds-1) unstable; urgency=medium

  * New upstream hotfix release.

 -- Kay Hayen <kay.hayen@gmail.com>  Sat, 15 Jun 2024 15:01:32 +0200

nuitka (2.3.3+ds-1) unstable; urgency=medium

  * New upstream hotfix release.

 -- Kay Hayen <kay.hayen@gmail.com>  Tue, 11 Jun 2024 11:25:46 +0200

nuitka (2.3.2+ds-1) unstable; urgency=medium

  * New upstream hotfix release.

 -- Kay Hayen <kay.hayen@gmail.com>  Sun, 09 Jun 2024 22:55:03 +0200

nuitka (2.3.1+ds-1) unstable; urgency=medium

  * New upstream hotfix release.

 -- Kay Hayen <kay.hayen@gmail.com>  Thu, 06 Jun 2024 08:54:24 +0200

nuitka (2.3+ds-1) unstable; urgency=medium

  * New upstream release.

 -- Kay Hayen <kay.hayen@gmail.com>  Fri, 31 May 2024 09:36:10 +0200

nuitka (2.2.3+ds-1) unstable; urgency=medium

  * New upstream hotfix release.

 -- Kay Hayen <kay.hayen@gmail.com>  Thu, 16 May 2024 19:30:30 +0200

nuitka (2.2.2+ds-1) unstable; urgency=medium

  * New upstream hotfix release.

 -- Kay Hayen <kay.hayen@gmail.com>  Tue, 14 May 2024 09:09:04 +0200

nuitka (2.2.1+ds-1) unstable; urgency=medium

  * New upstream hotfix release.

 -- Kay Hayen <kay.hayen@gmail.com>  Sun, 05 May 2024 12:00:40 +0200

nuitka (2.2+ds-1) unstable; urgency=medium

  * New upstream release.

 -- Kay Hayen <kay.hayen@gmail.com>  Tue, 30 Apr 2024 09:05:13 +0200

nuitka (2.1.6+ds-1) unstable; urgency=medium

  * New upstream hotfix release.

 -- Kay Hayen <kay.hayen@gmail.com>  Fri, 19 Apr 2024 11:27:23 +0200

nuitka (2.1.5+ds-1) unstable; urgency=medium

  * New upstream hotfix release.

 -- Kay Hayen <kay.hayen@gmail.com>  Sat, 06 Apr 2024 13:02:40 +0200

nuitka (2.1.4+ds-1) unstable; urgency=medium

  * New upstream hotfix release.

 -- Kay Hayen <kay.hayen@gmail.com>  Wed, 27 Mar 2024 01:02:54 +0100

nuitka (2.1.3+ds-1) unstable; urgency=medium

  * New upstream hotfix release.

 -- Kay Hayen <kay.hayen@gmail.com>  Thu, 21 Mar 2024 11:07:28 +0100

nuitka (2.1.2+ds-1) unstable; urgency=medium

  * New upstream hotfix release.

 -- Kay Hayen <kay.hayen@gmail.com>  Thu, 14 Mar 2024 10:05:02 +0100

nuitka (2.1.1+ds-1) unstable; urgency=medium

  * New upstream hotfix release.

 -- Kay Hayen <kay.hayen@gmail.com>  Mon, 11 Mar 2024 18:02:57 +0100

nuitka (2.1+ds-1) unstable; urgency=medium

  * New upstream release.

 -- Kay Hayen <kay.hayen@gmail.com>  Mon, 04 Mar 2024 10:14:00 +0100

nuitka (2.0.6+ds-1) unstable; urgency=medium

  * New upstream hotfix release.

 -- Kay Hayen <kay.hayen@gmail.com>  Fri, 01 Mar 2024 13:27:15 +0100

nuitka (2.0.5+ds-1) unstable; urgency=medium

  * New upstream hotfix release.

 -- Kay Hayen <kay.hayen@gmail.com>  Mon, 26 Feb 2024 16:39:28 +0100

nuitka (2.0.4+ds-1) unstable; urgency=medium

  * New upstream hotfix release.

 -- Kay Hayen <kay.hayen@gmail.com>  Sun, 25 Feb 2024 11:23:55 +0100

nuitka (2.0.3+ds-1) unstable; urgency=medium

  * New upstream hotfix release.

 -- Kay Hayen <kay.hayen@gmail.com>  Sun, 18 Feb 2024 10:37:35 +0100

nuitka (2.0.2+ds-1) unstable; urgency=medium

  * New upstream hotfix release.

 -- Kay Hayen <kay.hayen@gmail.com>  Fri, 09 Feb 2024 12:18:45 +0100

nuitka (2.0.1+ds-1) unstable; urgency=medium

  * New upstream hotfix release.

 -- Kay Hayen <kay.hayen@gmail.com>  Fri, 02 Feb 2024 16:21:39 +0100

nuitka (2.0+ds-1) unstable; urgency=medium

  * New upstream release.

 -- Kay Hayen <kay.hayen@gmail.com>  Fri, 26 Jan 2024 12:44:50 +0100

nuitka (1.9.7+ds-1) unstable; urgency=medium

  * New upstream hotfix release.

 -- Kay Hayen <kay.hayen@gmail.com>  Sun, 07 Jan 2024 06:26:44 +0100

nuitka (1.9.6+ds-1) unstable; urgency=medium

  * New upstream hotfix release.

 -- Kay Hayen <kay.hayen@gmail.com>  Fri, 29 Dec 2023 14:52:54 +0100

nuitka (1.9.5+ds-1) unstable; urgency=medium

  * New upstream hotfix release.

 -- Kay Hayen <kay.hayen@gmail.com>  Thu, 14 Dec 2023 13:50:11 +0100

nuitka (1.9.4+ds-1) unstable; urgency=medium

  * New upstream hotfix release.

 -- Kay Hayen <kay.hayen@gmail.com>  Wed, 06 Dec 2023 21:58:31 +0100

nuitka (1.9.3+ds-1) unstable; urgency=medium

  * New upstream hotfix release.

 -- Kay Hayen <kay.hayen@gmail.com>  Fri, 01 Dec 2023 14:35:43 +0100

nuitka (1.9.2+ds-1) unstable; urgency=medium

  * New upstream hotfix release.

 -- Kay Hayen <kay.hayen@gmail.com>  Mon, 27 Nov 2023 04:42:21 +0100

nuitka (1.9.1+ds-1) unstable; urgency=medium

  * New upstream hotfix release.

 -- Kay Hayen <kay.hayen@gmail.com>  Fri, 24 Nov 2023 12:45:23 +0100

nuitka (1.9+ds-1) unstable; urgency=medium

  * New upstream release.

 -- Kay Hayen <kay.hayen@gmail.com>  Tue, 21 Nov 2023 07:05:50 +0100

nuitka (1.8.6+ds-1) unstable; urgency=medium

  * New upstream hotfix release.

 -- Kay Hayen <kay.hayen@gmail.com>  Sat, 11 Nov 2023 12:02:30 +0100

nuitka (1.8.5+ds-1) unstable; urgency=medium

  * New upstream hotfix release.

 -- Kay Hayen <kay.hayen@gmail.com>  Fri, 27 Oct 2023 12:46:19 +0200

nuitka (1.8.4+ds-1) unstable; urgency=medium

  * New upstream hotfix release.

 -- Kay Hayen <kay.hayen@gmail.com>  Sun, 08 Oct 2023 12:01:03 +0200

nuitka (1.8.3+ds-1) unstable; urgency=medium

  * New upstream hotfix release.

 -- Kay Hayen <kay.hayen@gmail.com>  Thu, 28 Sep 2023 15:30:04 +0200

nuitka (1.8.2+ds-1) unstable; urgency=medium

  * New upstream hotfix release.

 -- Kay Hayen <kay.hayen@gmail.com>  Tue, 19 Sep 2023 05:39:14 +0200

nuitka (1.8.1+ds-1) unstable; urgency=medium

  * New upstream hotfix release.

 -- Kay Hayen <kay.hayen@gmail.com>  Sun, 10 Sep 2023 11:03:41 +0200

nuitka (1.8+ds-1) unstable; urgency=medium

  * New upstream release.

 -- Kay Hayen <kay.hayen@gmail.com>  Thu, 31 Aug 2023 01:32:29 +0200

nuitka (1.7.10+ds-1) unstable; urgency=medium

  * New upstream hotfix release.

 -- Kay Hayen <kay.hayen@gmail.com>  Fri, 11 Aug 2023 12:06:42 +0200

nuitka (1.7.9+ds-1) unstable; urgency=medium

  * New upstream hotfix release.

 -- Kay Hayen <kay.hayen@gmail.com>  Thu, 03 Aug 2023 19:53:32 +0200

nuitka (1.7.8+ds-1) unstable; urgency=medium

  * New upstream hotfix release.

 -- Kay Hayen <kay.hayen@gmail.com>  Tue, 01 Aug 2023 13:48:24 +0200

nuitka (1.7.7+ds-1) unstable; urgency=medium

  * New upstream hotfix release.

 -- Kay Hayen <kay.hayen@gmail.com>  Thu, 27 Jul 2023 11:57:01 +0200

nuitka (1.7.6+ds-1) unstable; urgency=medium

  * New upstream hotfix release.

 -- Kay Hayen <kay.hayen@gmail.com>  Sat, 22 Jul 2023 11:47:47 +0200

nuitka (1.7.5+ds-1) unstable; urgency=medium

  * New upstream hotfix release.

 -- Kay Hayen <kay.hayen@gmail.com>  Fri, 14 Jul 2023 04:09:33 +0200

nuitka (1.7.4+ds-1) unstable; urgency=medium

  * New upstream hotfix release.

 -- Kay Hayen <kay.hayen@gmail.com>  Tue, 11 Jul 2023 14:54:05 +0200

nuitka (1.7.3+ds-1) unstable; urgency=medium

  * New upstream hotfix release.

 -- Kay Hayen <kay.hayen@gmail.com>  Sun, 09 Jul 2023 18:53:35 +0200

nuitka (1.7.2+ds-1) unstable; urgency=medium

  * New upstream hotfix release.

 -- Kay Hayen <kay.hayen@gmail.com>  Fri, 07 Jul 2023 09:40:11 +0200

nuitka (1.7.1+ds-1) unstable; urgency=medium

  * New upstream hotfix release.

 -- Kay Hayen <kay.hayen@gmail.com>  Wed, 05 Jul 2023 16:29:43 +0200

nuitka (1.7+ds-1) unstable; urgency=medium

  * New upstream release.

 -- Kay Hayen <kay.hayen@gmail.com>  Mon, 03 Jul 2023 10:57:55 +0200

nuitka (1.6.5+ds-1) unstable; urgency=medium

  * New upstream hotfix release.

 -- Kay Hayen <kay.hayen@gmail.com>  Thu, 22 Jun 2023 04:01:33 +0200

nuitka (1.6.4+ds-1) unstable; urgency=medium

  * New upstream hotfix release.

 -- Kay Hayen <kay.hayen@gmail.com>  Mon, 19 Jun 2023 15:31:28 +0200

nuitka (1.6.3+ds-1) unstable; urgency=medium

  * New upstream hotfix release.

 -- Kay Hayen <kay.hayen@gmail.com>  Sat, 10 Jun 2023 09:34:49 +0200

nuitka (1.6.2+ds-1) unstable; urgency=medium

  * New upstream hotfix release.

 -- Kay Hayen <kay.hayen@gmail.com>  Fri, 09 Jun 2023 12:00:01 +0200

nuitka (1.6.1+ds-1) unstable; urgency=medium

  * New upstream hotfix release.

 -- Kay Hayen <kay.hayen@gmail.com>  Mon, 05 Jun 2023 11:35:18 +0200

nuitka (1.6+ds-1) unstable; urgency=medium

  * New upstream release.

 -- Kay Hayen <kay.hayen@gmail.com>  Sun, 28 May 2023 21:05:53 +0200

nuitka (1.5.8+ds-1) unstable; urgency=medium

  * New upstream hotfix release.

 -- Kay Hayen <kay.hayen@gmail.com>  Mon, 15 May 2023 10:19:45 +0200

nuitka (1.5.7+ds-1) unstable; urgency=medium

  * New upstream hotfix release.

 -- Kay Hayen <kay.hayen@gmail.com>  Mon, 24 Apr 2023 16:45:23 +0200

nuitka (1.5.8+ds-1) unstable; urgency=medium

  * New upstream hotfix release.

 -- Kay Hayen <kay.hayen@gmail.com>  Mon, 15 May 2023 10:19:45 +0200

nuitka (1.5.7+ds-1) unstable; urgency=medium

  * New upstream hotfix release.

 -- Kay Hayen <kay.hayen@gmail.com>  Mon, 24 Apr 2023 16:45:23 +0200

nuitka (1.5.6+ds-1) unstable; urgency=medium

  * New upstream hotfix release.

 -- Kay Hayen <kay.hayen@gmail.com>  Tue, 11 Apr 2023 10:09:53 +0200

nuitka (1.5.5+ds-1) unstable; urgency=medium

  * New upstream hotfix release.

 -- Kay Hayen <kay.hayen@gmail.com>  Tue, 04 Apr 2023 08:43:30 +0200

nuitka (1.5.4+ds-1) unstable; urgency=medium

  * New upstream hotfix release.

 -- Kay Hayen <kay.hayen@gmail.com>  Sun, 26 Mar 2023 10:24:29 +0200

nuitka (1.5.3+ds-1) unstable; urgency=medium

  * New upstream hotfix release.

 -- Kay Hayen <kay.hayen@gmail.com>  Thu, 16 Mar 2023 20:51:55 +0100

nuitka (1.5.2+ds-1) unstable; urgency=medium

  * New upstream hotfix release.

 -- Kay Hayen <kay.hayen@gmail.com>  Thu, 16 Mar 2023 13:44:56 +0100

nuitka (1.5.1+ds-1) unstable; urgency=medium

  * New upstream hotfix release.

 -- Kay Hayen <kay.hayen@gmail.com>  Mon, 13 Mar 2023 15:52:36 +0100

nuitka (1.5+ds-1) unstable; urgency=medium

  * New upstream release.

 -- Kay Hayen <kay.hayen@gmail.com>  Sat, 11 Mar 2023 15:55:37 +0100

nuitka (1.4.8+ds-1) unstable; urgency=medium

  * New upstream hotfix release.

 -- Kay Hayen <kay.hayen@gmail.com>  Tue, 21 Feb 2023 09:18:59 +0100

nuitka (1.4.7+ds-1) unstable; urgency=medium

  * New upstream hotfix release.

 -- Kay Hayen <kay.hayen@gmail.com>  Mon, 13 Feb 2023 14:38:57 +0100

nuitka (1.4.6+ds-1) unstable; urgency=medium

  * New upstream hotfix release.

 -- Kay Hayen <kay.hayen@gmail.com>  Sun, 12 Feb 2023 19:11:46 +0100

nuitka (1.4.5+ds-1) unstable; urgency=medium

  * New upstream hotfix release.

 -- Kay Hayen <kay.hayen@gmail.com>  Fri, 10 Feb 2023 07:36:27 +0100

nuitka (1.4.4+ds-1) unstable; urgency=medium

  * New upstream hotfix release.

 -- Kay Hayen <kay.hayen@gmail.com>  Tue, 07 Feb 2023 19:03:45 +0100

nuitka (1.4.3+ds-1) unstable; urgency=medium

  * New upstream hotfix release.

 -- Kay Hayen <kay.hayen@gmail.com>  Sat, 04 Feb 2023 07:24:47 +0100

nuitka (1.4.2+ds-1) unstable; urgency=medium

  * New upstream hotfix release.

 -- Kay Hayen <kay.hayen@gmail.com>  Tue, 31 Jan 2023 07:17:15 +0100

nuitka (1.4.1+ds-1) unstable; urgency=medium

  * New upstream hotfix release.

 -- Kay Hayen <kay.hayen@gmail.com>  Sun, 29 Jan 2023 23:21:23 +0100

nuitka (1.4+ds-1) unstable; urgency=medium

  * New upstream release.

 -- Kay Hayen <kay.hayen@gmail.com>  Thu, 26 Jan 2023 14:56:48 +0100

nuitka (1.3.8+ds-1) unstable; urgency=medium

  * New upstream hotfix release.

 -- Kay Hayen <kay.hayen@gmail.com>  Mon, 16 Jan 2023 11:05:41 +0100

nuitka (1.3.7+ds-1) unstable; urgency=medium

  * New upstream hotfix release.

 -- Kay Hayen <kay.hayen@gmail.com>  Mon, 09 Jan 2023 16:51:14 +0100

nuitka (1.3.6+ds-1) unstable; urgency=medium

  * New upstream hotfix release.

 -- Kay Hayen <kay.hayen@gmail.com>  Fri, 06 Jan 2023 09:10:31 +0100

nuitka (1.3.5+ds-1) unstable; urgency=medium

  * New upstream hotfix release.

 -- Kay Hayen <kay.hayen@gmail.com>  Sun, 01 Jan 2023 09:39:39 +0100

nuitka (1.3.4+ds-1) unstable; urgency=medium

  * New upstream hotfix release.

 -- Kay Hayen <kay.hayen@gmail.com>  Wed, 28 Dec 2022 21:20:25 +0100

nuitka (1.3.3+ds-1) unstable; urgency=medium

  * New upstream hotfix release.

 -- Kay Hayen <kay.hayen@gmail.com>  Mon, 26 Dec 2022 10:39:49 +0100

nuitka (1.3.2+ds-1) unstable; urgency=medium

  * New upstream hotfix release.

 -- Kay Hayen <kay.hayen@gmail.com>  Fri, 23 Dec 2022 08:19:05 +0100

nuitka (1.3.1+ds-1) unstable; urgency=medium

  * New upstream hotfix release.

 -- Kay Hayen <kay.hayen@gmail.com>  Wed, 21 Dec 2022 19:14:46 +0100

nuitka (1.3+ds-1) unstable; urgency=medium

  * New upstream release.

 -- Kay Hayen <kay.hayen@gmail.com>  Wed, 21 Dec 2022 13:14:49 +0100

nuitka (1.2.7+ds-1) unstable; urgency=medium

  * New upstream hotfix release.

 -- Kay Hayen <kay.hayen@gmail.com>  Tue, 13 Dec 2022 11:16:23 +0100

nuitka (1.2.6+ds-1) unstable; urgency=medium

  * New upstream hotfix release.

 -- Kay Hayen <kay.hayen@gmail.com>  Thu, 08 Dec 2022 07:18:44 +0100

nuitka (1.2.5+ds-1) unstable; urgency=medium

  * New upstream hotfix release.

 -- Kay Hayen <kay.hayen@gmail.com>  Wed, 07 Dec 2022 15:57:44 +0100

nuitka (1.2.4+ds-1) unstable; urgency=medium

  * New upstream hotfix release.

 -- Kay Hayen <kay.hayen@gmail.com>  Sat, 03 Dec 2022 13:45:31 +0100

nuitka (1.2.3+ds-1) unstable; urgency=medium

  * New upstream hotfix release.

 -- Kay Hayen <kay.hayen@gmail.com>  Sat, 26 Nov 2022 11:07:57 +0100

nuitka (1.2.2+ds-1) unstable; urgency=medium

  * New upstream hotfix release.

 -- Kay Hayen <kay.hayen@gmail.com>  Sat, 19 Nov 2022 17:05:08 +0100

nuitka (1.2.1+ds-1) unstable; urgency=medium

  * New upstream hotfix release.

 -- Kay Hayen <kay.hayen@gmail.com>  Wed, 16 Nov 2022 17:15:00 +0100

nuitka (1.2+ds-1) unstable; urgency=medium

  * New upstream release.

 -- Kay Hayen <kay.hayen@gmail.com>  Tue, 08 Nov 2022 09:42:28 +0100

nuitka (1.1.7+ds-1) unstable; urgency=medium

  * New upstream hotfix release.

  * Handle Debian sid change in release number (Closes: #1022400)

 -- Kay Hayen <kay.hayen@gmail.com>  Wed, 26 Oct 2022 14:46:14 +0200

nuitka (1.1.6+ds-1) unstable; urgency=medium

  * New upstream hotfix release.

 -- Kay Hayen <kay.hayen@gmail.com>  Wed, 19 Oct 2022 18:36:12 +0200

nuitka (1.1.5+ds-1) unstable; urgency=medium

  * New upstream hotfix release.

 -- Kay Hayen <kay.hayen@gmail.com>  Fri, 14 Oct 2022 08:19:39 +0200

nuitka (1.1.4+ds-1) unstable; urgency=medium

  * New upstream hotfix release.

 -- Kay Hayen <kay.hayen@gmail.com>  Fri, 14 Oct 2022 08:19:33 +0200

nuitka (1.1.3+ds-1) unstable; urgency=medium

  * New upstream hotfix release.

 -- Kay Hayen <kay.hayen@gmail.com>  Sat, 08 Oct 2022 17:40:59 +0200

nuitka (1.1.2+ds-1) unstable; urgency=medium

  * New upstream hotfix release.

 -- Kay Hayen <kay.hayen@gmail.com>  Tue, 04 Oct 2022 14:39:39 +0200

nuitka (1.1.1+ds-1) unstable; urgency=medium

  * New upstream hotfix release.

 -- Kay Hayen <kay.hayen@gmail.com>  Sun, 02 Oct 2022 11:10:07 +0200

nuitka (1.1+ds-1) unstable; urgency=medium

  * New upstream release.

 -- Kay Hayen <kay.hayen@gmail.com>  Sun, 25 Sep 2022 18:58:01 +0200

nuitka (1.0.8+ds-1) unstable; urgency=medium

  * New upstream hotfix release.

 -- Kay Hayen <kay.hayen@gmail.com>  Mon, 19 Sep 2022 08:18:45 +0200

nuitka (1.0.7+ds-1) unstable; urgency=medium

  * New upstream hotfix release.

 -- Kay Hayen <kay.hayen@gmail.com>  Sun, 11 Sep 2022 10:34:06 +0200

nuitka (1.0.6+ds-1) unstable; urgency=medium

  * New upstream hotfix release.

 -- Kay Hayen <kay.hayen@gmail.com>  Tue, 23 Aug 2022 20:07:27 +0200

nuitka (1.0.5+ds-1) unstable; urgency=medium

  * New upstream hotfix release.

 -- Kay Hayen <kay.hayen@gmail.com>  Sun, 21 Aug 2022 08:24:28 +0200

nuitka (1.0.4+ds-1) unstable; urgency=medium

  * New upstream hotfix release.

 -- Kay Hayen <kay.hayen@gmail.com>  Sat, 13 Aug 2022 16:13:29 +0200

nuitka (1.0.3+ds-1) unstable; urgency=medium

  * New upstream hotfix release.

 -- Kay Hayen <kay.hayen@gmail.com>  Wed, 10 Aug 2022 13:16:19 +0200

nuitka (1.0.2+ds-1) unstable; urgency=medium

  * New upstream hotfix release.

 -- Kay Hayen <kay.hayen@gmail.com>  Mon, 08 Aug 2022 08:13:46 +0200

nuitka (1.0.1+ds-1) unstable; urgency=medium

  * New upstream hotfix release.

 -- Kay Hayen <kay.hayen@gmail.com>  Thu, 04 Aug 2022 16:55:17 +0200

nuitka (1.0+ds-1) unstable; urgency=medium

  * New upstream release.

 -- Kay Hayen <kay.hayen@gmail.com>  Sat, 30 Jul 2022 16:16:40 +0200

nuitka (0.9.6+ds-1) unstable; urgency=medium

  * New upstream hotfix release.

 -- Kay Hayen <kay.hayen@gmail.com>  Sun, 17 Jul 2022 18:40:22 +0200

nuitka (0.9.5+ds-1) unstable; urgency=medium

  * New upstream hotfix release.

 -- Kay Hayen <kay.hayen@gmail.com>  Fri, 15 Jul 2022 13:59:28 +0200

nuitka (0.9.4+ds-1) unstable; urgency=medium

  * New upstream hotfix release.

 -- Kay Hayen <kay.hayen@gmail.com>  Thu, 07 Jul 2022 09:24:53 +0200

nuitka (0.9.3+ds-1) unstable; urgency=medium

  * New upstream hotfix release.

 -- Kay Hayen <kay.hayen@gmail.com>  Sat, 02 Jul 2022 18:49:29 +0200

nuitka (0.9.2+ds-1) unstable; urgency=medium

  * New upstream hotfix release.

 -- Kay Hayen <kay.hayen@gmail.com>  Thu, 30 Jun 2022 08:40:14 +0200

nuitka (0.9.1+ds-1) unstable; urgency=medium

  * New upstream hotfix release.

 -- Kay Hayen <kay.hayen@gmail.com>  Sun, 26 Jun 2022 10:41:06 +0200

nuitka (0.9+ds-1) unstable; urgency=medium

  * New upstream release.

  * Python 3.10 is now compatible again. (Closes: #1006051)

  * Solved CVE-2022-2054 (Closes: #1012762)

 -- Kay Hayen <kay.hayen@gmail.com>  Thu, 23 Jun 2022 08:36:25 +0200

nuitka (0.8.4+ds-1) unstable; urgency=medium

  * New upstream hotfix release.

 -- Kay Hayen <kay.hayen@gmail.com>  Tue, 07 Jun 2022 17:21:39 +0200

nuitka (0.8.3+ds-1) unstable; urgency=medium

  * New upstream hotfix release.

 -- Kay Hayen <kay.hayen@gmail.com>  Sat, 28 May 2022 14:59:01 +0200

nuitka (0.8.2+ds-1) unstable; urgency=medium

  * New upstream hotfix release.

 -- Kay Hayen <kay.hayen@gmail.com>  Thu, 26 May 2022 08:23:28 +0200

nuitka (0.8.1+ds-1) unstable; urgency=medium

  * New upstream hotfix release.

 -- Kay Hayen <kay.hayen@gmail.com>  Mon, 23 May 2022 08:31:51 +0200

nuitka (0.8+ds-1) unstable; urgency=medium

  * New upstream release.

 -- Kay Hayen <kay.hayen@gmail.com>  Thu, 19 May 2022 14:24:06 +0200

nuitka (0.7.7+ds-1) unstable; urgency=medium

  * New upstream hotfix release.

 -- Kay Hayen <kay.hayen@gmail.com>  Fri, 01 Apr 2022 12:01:36 +0200

nuitka (0.7.6+ds-1) unstable; urgency=medium

  * New upstream hotfix release.

 -- Kay Hayen <kay.hayen@gmail.com>  Sat, 19 Mar 2022 13:44:59 +0100

nuitka (0.7.5+ds-1) unstable; urgency=medium

  * New upstream hotfix release.

 -- Kay Hayen <kay.hayen@gmail.com>  Mon, 14 Mar 2022 18:55:11 +0100

nuitka (0.7.4+ds-1) unstable; urgency=medium

  * New upstream hotfix release.

 -- Kay Hayen <kay.hayen@gmail.com>  Sat, 12 Mar 2022 13:50:50 +0100

nuitka (0.7.3+ds-1) unstable; urgency=medium

  * New upstream hotfix release.

 -- Kay Hayen <kay.hayen@gmail.com>  Sun, 27 Feb 2022 13:58:34 +0100

nuitka (0.7.2+ds-1) unstable; urgency=medium

  * New upstream hotfix release.

 -- Kay Hayen <kay.hayen@gmail.com>  Sat, 26 Feb 2022 16:54:03 +0100

nuitka (0.7.1+ds-1) unstable; urgency=medium

  * New upstream hotfix release.

 -- Kay Hayen <kay.hayen@gmail.com>  Thu, 24 Feb 2022 13:22:40 +0100

nuitka (0.7+ds-1) unstable; urgency=medium

  * New upstream release.

 -- Kay Hayen <kay.hayen@gmail.com>  Sun, 20 Feb 2022 09:09:50 +0100

nuitka (0.6.19.7+ds-1) unstable; urgency=medium

  * New upstream hotfix release.

 -- Kay Hayen <kay.hayen@gmail.com>  Fri, 11 Feb 2022 14:37:34 +0100

nuitka (0.6.19.6+ds-1) unstable; urgency=medium

  * New upstream hotfix release.

 -- Kay Hayen <kay.hayen@gmail.com>  Thu, 03 Feb 2022 10:30:39 +0100

nuitka (0.6.19.5+ds-1) unstable; urgency=medium

  * New upstream hotfix release.

 -- Kay Hayen <kay.hayen@gmail.com>  Tue, 01 Feb 2022 18:53:20 +0100

nuitka (0.6.19.4+ds-1) unstable; urgency=medium

  * New upstream hotfix release.

 -- Kay Hayen <kay.hayen@gmail.com>  Wed, 19 Jan 2022 10:02:04 +0100

nuitka (0.6.19.3+ds-1) unstable; urgency=medium

  * New upstream hotfix release.

 -- Kay Hayen <kay.hayen@gmail.com>  Sun, 16 Jan 2022 11:32:51 +0100

nuitka (0.6.19.2+ds-1) unstable; urgency=medium

  * New upstream hotfix release.

 -- Kay Hayen <kay.hayen@gmail.com>  Fri, 14 Jan 2022 11:03:16 +0100

nuitka (0.6.19.1+ds-1) unstable; urgency=medium

  * New upstream hotfix release.

 -- Kay Hayen <kay.hayen@gmail.com>  Tue, 11 Jan 2022 07:59:24 +0100

nuitka (0.6.19+ds-1) unstable; urgency=medium

  * New upstream release.

 -- Kay Hayen <kay.hayen@gmail.com>  Sun, 09 Jan 2022 13:14:29 +0100

nuitka (0.6.18.6+ds-1) unstable; urgency=medium

  * New upstream hotfix release.

 -- Kay Hayen <kay.hayen@gmail.com>  Wed, 29 Dec 2021 19:42:43 +0100

nuitka (0.6.18.5+ds-1) unstable; urgency=medium

  * New upstream hotfix release.

 -- Kay Hayen <kay.hayen@gmail.com>  Mon, 20 Dec 2021 13:41:00 +0100

nuitka (0.6.18.4+ds-1) unstable; urgency=medium

  * New upstream hotfix release.

 -- Kay Hayen <kay.hayen@gmail.com>  Thu, 16 Dec 2021 08:31:41 +0100

nuitka (0.6.18.3+ds-1) unstable; urgency=medium

  * New upstream hotfix release.

 -- Kay Hayen <kay.hayen@gmail.com>  Fri, 10 Dec 2021 17:49:19 +0100

nuitka (0.6.18.2+ds-1) unstable; urgency=medium

  * New upstream hotfix release.

 -- Kay Hayen <kay.hayen@gmail.com>  Thu, 09 Dec 2021 14:52:56 +0100

nuitka (0.6.18.1+ds-1) unstable; urgency=medium

  * New upstream hotfix release.

 -- Kay Hayen <kay.hayen@gmail.com>  Sat, 04 Dec 2021 18:39:19 +0100

nuitka (0.6.18+ds-1) unstable; urgency=medium

  * New upstream release.

 -- Kay Hayen <kay.hayen@gmail.com>  Thu, 02 Dec 2021 17:33:56 +0100

nuitka (0.6.17.7+ds-1) unstable; urgency=medium

  * New upstream hotfix release.

 -- Kay Hayen <kay.hayen@gmail.com>  Mon, 15 Nov 2021 14:33:27 +0100

nuitka (0.6.17.6+ds-1) unstable; urgency=medium

  * New upstream hotfix release.

 -- Kay Hayen <kay.hayen@gmail.com>  Mon, 08 Nov 2021 14:07:11 +0100

nuitka (0.6.17.5+ds-1) unstable; urgency=medium

  * New upstream hotfix release.

 -- Kay Hayen <kay.hayen@gmail.com>  Thu, 28 Oct 2021 11:52:02 +0200

nuitka (0.6.17.4+ds-1) unstable; urgency=medium

  * New upstream hotfix release.

 -- Kay Hayen <kay.hayen@gmail.com>  Thu, 21 Oct 2021 13:03:34 +0200

nuitka (0.6.17.3+ds-1) unstable; urgency=medium

  * New upstream hotfix release.

 -- Kay Hayen <kay.hayen@gmail.com>  Thu, 14 Oct 2021 10:32:17 +0200

nuitka (0.6.17.2+ds-1) unstable; urgency=medium

  * New upstream hotfix release.

 -- Kay Hayen <kay.hayen@gmail.com>  Tue, 05 Oct 2021 17:21:29 +0200

nuitka (0.6.17.1+ds-1) unstable; urgency=medium

  * New upstream hotfix release.

 -- Kay Hayen <kay.hayen@gmail.com>  Wed, 29 Sep 2021 12:28:39 +0200

nuitka (0.6.17+ds-1) unstable; urgency=medium

  * New upstream release.

 -- Kay Hayen <kay.hayen@gmail.com>  Mon, 27 Sep 2021 13:38:42 +0200

nuitka (0.6.16.5+ds-1) experimental; urgency=medium

  * New upstream hotfix release.

 -- Kay Hayen <kay.hayen@gmail.com>  Mon, 06 Sep 2021 10:46:40 +0200

nuitka (0.6.16.4+ds-1) experimental; urgency=medium

  * New upstream hotfix release.

 -- Kay Hayen <kay.hayen@gmail.com>  Wed, 25 Aug 2021 11:51:44 +0200

nuitka (0.6.16.3+ds-1) experimental; urgency=medium

  * New upstream hotfix release.

 -- Kay Hayen <kay.hayen@gmail.com>  Sat, 07 Aug 2021 18:14:58 +0200

nuitka (0.6.16.2+ds-1) experimental; urgency=medium

  * New upstream hotfix release.

 -- Kay Hayen <kay.hayen@gmail.com>  Fri, 02 Jul 2021 10:40:08 +0200

nuitka (0.6.16.1+ds-1) experimental; urgency=medium

  * New upstream hotfix release.

 -- Kay Hayen <kay.hayen@gmail.com>  Fri, 25 Jun 2021 16:45:43 +0200

nuitka (0.6.16+ds-1) experimental; urgency=medium

  * New upstream release.

 -- Kay Hayen <kay.hayen@gmail.com>  Thu, 24 Jun 2021 11:52:37 +0200

nuitka (0.6.15.3+ds-1) experimental; urgency=medium

  * New upstream hotfix release.

 -- Kay Hayen <kay.hayen@gmail.com>  Sun, 06 Jun 2021 12:18:06 +0200

nuitka (0.6.15.2+ds-1) experimental; urgency=medium

  * New upstream hotfix release.

 -- Kay Hayen <kay.hayen@gmail.com>  Thu, 03 Jun 2021 11:41:07 +0200

nuitka (0.6.15.1+ds-1) experimental; urgency=medium

  * New upstream hotfix release.

 -- Kay Hayen <kay.hayen@gmail.com>  Mon, 31 May 2021 17:12:04 +0200

nuitka (0.6.15+ds-1) experimental; urgency=medium

  * New upstream release.

 -- Kay Hayen <kay.hayen@gmail.com>  Mon, 24 May 2021 12:26:59 +0200

nuitka (0.6.14.7+ds-1) unstable; urgency=medium

  * New upstream hotfix release.

 -- Kay Hayen <kay.hayen@gmail.com>  Mon, 10 May 2021 16:25:14 +0200

nuitka (0.6.14.6+ds-1) unstable; urgency=medium

  * New upstream hotfix release.

 -- Kay Hayen <kay.hayen@gmail.com>  Mon, 03 May 2021 07:57:04 +0200

nuitka (0.6.14.5+ds-1) experimental; urgency=medium

  * New upstream hotfix release.

 -- Kay Hayen <kay.hayen@gmail.com>  Thu, 22 Apr 2021 08:51:05 +0200

nuitka (0.6.14.4+ds-1) unstable; urgency=medium

  * New upstream hotfix release.

 -- Kay Hayen <kay.hayen@gmail.com>  Sun, 18 Apr 2021 16:13:42 +0200

nuitka (0.6.14.3+ds-1) unstable; urgency=medium

  * New upstream hotfix release.

 -- Kay Hayen <kay.hayen@gmail.com>  Sun, 18 Apr 2021 10:29:07 +0200

nuitka (0.6.14.2+ds-1) unstable; urgency=medium

  * New upstream hotfix release.

 -- Kay Hayen <kay.hayen@gmail.com>  Sat, 17 Apr 2021 11:03:23 +0200

nuitka (0.6.14.1+ds-1) unstable; urgency=medium

  * New upstream hotfix release.

 -- Kay Hayen <kay.hayen@gmail.com>  Fri, 16 Apr 2021 07:49:30 +0200

nuitka (0.6.14+ds-1) unstable; urgency=medium

  * New upstream release.

 -- Kay Hayen <kay.hayen@gmail.com>  Thu, 15 Apr 2021 11:09:55 +0200

nuitka (0.6.13.3+ds-1) unstable; urgency=medium

  * New upstream hotfix release.

 -- Kay Hayen <kay.hayen@gmail.com>  Sun, 04 Apr 2021 11:11:56 +0200

nuitka (0.6.13.2+ds-1) unstable; urgency=medium

  * New upstream hotfix release.

 -- Kay Hayen <kay.hayen@gmail.com>  Sat, 27 Mar 2021 19:44:51 +0100

nuitka (0.6.13.1+ds-1) unstable; urgency=medium

  * New upstream hotfix release.

 -- Kay Hayen <kay.hayen@gmail.com>  Fri, 26 Mar 2021 14:28:02 +0100

nuitka (0.6.13+ds-1) unstable; urgency=medium

  * New upstream release.

 -- Kay Hayen <kay.hayen@gmail.com>  Wed, 17 Mar 2021 08:58:23 +0100

nuitka (0.6.12.4+ds-1) unstable; urgency=medium

  * New upstream hotfix release.

 -- Kay Hayen <kay.hayen@gmail.com>  Thu, 11 Mar 2021 12:16:01 +0100

nuitka (0.6.12.3+ds-1) unstable; urgency=medium

  * New upstream hotfix release.

 -- Kay Hayen <kay.hayen@gmail.com>  Sun, 21 Feb 2021 06:04:51 +0100

nuitka (0.6.12.2+ds-1) unstable; urgency=medium

  * New upstream hotfix release.

 -- Kay Hayen <kay.hayen@gmail.com>  Sun, 14 Feb 2021 14:25:06 +0100

nuitka (0.6.12.1+ds-1) unstable; urgency=medium

  * New upstream hotfix release.

 -- Kay Hayen <kay.hayen@gmail.com>  Wed, 10 Feb 2021 00:23:11 +0100

nuitka (0.6.12+ds-1) unstable; urgency=medium

  * New upstream release.

 -- Kay Hayen <kay.hayen@gmail.com>  Tue, 09 Feb 2021 11:08:35 +0100

nuitka (0.6.11.6+ds-1) unstable; urgency=medium

  * New upstream hotfix release.

 -- Kay Hayen <kay.hayen@gmail.com>  Sun, 07 Feb 2021 19:59:48 +0100

nuitka (0.6.11.5+ds-1) unstable; urgency=medium

  * New upstream hotfix release.

 -- Kay Hayen <kay.hayen@gmail.com>  Mon, 01 Feb 2021 12:17:21 +0100

nuitka (0.6.11.4+ds-1) unstable; urgency=medium

  * New upstream hotfix release.

 -- Kay Hayen <kay.hayen@gmail.com>  Wed, 27 Jan 2021 17:09:48 +0100

nuitka (0.6.11.3+ds-1) unstable; urgency=medium

  * New upstream hotfix release.

 -- Kay Hayen <kay.hayen@gmail.com>  Tue, 26 Jan 2021 11:16:07 +0100

nuitka (0.6.11.2+ds-1) unstable; urgency=medium

  * New upstream hotfix release.

 -- Kay Hayen <kay.hayen@gmail.com>  Mon, 25 Jan 2021 20:14:39 +0100

nuitka (0.6.11.1+ds-1) unstable; urgency=medium

  * New upstream hotfix release.

 -- Kay Hayen <kay.hayen@gmail.com>  Sun, 24 Jan 2021 17:55:22 +0100

nuitka (0.6.11+ds-1) unstable; urgency=medium

  * New upstream release.

 -- Kay Hayen <kay.hayen@gmail.com>  Sat, 23 Jan 2021 10:01:54 +0100

nuitka (0.6.10.5+ds-1) unstable; urgency=medium

  * New upstream hotfix release.

 -- Kay Hayen <kay.hayen@gmail.com>  Thu, 07 Jan 2021 11:04:59 +0100

nuitka (0.6.10.4+ds-1) unstable; urgency=medium

  * New upstream hotfix release.

 -- Kay Hayen <kay.hayen@gmail.com>  Tue, 29 Dec 2020 16:17:44 +0100

nuitka (0.6.10.3+ds-1) unstable; urgency=medium

  * New upstream hotfix release.

 -- Kay Hayen <kay.hayen@gmail.com>  Thu, 24 Dec 2020 16:30:17 +0100

nuitka (0.6.10.2+ds-1) unstable; urgency=medium

  * New upstream hotfix release.

 -- Kay Hayen <kay.hayen@gmail.com>  Sun, 20 Dec 2020 10:56:00 +0100

nuitka (0.6.10.1+ds-1) unstable; urgency=medium

  * New upstream hotfix release.

 -- Kay Hayen <kay.hayen@gmail.com>  Sun, 13 Dec 2020 19:47:53 +0100

nuitka (0.6.10+ds-1) unstable; urgency=medium

  * New upstream release.

 -- Kay Hayen <kay.hayen@gmail.com>  Mon, 07 Dec 2020 12:44:03 +0100

nuitka (0.6.9.7+ds-1) unstable; urgency=medium

  * New upstream hotfix release.

 -- Kay Hayen <kay.hayen@gmail.com>  Mon, 16 Nov 2020 11:20:22 +0100

nuitka (0.6.9.6+ds-1) unstable; urgency=medium

  * New upstream hotfix release.

 -- Kay Hayen <kay.hayen@gmail.com>  Wed, 04 Nov 2020 08:32:22 +0100

nuitka (0.6.9.5+ds-1) unstable; urgency=medium

  * New upstream hotfix release.

 -- Kay Hayen <kay.hayen@gmail.com>  Fri, 30 Oct 2020 13:49:19 +0100

nuitka (0.6.9.4+ds-1) unstable; urgency=medium

  * New upstream hotfix release.

 -- Kay Hayen <kay.hayen@gmail.com>  Mon, 19 Oct 2020 10:55:17 +0200

nuitka (0.6.9.3+ds-1) unstable; urgency=medium

  * New upstream hotfix release.

 -- Kay Hayen <kay.hayen@gmail.com>  Mon, 12 Oct 2020 17:17:10 +0200

nuitka (0.6.9.2+ds-1) unstable; urgency=medium

  * New upstream hotfix release.

 -- Kay Hayen <kay.hayen@gmail.com>  Sun, 04 Oct 2020 12:47:36 +0200

nuitka (0.6.9.1+ds-1) unstable; urgency=medium

  * New upstream hotfix release.

 -- Kay Hayen <kay.hayen@gmail.com>  Sat, 19 Sep 2020 14:38:08 +0200

nuitka (0.6.9+ds-1) unstable; urgency=medium

  * New upstream release.

 -- Kay Hayen <kay.hayen@gmail.com>  Mon, 14 Sep 2020 15:40:36 +0200

nuitka (0.6.8.4+ds-1) unstable; urgency=medium

  * New upstream hotfix release.

  * Source only upload. (Closes: #961896)

  * Updated VCS URLs. (Closes: #961895)

 -- Kay Hayen <kay.hayen@gmail.com>  Sat, 06 Jun 2020 09:58:32 +0200

nuitka (0.6.8.3+ds-1) unstable; urgency=medium

  * New upstream hotfix release.

 -- Kay Hayen <kay.hayen@gmail.com>  Sat, 23 May 2020 13:56:13 +0200

nuitka (0.6.8.2+ds-1) unstable; urgency=medium

  * New upstream hotfix release.

 -- Kay Hayen <kay.hayen@gmail.com>  Thu, 21 May 2020 15:04:13 +0200

nuitka (0.6.8.1+ds-1) unstable; urgency=medium

  * New upstream hotfix release.

  * Corrected copyright file format to not have emails.

 -- Kay Hayen <kay.hayen@gmail.com>  Fri, 15 May 2020 08:32:39 +0200

nuitka (0.6.8+ds-1) unstable; urgency=medium

  * New upstream release.

  * Changed dependencies to prefer Debian 11 packages.
    (Closes: #937166).

 -- Kay Hayen <kay.hayen@gmail.com>  Mon, 11 May 2020 16:41:34 +0200

nuitka (0.6.7+ds-1) unstable; urgency=medium

  * New upstream release.

  * The rst2pdf dependency is finally fixed
    (Closes: #943645) (Closes: #947573).

  * Enabled package build without Python2 (Closes: #937166)

 -- Kay Hayen <kay.hayen@gmail.com>  Thu, 23 Jan 2020 12:34:10 +0100

nuitka (0.6.6+ds-1) unstable; urgency=medium

  * New upstream release.

 -- Kay Hayen <kay.hayen@gmail.com>  Fri, 27 Dec 2019 08:47:38 +0100

nuitka (0.6.6~rc7+ds-1) unstable; urgency=medium

  * New upstream pre-release.

 -- Kay Hayen <kay.hayen@gmail.com>  Tue, 24 Sep 2019 08:49:41 +0200

nuitka (0.6.5+ds-1) unstable; urgency=medium

  * New upstream release.

 -- Kay Hayen <kay.hayen@gmail.com>  Sat, 27 Jul 2019 12:07:20 +0200

nuitka (0.6.4+ds-1) experimental; urgency=medium

  * New upstream release.

 -- Kay Hayen <kay.hayen@gmail.com>  Fri, 07 Jun 2019 23:30:22 +0200

nuitka (0.6.3.1+ds-1) experimental; urgency=medium

  * New upstream hotfix release.

 -- Kay Hayen <kay.hayen@gmail.com>  Thu, 25 Apr 2019 22:08:36 +0200

nuitka (0.6.3+ds-1) unstable; urgency=medium

  * New upstream release.

 -- Kay Hayen <kay.hayen@gmail.com>  Thu, 04 Apr 2019 06:12:30 +0200

nuitka (0.6.2+ds-1) unstable; urgency=medium

  * New upstream release.

 -- Kay Hayen <kay.hayen@gmail.com>  Sat, 16 Feb 2019 08:48:51 +0100

nuitka (0.6.1.1+ds-1) unstable; urgency=medium

  * New upstream hotfix release.

 -- Kay Hayen <kay.hayen@gmail.com>  Thu, 24 Jan 2019 09:13:53 +0100

nuitka (0.6.1+ds-1) unstable; urgency=medium

  * New upstream release.

  * Depend on python-pil over python-imaging (Closes: #917694).

 -- Kay Hayen <kay.hayen@gmail.com>  Sat, 05 Jan 2019 12:41:57 +0100

nuitka (0.6.0.6+ds-1) unstable; urgency=medium

  * New upstream hotfix release.

 -- Kay Hayen <kay.hayen@gmail.com>  Wed, 31 Oct 2018 09:03:57 +0100

nuitka (0.6.0.5+ds-1) unstable; urgency=medium

  * New upstream hotfix release.

 -- Kay Hayen <kay.hayen@gmail.com>  Thu, 18 Oct 2018 23:11:34 +0200

nuitka (0.6.0.4+ds-1) unstable; urgency=medium

  * New upstream hotfix release.

 -- Kay Hayen <kay.hayen@gmail.com>  Sun, 14 Oct 2018 08:26:48 +0200

nuitka (0.6.0.3+ds-1) unstable; urgency=medium

  * New upstream hotfix release.

 -- Kay Hayen <kay.hayen@gmail.com>  Sat, 06 Oct 2018 10:43:33 +0200

nuitka (0.6.0.2+ds-1) unstable; urgency=medium

  * New upstream hotfix release.

 -- Kay Hayen <kay.hayen@gmail.com>  Wed, 03 Oct 2018 10:41:52 +0200

nuitka (0.6.0.1+ds-1) unstable; urgency=medium

  * New upstream hotfix release.

 -- Kay Hayen <kay.hayen@gmail.com>  Thu, 27 Sep 2018 09:57:05 +0200

nuitka (0.6.0+ds-1) unstable; urgency=medium

  * New upstream release.

 -- Kay Hayen <kay.hayen@gmail.com>  Wed, 26 Sep 2018 07:00:04 +0200

nuitka (0.5.33+ds-1) unstable; urgency=medium

  * New upstream release.

 -- Kay Hayen <kay.hayen@gmail.com>  Thu, 13 Sep 2018 19:01:48 +0200

nuitka (0.5.32.8+ds-1) unstable; urgency=medium

  * New upstream hotfix release.

 -- Kay Hayen <kay.hayen@gmail.com>  Tue, 04 Sep 2018 14:58:47 +0200

nuitka (0.5.32.7+ds-1) unstable; urgency=medium

  * New upstream hotfix release.

 -- Kay Hayen <kay.hayen@gmail.com>  Thu, 23 Aug 2018 22:06:00 +0200

nuitka (0.5.32.6+ds-1) unstable; urgency=medium

  * New upstream hotfix release.

 -- Kay Hayen <kay.hayen@gmail.com>  Thu, 23 Aug 2018 20:05:18 +0200

nuitka (0.5.32.5+ds-1) unstable; urgency=medium

  * New upstream hotfix release.

 -- Kay Hayen <kay.hayen@gmail.com>  Wed, 15 Aug 2018 19:06:01 +0200

nuitka (0.5.32.4+ds-1) unstable; urgency=medium

  * New upstream hotfix release.

 -- Kay Hayen <kay.hayen@gmail.com>  Fri, 10 Aug 2018 12:06:44 +0200

nuitka (0.5.32.3+ds-1) unstable; urgency=medium

  * New upstream hotfix release.

 -- Kay Hayen <kay.hayen@gmail.com>  Sat, 04 Aug 2018 10:40:31 +0200

nuitka (0.5.32.2+ds-1) unstable; urgency=medium

  * New upstream hotfix release.

 -- Kay Hayen <kay.hayen@gmail.com>  Wed, 01 Aug 2018 17:38:43 +0200

nuitka (0.5.32.1+ds-1) unstable; urgency=medium

  * New upstream hotfix release.

 -- Kay Hayen <kay.hayen@gmail.com>  Sat, 28 Jul 2018 20:16:29 +0200

nuitka (0.5.32+ds-1) unstable; urgency=medium

  * New upstream release.

 -- Kay Hayen <kay.hayen@gmail.com>  Sat, 28 Jul 2018 15:07:21 +0200

nuitka (0.5.31+ds-1) unstable; urgency=medium

  * New upstream release.

 -- Kay Hayen <kay.hayen@gmail.com>  Mon, 09 Jul 2018 08:23:02 +0200

nuitka (0.5.30+ds-1) unstable; urgency=medium

  * New upstream release.

 -- Kay Hayen <kay.hayen@gmail.com>  Mon, 30 Apr 2018 09:50:54 +0200

nuitka (0.5.29.5+ds-1) unstable; urgency=medium

  * New upstream hotfix release.

 -- Kay Hayen <kay.hayen@gmail.com>  Wed, 25 Apr 2018 09:33:55 +0200

nuitka (0.5.29.4+ds-1) unstable; urgency=medium

  * New upstream hotfix release.

 -- Kay Hayen <kay.hayen@gmail.com>  Mon, 09 Apr 2018 20:22:37 +0200

nuitka (0.5.29.3+ds-1) unstable; urgency=medium

  * New upstream hotfix release.

 -- Kay Hayen <kay.hayen@gmail.com>  Sat, 31 Mar 2018 16:12:25 +0200

nuitka (0.5.29.2+ds-1) unstable; urgency=medium

  * New upstream hotfix release.

 -- Kay Hayen <kay.hayen@gmail.com>  Thu, 29 Mar 2018 10:19:24 +0200

nuitka (0.5.29.1+ds-1) unstable; urgency=medium

  * New upstream hotfix release.

 -- Kay Hayen <kay.hayen@gmail.com>  Tue, 27 Mar 2018 18:22:54 +0200

nuitka (0.5.29+ds-1) unstable; urgency=medium

  * New upstream release.

 -- Kay Hayen <kay.hayen@gmail.com>  Mon, 26 Mar 2018 20:13:44 +0200

nuitka (0.5.28.2+ds-1) unstable; urgency=medium

  * New upstream hotfix release.

 -- Kay Hayen <kay.hayen@gmail.com>  Wed, 29 Nov 2017 15:09:28 +0100

nuitka (0.5.28.1+ds-1) unstable; urgency=medium

  * New upstream hotfix release.
  * Also ignore sbuild non-existent directory (Closes: #871125).

 -- Kay Hayen <kay.hayen@gmail.com>  Sun, 22 Oct 2017 10:44:31 +0200

nuitka (0.5.28+ds-1) unstable; urgency=medium

  * New upstream release.

 -- Kay Hayen <kay.hayen@gmail.com>  Tue, 17 Oct 2017 10:03:56 +0200

nuitka (0.5.27+ds-1) unstable; urgency=medium

  * New upstream release.

 -- Kay Hayen <kay.hayen@gmail.com>  Sat, 22 Jul 2017 16:21:37 +0200

nuitka (0.5.26.4+ds-1) unstable; urgency=medium

  * New upstream hotfix release.
  * Recommend actual PyQT package (Closes: #866540).

 -- Kay Hayen <kay.hayen@gmail.com>  Mon, 03 Jul 2017 08:59:37 +0200

nuitka (0.5.26.3+ds-1) unstable; urgency=medium

  * New upstream hotfix release.

 -- Kay Hayen <kay.hayen@gmail.com>  Thu, 22 Jun 2017 08:08:53 +0200

nuitka (0.5.26.2+ds-1) unstable; urgency=medium

  * New upstream hotfix release.

 -- Kay Hayen <kay.hayen@gmail.com>  Sat, 17 Jun 2017 11:37:12 +0200

nuitka (0.5.26.1+ds-1) unstable; urgency=medium

  * New upstream hotfix release.

 -- Kay Hayen <kay.hayen@gmail.com>  Sat, 10 Jun 2017 13:09:51 +0200

nuitka (0.5.26+ds-1) unstable; urgency=medium

  * New upstream release.

 -- Kay Hayen <kay.hayen@gmail.com>  Wed, 07 Jun 2017 08:15:19 +0200

nuitka (0.5.25+ds-1) unstable; urgency=medium

  * New upstream release.

 -- Kay Hayen <kay.hayen@gmail.com>  Tue, 24 Jan 2017 06:13:46 +0100

nuitka (0.5.24.4+ds-1) unstable; urgency=medium

  * New upstream hotfix release.
  * Better detection of acceptable shared library loads from
    system paths for standalone tests (Closes: #844902).

 -- Kay Hayen <kay.hayen@gmail.com>  Sat, 10 Dec 2016 12:25:35 +0100

nuitka (0.5.24.3+ds-1) unstable; urgency=medium

  * New upstream hotfix release.

 -- Kay Hayen <kay.hayen@gmail.com>  Fri, 09 Dec 2016 06:50:55 +0100

nuitka (0.5.24.2+ds-1) unstable; urgency=medium

  * New upstream hotfix release.

 -- Kay Hayen <kay.hayen@gmail.com>  Wed, 30 Nov 2016 09:32:03 +0100

nuitka (0.5.24.1+ds-1) unstable; urgency=medium

  * New upstream hotfix release.

 -- Kay Hayen <kay.hayen@gmail.com>  Wed, 16 Nov 2016 08:16:53 +0100

nuitka (0.5.24+ds-1) unstable; urgency=medium

  * New upstream release.

 -- Kay Hayen <kay.hayen@gmail.com>  Mon, 14 Nov 2016 09:41:31 +0100

nuitka (0.5.23.2+ds-1) unstable; urgency=medium

  * New upstream hotfix release.

 -- Kay Hayen <kay.hayen@gmail.com>  Mon, 07 Nov 2016 07:55:11 +0100

nuitka (0.5.23.1+ds-1) unstable; urgency=medium

  * New upstream hotfix release.
  * Use of C11 compiler instead of C++ compiler, so we drop the
    versioned dependencies. (Closes: #835954)

 -- Kay Hayen <kay.hayen@gmail.com>  Sun, 16 Oct 2016 10:40:59 +0200

nuitka (0.5.23+ds-1) unstable; urgency=medium

  * New upstream release.

 -- Kay Hayen <kay.hayen@gmail.com>  Sun, 02 Oct 2016 18:14:41 +0200

nuitka (0.5.22+ds-1) unstable; urgency=medium

  * New upstream release.

 -- Kay Hayen <kay.hayen@gmail.com>  Tue, 16 Aug 2016 11:22:16 +0200

nuitka (0.5.21.3+ds-1) unstable; urgency=medium

  * New upstream hotfix release.

 -- Kay Hayen <kay.hayen@gmail.com>  Thu, 26 May 2016 14:51:39 +0200

nuitka (0.5.21.2+ds-1) unstable; urgency=medium

  * New upstream hotfix release.

 -- Kay Hayen <kay.hayen@gmail.com>  Sat, 14 May 2016 14:43:28 +0200

nuitka (0.5.21.1+ds-1) unstable; urgency=medium

  * New upstream hotfix release.

  * Depends on g++-5 now.

 -- Kay Hayen <kay.hayen@gmail.com>  Sat, 30 Apr 2016 07:59:57 +0200

nuitka (0.5.21+ds-1) unstable; urgency=medium

  * New upstream release.

 -- Kay Hayen <kay.hayen@gmail.com>  Sun, 24 Apr 2016 14:06:29 +0200

nuitka (0.5.20+ds-1) unstable; urgency=medium

  * New upstream release.

 -- Kay Hayen <kay.hayen@gmail.com>  Sun, 20 Mar 2016 08:11:16 +0100

nuitka (0.5.19.1+ds-1) unstable; urgency=medium

  * New upstream hotfix release.

 -- Kay Hayen <kay.hayen@gmail.com>  Tue, 15 Mar 2016 09:11:57 +0100

nuitka (0.5.19+ds-1) unstable; urgency=medium

  * New upstream release.

 -- Kay Hayen <kay.hayen@gmail.com>  Mon, 01 Feb 2016 07:53:08 +0100

nuitka (0.5.18.1+ds-1) unstable; urgency=medium

  * New upstream hotfix release.

 -- Kay Hayen <kay.hayen@gmail.com>  Sun, 24 Jan 2016 07:52:03 +0100

nuitka (0.5.18+ds-1) unstable; urgency=medium

  * New upstream release.

 -- Kay Hayen <kay.hayen@gmail.com>  Fri, 15 Jan 2016 07:48:41 +0100

nuitka (0.5.17.1+ds-1) unstable; urgency=medium

  * New upstream hotfix release.

 -- Kay Hayen <kay.hayen@gmail.com>  Thu, 14 Jan 2016 23:21:51 +0100

nuitka (0.5.17+ds-1) unstable; urgency=medium

  * New upstream release.

 -- Kay Hayen <kay.hayen@gmail.com>  Sun, 27 Dec 2015 15:18:39 +0100

nuitka (0.5.16.1+ds-1) unstable; urgency=medium

  * New upstream hotfix release.

 -- Kay Hayen <kay.hayen@gmail.com>  Thu, 03 Dec 2015 07:04:12 +0100

nuitka (0.5.16+ds-1) unstable; urgency=medium

  * New upstream release.

 -- Kay Hayen <kay.hayen@gmail.com>  Mon, 09 Nov 2015 18:30:07 +0100

nuitka (0.5.15+ds-1) unstable; urgency=medium

  * New upstream release.

 -- Kay Hayen <kay.hayen@gmail.com>  Mon, 12 Oct 2015 08:57:03 +0200

nuitka (0.5.14.3+ds-1) unstable; urgency=medium

  * New upstream hotfix release.

 -- Kay Hayen <kay.hayen@gmail.com>  Sun, 13 Sep 2015 12:26:59 +0200

nuitka (0.5.14.2+ds-1) unstable; urgency=medium

  * New upstream hotfix release.

 -- Kay Hayen <kay.hayen@gmail.com>  Mon, 07 Sep 2015 00:30:11 +0200

nuitka (0.5.14.1+ds-1) UNRELEASED; urgency=medium

  * New upstream hotfix release.

 -- Kay Hayen <kay.hayen@gmail.com>  Sun, 06 Sep 2015 22:37:22 +0200

nuitka (0.5.14+ds-1) unstable; urgency=medium

  * New upstream release.

 -- Kay Hayen <kay.hayen@gmail.com>  Thu, 27 Aug 2015 06:24:11 +0200

nuitka (0.5.13.8+ds-1) UNRELEASED; urgency=medium

  * New upstream hotfix release.

 -- Kay Hayen <kay.hayen@gmail.com>  Thu, 20 Aug 2015 11:55:53 +0200

nuitka (0.5.13.7+ds-1) UNRELEASED; urgency=medium

  * New upstream hotfix release.

 -- Kay Hayen <kay.hayen@gmail.com>  Tue, 18 Aug 2015 21:55:08 +0200

nuitka (0.5.13.6+ds-1) UNRELEASED; urgency=medium

  * New upstream hotfix release.

 -- Kay Hayen <kay.hayen@gmail.com>  Sun, 16 Aug 2015 14:38:46 +0200

nuitka (0.5.13.5+ds-1) UNRELEASED; urgency=medium

  * New upstream hotfix release.

 -- Kay Hayen <kay.hayen@gmail.com>  Sun, 16 Aug 2015 13:42:02 +0200

nuitka (0.5.13.4+ds-1) UNRELEASED; urgency=medium

  * New upstream hotfix release.

 -- Kay Hayen <kay.hayen@gmail.com>  Fri, 31 Jul 2015 17:24:40 +0200

nuitka (0.5.13.3+ds-1) UNRELEASED; urgency=medium

  * New upstream hotfix release.

 -- Kay Hayen <kay.hayen@gmail.com>  Wed, 29 Jul 2015 10:54:05 +0200

nuitka (0.5.13.2+ds-1) UNRELEASED; urgency=medium

  * New upstream hotfix release.

 -- Kay Hayen <kay.hayen@gmail.com>  Tue, 16 Jun 2015 10:29:12 +0200

nuitka (0.5.13.1+ds-1) UNRELEASED; urgency=medium

  * New upstream hotfix release.

 -- Kay Hayen <kay.hayen@gmail.com>  Mon, 04 May 2015 09:27:19 +0200

nuitka (0.5.13+ds-1) unstable; urgency=medium

  * New upstream release.

 -- Kay Hayen <kay.hayen@gmail.com>  Fri, 01 May 2015 10:44:27 +0200

nuitka (0.5.12.2+ds-1) UNRELEASED; urgency=medium

  * New upstream hotfix release.

 -- Kay Hayen <kay.hayen@gmail.com>  Sun, 26 Apr 2015 08:51:37 +0200

nuitka (0.5.12.1+ds-1) UNRELEASED; urgency=medium

  * New upstream hotfix release.

 -- Kay Hayen <kay.hayen@gmail.com>  Sat, 18 Apr 2015 09:35:06 +0200

nuitka (0.5.12+ds-1) experimental; urgency=medium

  * New upstream release.

 -- Kay Hayen <kay.hayen@gmail.com>  Mon, 06 Apr 2015 17:20:44 +0200

nuitka (0.5.11.2+ds-1) experimental; urgency=medium

  * New upstream hotfix release.

 -- Kay Hayen <kay.hayen@gmail.com>  Thu, 26 Mar 2015 20:09:06 +0100

nuitka (0.5.11.1+ds-1) experimental; urgency=medium

  * New upstream hotfix release.

 -- Kay Hayen <kay.hayen@gmail.com>  Mon, 23 Mar 2015 10:34:17 +0100

nuitka (0.5.11+ds-1) experimental; urgency=medium

  * New upstream release.

 -- Kay Hayen <kay.hayen@gmail.com>  Wed, 18 Mar 2015 08:38:39 +0100

nuitka (0.5.10.2+ds-1) experimental; urgency=medium

  * New upstream hotfix release.

 -- Kay Hayen <kay.hayen@gmail.com>  Tue, 10 Mar 2015 07:46:24 +0100

nuitka (0.5.10.1+ds-1) experimental; urgency=medium

  * New upstream hotfix release.

 -- Kay Hayen <kay.hayen@gmail.com>  Sun, 08 Mar 2015 11:56:55 +0100

nuitka (0.5.10+ds-1) experimental; urgency=medium

  * New upstream release.

 -- Kay Hayen <kay.hayen@gmail.com>  Thu, 05 Mar 2015 07:43:43 +0100

nuitka (0.5.9+ds-1) experimental; urgency=medium

  * New upstream release.

 -- Kay Hayen <kay.hayen@gmail.com>  Thu, 29 Jan 2015 08:18:06 +0100

nuitka (0.5.8+ds-1) experimental; urgency=medium

  * New upstream release.

 -- Kay Hayen <kay.hayen@gmail.com>  Thu, 15 Jan 2015 04:11:03 +0100

nuitka (0.5.7.1+ds-1) experimental; urgency=medium

  * New upstream hotfix release.

 -- Kay Hayen <kay.hayen@gmail.com>  Fri, 09 Jan 2015 13:52:15 +0100

nuitka (0.5.7+ds-1) UNRELEASED; urgency=medium

  * New upstream release.

 -- Kay Hayen <kay.hayen@gmail.com>  Thu, 01 Jan 2015 10:52:03 +0100

nuitka (0.5.6.1+ds-1) UNRELEASED; urgency=medium

  * New upstream hotfix release.

 -- Kay Hayen <kay.hayen@gmail.com>  Sun, 21 Dec 2014 08:32:58 +0100

nuitka (0.5.6+ds-1) UNRELEASED; urgency=medium

  * New upstream release.
  * Added support for hardening-wrapper to be installed.

 -- Kay Hayen <kay.hayen@gmail.com>  Fri, 19 Dec 2014 08:39:17 +0100

nuitka (0.5.5.3+ds-1) unstable; urgency=medium

  * New upstream hotfix release.
  * Added support for armhf architecture.

 -- Kay Hayen <kay.hayen@gmail.com>  Fri, 24 Oct 2014 17:33:59 +0200

nuitka (0.5.5.2+ds-1) unstable; urgency=medium

  * New upstream hotfix release.
  * Bump to Standards Version 3.9.6, no changes needed.

 -- Kay Hayen <kay.hayen@gmail.com>  Fri, 17 Oct 2014 07:56:05 +0200

nuitka (0.5.5+ds-1) unstable; urgency=medium

  * New upstream release.

 -- Kay Hayen <kay.hayen@gmail.com>  Sun, 05 Oct 2014 19:28:20 +0200

nuitka (0.5.4.3+ds-1) unstable; urgency=medium

  * New upstream hotfix release.

 -- Kay Hayen <kay.hayen@gmail.com>  Thu, 21 Aug 2014 09:41:37 +0200

nuitka (0.5.3.5+ds-1) unstable; urgency=medium

  * New upstream hotfix release.

 -- Kay Hayen <kay.hayen@gmail.com>  Fri, 18 Jul 2014 07:28:17 +0200

nuitka (0.5.3.3+ds-1) unstable; urgency=medium

  * New upstream release.
  * Original version didn't build for all versions due to error message
    changes, this release adapts to.

 -- Kay Hayen <kay.hayen@gmail.com>  Sat, 12 Jul 2014 20:50:01 +0200

nuitka (0.5.2+ds-1) unstable; urgency=medium

  * New upstream release.
  * Permit building using cowbuilder, eatmydata (Closes: #749518)
  * Do not require gcc in build-depends
    (Closes: #747984) (Closes: #748005) (Closes: #751325)

 -- Kay Hayen <kay.hayen@gmail.com>  Mon, 23 Jun 2014 08:17:57 +0200

nuitka (0.5.1.1+ds-1) unstable; urgency=medium

  * New upstream hotfix release.

 -- Kay Hayen <kay.hayen@gmail.com>  Thu, 06 Mar 2014 10:44:28 +0100

nuitka (0.5.1+ds-1) unstable; urgency=medium

  * New upstream release.

 -- Kay Hayen <kay.hayen@gmail.com>  Thu, 06 Mar 2014 09:33:51 +0100

nuitka (0.5.0.1+ds-1) unstable; urgency=medium

  * New upstream hotfix release.

 -- Kay Hayen <kay.hayen@gmail.com>  Mon, 13 Jan 2014 23:37:37 +0100

nuitka (0.5.0+ds-1) unstable; urgency=medium

  * New upstream release.
  * Added missing build dependency to process PNG images.

 -- Kay Hayen <kay.hayen@gmail.com>  Fri, 03 Jan 2014 19:18:18 +0100

nuitka (0.4.7.1+ds-1) unstable; urgency=low

  * New upstream hotfix release.

 -- Kay Hayen <kay.hayen@gmail.com>  Tue, 03 Dec 2013 08:44:31 +0100

nuitka (0.4.7+ds-1) UNRELEASED; urgency=low

  * New upstream release.
  * Handle unknown encoding error message change of CPython 2.7.6
    that was backported to CPython 2.7.5+ as well.
    (Closes: #730956)

 -- Kay Hayen <kay.hayen@gmail.com>  Mon, 02 Dec 2013 09:15:12 +0100

nuitka (0.4.6.2+ds-1) unstable; urgency=low

  * New upstream hotfix release.

 -- Kay Hayen <kayhayen@gmx.de>  Fri, 01 Nov 2013 19:07:42 +0100

nuitka (0.4.6+ds-1) unstable; urgency=low

  * New upstream release.

 -- Kay Hayen <kayhayen@gmx.de>  Sun, 27 Oct 2013 21:29:26 +0100

nuitka (0.4.5.1+ds-1) unstable; urgency=low

  * New upstream hotfix release.
  * Corrects upstream Issue#106.

 -- Kay Hayen <kayhayen@gmx.de>  Wed, 25 Sep 2013 14:29:55 +0200

nuitka (0.4.5+ds-1) unstable; urgency=low

  * New upstream release.

 -- Kay Hayen <kayhayen@gmx.de>  Sun, 18 Aug 2013 09:06:29 +0200

nuitka (0.4.4.2+ds-1) unstable; urgency=low

  * New upstream hotfix release.
  * Corrects upstream Issue#98.
  * Corrects upstream Issue#100.
  * Corrects upstream Issue#101.
  * Corrects upstream Issue#102.

 -- Kay Hayen <kayhayen@gmx.de>  Sat, 20 Jul 2013 09:08:29 +0200

nuitka (0.4.4.1+ds-1) unstable; urgency=low

  * New upstream hotfix release.
  * Corrects upstream Issue#95.
  * Corrects upstream Issue#96.

 -- Kay Hayen <kayhayen@gmx.de>  Sat, 13 Jul 2013 11:56:21 +0200

nuitka (0.4.4+ds-1) unstable; urgency=low

  * New upstream release.
  * Upstream now supports Python3.3 and threads.
  * Bump to Standards Version 3.9.4, no changes needed.
  * Fix support for modules and Python3 was broken (Closes: #711459)
  * Fix encoding error changes  Python 2.7.5 (Closes: #713531)

 -- Kay Hayen <kayhayen@gmx.de>  Tue, 25 Jun 2013 10:46:40 +0200

nuitka (0.4.3+ds-1) unstable; urgency=low

  * New upstream release.

 -- Kay Hayen <kayhayen@gmx.de>  Sat, 18 May 2013 10:16:25 +0200

nuitka (0.4.2+ds-1) unstable; urgency=low

  * New upstream release.

 -- Kay Hayen <kayhayen@gmx.de>  Fri, 29 Mar 2013 11:05:08 +0100

nuitka (0.4.1+ds-1) unstable; urgency=low

  * New upstream release.

 -- Kay Hayen <kayhayen@gmx.de>  Tue, 05 Mar 2013 08:15:41 +0100

nuitka (0.4.0+ds-1) UNRELEASED; urgency=low

  * New upstream release.
  * Changes so the Debian package can be backported to Squeeze as well.

 -- Kay Hayen <kayhayen@gmx.de>  Sat, 09 Feb 2013 10:08:15 +0100

nuitka (0.3.25+ds-1) unstable; urgency=low

  * New upstream release.
  * Register the User Manual with "doc-base".

 -- Kay Hayen <kayhayen@gmx.de>  Sun, 11 Nov 2012 13:57:32 +0100

nuitka (0.3.24.1+ds-1) unstable; urgency=low

  * New upstream hotfix release.
  * Corrects upstream Issue#46.

 -- Kay Hayen <kayhayen@gmx.de>  Sat, 08 Sep 2012 22:30:11 +0000

nuitka (0.3.24+ds-1) unstable; urgency=low

  * New upstream release.
  * Detect the absence of "g++" and gracefully fallback to the
    compiler depended on. (Closes: #682146)
  * Changed usage of "temp" files in developer scripts to be
    secure. (Closes: #682145)
  * Added support for "DEB_BUILD_OPTIONS=nocheck" to skip the
    test runs. (Closes: #683090)

 -- Kay Hayen <kayhayen@gmx.de>  Sat, 18 Aug 2012 21:19:17 +0200

nuitka (0.3.23.1+ds-1) unstable; urgency=low

  * New upstream hotfix release.
  * Corrects upstream Issue#40, Issue#41, and Issue#42.

 -- Kay Hayen <kayhayen@gmx.de>  Mon, 16 Jul 2012 07:25:41 +0200

nuitka (0.3.23+ds-1) unstable; urgency=low

  * New upstream release.
  * License for Nuitka is now Apache License 2.0, no more GPLv3.
  * Corrects upstream Issue#37 and Issue#38.

 -- Kay Hayen <kayhayen@gmx.de>  Sun, 01 Jul 2012 00:00:57 +0200

nuitka (0.3.22.1+ds-1) unstable; urgency=low

  * New upstream hotfix release.
  * Corrected copyright file syntax error found by new lintian
    version.
  * Corrects upstream Issue#19.

 -- Kay Hayen <kayhayen@gmx.de>  Sat, 16 Jun 2012 08:58:30 +0200

nuitka (0.3.22+ds-1) unstable; urgency=low

  * New upstream release.

 -- Kay Hayen <kayhayen@gmx.de>  Sun, 13 May 2012 12:51:16 +0200

nuitka (0.3.21+ds-1) unstable; urgency=low

  * New upstream release.

 -- Kay Hayen <kayhayen@gmx.de>  Thu, 12 Apr 2012 20:24:01 +0200

nuitka (0.3.20.2+ds-1) unstable; urgency=low

  * New upstream hotfix release.
  * Corrects upstream Issue#35.
  * Bump to Standards Version 3.9.3, no changes needed.
  * In the alternative build dependencies, designed to make the
    Python3 build dependency optional, put option that is going
    to work on "unstable" first. (Closes: #665021)

 -- Kay Hayen <kayhayen@gmx.de>  Tue, 03 Apr 2012 22:31:36 +0200

nuitka (0.3.20.1+ds-1) unstable; urgency=low

  * New upstream hotfix release.
  * Corrects upstream Issue#34.

 -- Kay Hayen <kayhayen@gmx.de>  Sat, 03 Mar 2012 10:18:30 +0100

nuitka (0.3.20+ds-1) unstable; urgency=low

  * New upstream release.
  * Added upstream "Changelog.rst" as "changelog"

 -- Kay Hayen <kayhayen@gmx.de>  Mon, 27 Feb 2012 09:32:10 +0100

nuitka (0.3.19.2+ds-1) unstable; urgency=low

  * New upstream hotfix release.
  * Corrects upstream Issue#32.

 -- Kay Hayen <kayhayen@gmx.de>  Sun, 12 Feb 2012 20:33:30 +0100

nuitka (0.3.19.1+ds-1) unstable; urgency=low

  * New upstream hotfix release.
  * Corrects upstream Issue#30 and Issue#31.

 -- Kay Hayen <kayhayen@gmx.de>  Sat, 28 Jan 2012 07:27:38 +0100

nuitka (0.3.19+ds-1) unstable; urgency=low

  * New upstream release.
  * Improvements to option groups layout in manpages, and broken
    whitespace for "--recurse-to" option. (Closes: #655910)
  * Documented new option "--recurse-directory" in man page with
    example.
  * Made the "debian/watch" file ignore upstream pre-releases,
    these shall not be considered for this package.
  * Aligned depended version with build depended versions.
  * Depend on "python-dev" as well, needed to compile against
    "libpython".
  * Build depend on "python-dev-all" and "python-dbg-all" to
    execute tests with both all supported Python versions.
  * Build depend on "python3.2-dev-all" and "python3-dbg-all"
    to execute tests with Python3 as well. It is currently not
    supported by upstream, this is only preparatory.
  * Added suggestion of "ccache", can speed up the compilation
    process.

 -- Kay Hayen <kayhayen@gmx.de>  Tue, 17 Jan 2012 10:29:45 +0100

nuitka (0.3.18+ds-1) unstable; urgency=low

  * New upstream release.
  * Lowered dependencies so that a backport to Ubuntu Natty and
    higher is now feasible. A "scons >=2.0.0" is good enough,
    and so is "g++-4.5" as well.
  * Don't require the PDF generation to be successful on older
    Ubuntu versions as it crashes due to old "rst2pdf" bugs.

 -- Kay Hayen <kayhayen@gmx.de>  Thu, 12 Jan 2012 19:55:43 +0100

nuitka (0.3.18~pre2+ds-1) unstable; urgency=low

  * New upstream pre-release.
  * First upload to unstable, many thanks to my reviewer and
    sponsor Yaroslav Halchenko <debian@onerussian.com>
  * New maintainer (Closes: #648489)
  * Added Developer Manual to the generated PDF documentation.
  * Added python-dbg to Build-Depends to also execute reference
    count tests.
  * Changed copyright file to reference Apache license via its
    standard Debian location as well.

 -- Kay Hayen <kayhayen@gmx.de>  Tue, 10 Jan 2012 22:21:56 +0100

nuitka (0.3.17+ds-1) UNRELEASED; urgency=low

  * New upstream release.
  * Updated man page to use new "--recurse-*" options in examples
    over removed "--deep*" options.
  * Completed copyright file according to "licensecheck" findings
    and updated files accordingly. Put the included tests owned
    by upstream into public domain.
  * Use a "+ds" file as orig source with inline copy of Scons
    already removed instead of doing it as a patch.
  * Also removed the benchmark tests from "+ds" file, not useful
    to be provided with Nuitka.
  * Added syntax tests, these were omitted by mistake previously.
  * Run the test suite at package build time, it checks the basic
    tests, syntax error tests, program tests, and the compile
    itself test.
  * Added run time dependencies also as build time dependencies
    to be able to execute the tests.
  * Corrected handling of upstream pre-release names in the watch
    file.
  * Changed contributor notice to only require "Apache License 2.0"
    for the new parts.
  * Put Debian packaging and owned tests under "Apache License 2.0"
    as well.

 -- Kay Hayen <kayhayen@gmx.de>  Mon, 09 Jan 2012 09:02:19 +0100

nuitka (0.3.16-1) UNRELEASED; urgency=low

  * New upstream release.
  * Updated debian/copyright URI to match the latest one.
  * Updated debian/copyright to DEP5 changes.
  * Added Nuitka homepage to debian/control.
  * Added watch file, so uscan works.
  * Added git pointers to git repository and gitweb to the
    package control file.
  * Corrected examples section in man page to correctly escape "-".
  * Added meaningful "what is" to manpages.
  * Bump to Standards Version 3.9.2, no changes needed.
  * Added extended description to address lintian warning.

 -- Kay Hayen <kayhayen@gmx.de>  Sun, 18 Dec 2011 13:01:10 +0100

nuitka (0.3.15-1) UNRELEASED; urgency=low

  * New upstream release.
  * Renamed "/usr/bin/Python" to "/usr/bin/nuitka-python".
  * Added man pages for "nuitka" and "nuitka-python", the first
    with an examples section that shows the most important uses
    of the "nuitka" binary.
  * Removed foreign code for Windows generators, removed from
    debian/copyright.
  * Lowered dependency for Scons to what Ubuntu Oneiric has and
    what we have as an inline copy, (scons >=2.0.1) should be
    sufficient.
  * Recommend python-lxml, as it's used by Nuitka to dump XML
    representation.
  * Recommend python-qt4, as it may be used to display the node
    tree in a window.
  * Removed inline copy of Scons from the binary package.
  * Added patch to remove the setting nuitka package in sys.path,
    not needed in Debian.

 -- Kay Hayen <kayhayen@gmx.de>  Thu, 01 Dec 2011 22:43:33 +0100

nuitka (0.3.15pre2-1) UNRELEASED; urgency=low

  * Initial Debian package.

 -- Kay Hayen <kayhayen@gmx.de>  Fri, 11 Nov 2011 20:58:55 +0100<|MERGE_RESOLUTION|>--- conflicted
+++ resolved
@@ -1,16 +1,14 @@
-<<<<<<< HEAD
 nuitka (2.7~rc6+ds-1) unstable; urgency=medium
 
   * New upstream pre-release.
 
  -- Kay Hayen <kay.hayen@gmail.com>  Thu, 13 Feb 2025 11:50:23 +0100
-=======
+
 nuitka (2.6.6+ds-1) unstable; urgency=medium
 
   * New upstream hotfix release.
 
  -- Kay Hayen <kay.hayen@gmail.com>  Fri, 14 Feb 2025 12:46:10 +0100
->>>>>>> 86852b73
 
 nuitka (2.6.5+ds-1) unstable; urgency=medium
 
