<<<<<<< HEAD
nuitka (2.5~rc8+ds-1) unstable; urgency=medium

  * New upstream pre-release.

 -- Kay Hayen <kay.hayen@gmail.com>  Mon, 14 Oct 2024 14:32:29 +0200
=======
nuitka (2.4.10+ds-1) unstable; urgency=medium

  * New upstream hotfix release.

 -- Kay Hayen <kay.hayen@gmail.com>  Tue, 15 Oct 2024 10:17:37 +0200
>>>>>>> 9a2022ae

nuitka (2.4.9+ds-1) unstable; urgency=medium

  * New upstream hotfix release.

 -- Kay Hayen <kay.hayen@gmail.com>  Fri, 11 Oct 2024 12:45:19 +0200

nuitka (2.4.8+ds-1) unstable; urgency=medium

  * New upstream hotfix release.

 -- Kay Hayen <kay.hayen@gmail.com>  Thu, 22 Aug 2024 16:48:54 +0200

nuitka (2.4.7+ds-1) unstable; urgency=medium

  * New upstream hotfix release.

 -- Kay Hayen <kay.hayen@gmail.com>  Sat, 10 Aug 2024 16:50:52 +0200

nuitka (2.4.6+ds-1) unstable; urgency=medium

  * New upstream hotfix release.

 -- Kay Hayen <kay.hayen@gmail.com>  Tue, 06 Aug 2024 10:39:11 +0200

nuitka (2.4.5+ds-1) unstable; urgency=medium

  * New upstream hotfix release.

 -- Kay Hayen <kay.hayen@gmail.com>  Wed, 31 Jul 2024 10:07:59 +0200

nuitka (2.4.4+ds-1) unstable; urgency=medium

  * New upstream hotfix release.

 -- Kay Hayen <kay.hayen@gmail.com>  Mon, 29 Jul 2024 11:08:23 +0200

nuitka (2.4.3+ds-1) unstable; urgency=medium

  * New upstream hotfix release.

 -- Kay Hayen <kay.hayen@gmail.com>  Sun, 28 Jul 2024 12:22:32 +0200

nuitka (2.4.2+ds-1) unstable; urgency=medium

  * New upstream hotfix release.

 -- Kay Hayen <kay.hayen@gmail.com>  Wed, 24 Jul 2024 08:42:23 +0200

nuitka (2.4.1+ds-1) unstable; urgency=medium

  * New upstream hotfix release.

 -- Kay Hayen <kay.hayen@gmail.com>  Sun, 21 Jul 2024 09:53:01 +0200

nuitka (2.4+ds-1) unstable; urgency=medium

  * New upstream release.

 -- Kay Hayen <kay.hayen@gmail.com>  Sat, 20 Jul 2024 14:42:18 +0200

nuitka (2.3.11+ds-1) unstable; urgency=medium

  * New upstream hotfix release.

 -- Kay Hayen <kay.hayen@gmail.com>  Mon, 01 Jul 2024 08:02:34 +0200

nuitka (2.3.10+ds-1) unstable; urgency=medium

  * New upstream hotfix release.

 -- Kay Hayen <kay.hayen@gmail.com>  Wed, 26 Jun 2024 13:54:04 +0200

nuitka (2.3.9+ds-1) unstable; urgency=medium

  * New upstream hotfix release.

 -- Kay Hayen <kay.hayen@gmail.com>  Fri, 21 Jun 2024 01:05:38 +0200

nuitka (2.3.8+ds-1) unstable; urgency=medium

  * New upstream hotfix release.

 -- Kay Hayen <kay.hayen@gmail.com>  Thu, 20 Jun 2024 20:00:14 +0200

nuitka (2.3.7+ds-1) unstable; urgency=medium

  * New upstream hotfix release.

 -- Kay Hayen <kay.hayen@gmail.com>  Wed, 19 Jun 2024 09:10:30 +0200

nuitka (2.3.6+ds-1) unstable; urgency=medium

  * New upstream hotfix release.

 -- Kay Hayen <kay.hayen@gmail.com>  Tue, 18 Jun 2024 12:07:39 +0200

nuitka (2.3.5+ds-1) unstable; urgency=medium

  * New upstream hotfix release.

 -- Kay Hayen <kay.hayen@gmail.com>  Sun, 16 Jun 2024 18:29:06 +0200

nuitka (2.3.4+ds-1) unstable; urgency=medium

  * New upstream hotfix release.

 -- Kay Hayen <kay.hayen@gmail.com>  Sat, 15 Jun 2024 15:01:32 +0200

nuitka (2.3.3+ds-1) unstable; urgency=medium

  * New upstream hotfix release.

 -- Kay Hayen <kay.hayen@gmail.com>  Tue, 11 Jun 2024 11:25:46 +0200

nuitka (2.3.2+ds-1) unstable; urgency=medium

  * New upstream hotfix release.

 -- Kay Hayen <kay.hayen@gmail.com>  Sun, 09 Jun 2024 22:55:03 +0200

nuitka (2.3.1+ds-1) unstable; urgency=medium

  * New upstream hotfix release.

 -- Kay Hayen <kay.hayen@gmail.com>  Thu, 06 Jun 2024 08:54:24 +0200

nuitka (2.3+ds-1) unstable; urgency=medium

  * New upstream release.

 -- Kay Hayen <kay.hayen@gmail.com>  Fri, 31 May 2024 09:36:10 +0200

nuitka (2.2.3+ds-1) unstable; urgency=medium

  * New upstream hotfix release.

 -- Kay Hayen <kay.hayen@gmail.com>  Thu, 16 May 2024 19:30:30 +0200

nuitka (2.2.2+ds-1) unstable; urgency=medium

  * New upstream hotfix release.

 -- Kay Hayen <kay.hayen@gmail.com>  Tue, 14 May 2024 09:09:04 +0200

nuitka (2.2.1+ds-1) unstable; urgency=medium

  * New upstream hotfix release.

 -- Kay Hayen <kay.hayen@gmail.com>  Sun, 05 May 2024 12:00:40 +0200

nuitka (2.2+ds-1) unstable; urgency=medium

  * New upstream release.

 -- Kay Hayen <kay.hayen@gmail.com>  Tue, 30 Apr 2024 09:05:13 +0200

nuitka (2.1.6+ds-1) unstable; urgency=medium

  * New upstream hotfix release.

 -- Kay Hayen <kay.hayen@gmail.com>  Fri, 19 Apr 2024 11:27:23 +0200

nuitka (2.1.5+ds-1) unstable; urgency=medium

  * New upstream hotfix release.

 -- Kay Hayen <kay.hayen@gmail.com>  Sat, 06 Apr 2024 13:02:40 +0200

nuitka (2.1.4+ds-1) unstable; urgency=medium

  * New upstream hotfix release.

 -- Kay Hayen <kay.hayen@gmail.com>  Wed, 27 Mar 2024 01:02:54 +0100

nuitka (2.1.3+ds-1) unstable; urgency=medium

  * New upstream hotfix release.

 -- Kay Hayen <kay.hayen@gmail.com>  Thu, 21 Mar 2024 11:07:28 +0100

nuitka (2.1.2+ds-1) unstable; urgency=medium

  * New upstream hotfix release.

 -- Kay Hayen <kay.hayen@gmail.com>  Thu, 14 Mar 2024 10:05:02 +0100

nuitka (2.1.1+ds-1) unstable; urgency=medium

  * New upstream hotfix release.

 -- Kay Hayen <kay.hayen@gmail.com>  Mon, 11 Mar 2024 18:02:57 +0100

nuitka (2.1+ds-1) unstable; urgency=medium

  * New upstream release.

 -- Kay Hayen <kay.hayen@gmail.com>  Mon, 04 Mar 2024 10:14:00 +0100

nuitka (2.0.6+ds-1) unstable; urgency=medium

  * New upstream hotfix release.

 -- Kay Hayen <kay.hayen@gmail.com>  Fri, 01 Mar 2024 13:27:15 +0100

nuitka (2.0.5+ds-1) unstable; urgency=medium

  * New upstream hotfix release.

 -- Kay Hayen <kay.hayen@gmail.com>  Mon, 26 Feb 2024 16:39:28 +0100

nuitka (2.0.4+ds-1) unstable; urgency=medium

  * New upstream hotfix release.

 -- Kay Hayen <kay.hayen@gmail.com>  Sun, 25 Feb 2024 11:23:55 +0100

nuitka (2.0.3+ds-1) unstable; urgency=medium

  * New upstream hotfix release.

 -- Kay Hayen <kay.hayen@gmail.com>  Sun, 18 Feb 2024 10:37:35 +0100

nuitka (2.0.2+ds-1) unstable; urgency=medium

  * New upstream hotfix release.

 -- Kay Hayen <kay.hayen@gmail.com>  Fri, 09 Feb 2024 12:18:45 +0100

nuitka (2.0.1+ds-1) unstable; urgency=medium

  * New upstream hotfix release.

 -- Kay Hayen <kay.hayen@gmail.com>  Fri, 02 Feb 2024 16:21:39 +0100

nuitka (2.0+ds-1) unstable; urgency=medium

  * New upstream release.

 -- Kay Hayen <kay.hayen@gmail.com>  Fri, 26 Jan 2024 12:44:50 +0100

nuitka (1.9.7+ds-1) unstable; urgency=medium

  * New upstream hotfix release.

 -- Kay Hayen <kay.hayen@gmail.com>  Sun, 07 Jan 2024 06:26:44 +0100

nuitka (1.9.6+ds-1) unstable; urgency=medium

  * New upstream hotfix release.

 -- Kay Hayen <kay.hayen@gmail.com>  Fri, 29 Dec 2023 14:52:54 +0100

nuitka (1.9.5+ds-1) unstable; urgency=medium

  * New upstream hotfix release.

 -- Kay Hayen <kay.hayen@gmail.com>  Thu, 14 Dec 2023 13:50:11 +0100

nuitka (1.9.4+ds-1) unstable; urgency=medium

  * New upstream hotfix release.

 -- Kay Hayen <kay.hayen@gmail.com>  Wed, 06 Dec 2023 21:58:31 +0100

nuitka (1.9.3+ds-1) unstable; urgency=medium

  * New upstream hotfix release.

 -- Kay Hayen <kay.hayen@gmail.com>  Fri, 01 Dec 2023 14:35:43 +0100

nuitka (1.9.2+ds-1) unstable; urgency=medium

  * New upstream hotfix release.

 -- Kay Hayen <kay.hayen@gmail.com>  Mon, 27 Nov 2023 04:42:21 +0100

nuitka (1.9.1+ds-1) unstable; urgency=medium

  * New upstream hotfix release.

 -- Kay Hayen <kay.hayen@gmail.com>  Fri, 24 Nov 2023 12:45:23 +0100

nuitka (1.9+ds-1) unstable; urgency=medium

  * New upstream release.

 -- Kay Hayen <kay.hayen@gmail.com>  Tue, 21 Nov 2023 07:05:50 +0100

nuitka (1.8.6+ds-1) unstable; urgency=medium

  * New upstream hotfix release.

 -- Kay Hayen <kay.hayen@gmail.com>  Sat, 11 Nov 2023 12:02:30 +0100

nuitka (1.8.5+ds-1) unstable; urgency=medium

  * New upstream hotfix release.

 -- Kay Hayen <kay.hayen@gmail.com>  Fri, 27 Oct 2023 12:46:19 +0200

nuitka (1.8.4+ds-1) unstable; urgency=medium

  * New upstream hotfix release.

 -- Kay Hayen <kay.hayen@gmail.com>  Sun, 08 Oct 2023 12:01:03 +0200

nuitka (1.8.3+ds-1) unstable; urgency=medium

  * New upstream hotfix release.

 -- Kay Hayen <kay.hayen@gmail.com>  Thu, 28 Sep 2023 15:30:04 +0200

nuitka (1.8.2+ds-1) unstable; urgency=medium

  * New upstream hotfix release.

 -- Kay Hayen <kay.hayen@gmail.com>  Tue, 19 Sep 2023 05:39:14 +0200

nuitka (1.8.1+ds-1) unstable; urgency=medium

  * New upstream hotfix release.

 -- Kay Hayen <kay.hayen@gmail.com>  Sun, 10 Sep 2023 11:03:41 +0200

nuitka (1.8+ds-1) unstable; urgency=medium

  * New upstream release.

 -- Kay Hayen <kay.hayen@gmail.com>  Thu, 31 Aug 2023 01:32:29 +0200

nuitka (1.7.10+ds-1) unstable; urgency=medium

  * New upstream hotfix release.

 -- Kay Hayen <kay.hayen@gmail.com>  Fri, 11 Aug 2023 12:06:42 +0200

nuitka (1.7.9+ds-1) unstable; urgency=medium

  * New upstream hotfix release.

 -- Kay Hayen <kay.hayen@gmail.com>  Thu, 03 Aug 2023 19:53:32 +0200

nuitka (1.7.8+ds-1) unstable; urgency=medium

  * New upstream hotfix release.

 -- Kay Hayen <kay.hayen@gmail.com>  Tue, 01 Aug 2023 13:48:24 +0200

nuitka (1.7.7+ds-1) unstable; urgency=medium

  * New upstream hotfix release.

 -- Kay Hayen <kay.hayen@gmail.com>  Thu, 27 Jul 2023 11:57:01 +0200

nuitka (1.7.6+ds-1) unstable; urgency=medium

  * New upstream hotfix release.

 -- Kay Hayen <kay.hayen@gmail.com>  Sat, 22 Jul 2023 11:47:47 +0200

nuitka (1.7.5+ds-1) unstable; urgency=medium

  * New upstream hotfix release.

 -- Kay Hayen <kay.hayen@gmail.com>  Fri, 14 Jul 2023 04:09:33 +0200

nuitka (1.7.4+ds-1) unstable; urgency=medium

  * New upstream hotfix release.

 -- Kay Hayen <kay.hayen@gmail.com>  Tue, 11 Jul 2023 14:54:05 +0200

nuitka (1.7.3+ds-1) unstable; urgency=medium

  * New upstream hotfix release.

 -- Kay Hayen <kay.hayen@gmail.com>  Sun, 09 Jul 2023 18:53:35 +0200

nuitka (1.7.2+ds-1) unstable; urgency=medium

  * New upstream hotfix release.

 -- Kay Hayen <kay.hayen@gmail.com>  Fri, 07 Jul 2023 09:40:11 +0200

nuitka (1.7.1+ds-1) unstable; urgency=medium

  * New upstream hotfix release.

 -- Kay Hayen <kay.hayen@gmail.com>  Wed, 05 Jul 2023 16:29:43 +0200

nuitka (1.7+ds-1) unstable; urgency=medium

  * New upstream release.

 -- Kay Hayen <kay.hayen@gmail.com>  Mon, 03 Jul 2023 10:57:55 +0200

nuitka (1.6.5+ds-1) unstable; urgency=medium

  * New upstream hotfix release.

 -- Kay Hayen <kay.hayen@gmail.com>  Thu, 22 Jun 2023 04:01:33 +0200

nuitka (1.6.4+ds-1) unstable; urgency=medium

  * New upstream hotfix release.

 -- Kay Hayen <kay.hayen@gmail.com>  Mon, 19 Jun 2023 15:31:28 +0200

nuitka (1.6.3+ds-1) unstable; urgency=medium

  * New upstream hotfix release.

 -- Kay Hayen <kay.hayen@gmail.com>  Sat, 10 Jun 2023 09:34:49 +0200

nuitka (1.6.2+ds-1) unstable; urgency=medium

  * New upstream hotfix release.

 -- Kay Hayen <kay.hayen@gmail.com>  Fri, 09 Jun 2023 12:00:01 +0200

nuitka (1.6.1+ds-1) unstable; urgency=medium

  * New upstream hotfix release.

 -- Kay Hayen <kay.hayen@gmail.com>  Mon, 05 Jun 2023 11:35:18 +0200

nuitka (1.6+ds-1) unstable; urgency=medium

  * New upstream release.

 -- Kay Hayen <kay.hayen@gmail.com>  Sun, 28 May 2023 21:05:53 +0200

nuitka (1.5.8+ds-1) unstable; urgency=medium

  * New upstream hotfix release.

 -- Kay Hayen <kay.hayen@gmail.com>  Mon, 15 May 2023 10:19:45 +0200

nuitka (1.5.7+ds-1) unstable; urgency=medium

  * New upstream hotfix release.

 -- Kay Hayen <kay.hayen@gmail.com>  Mon, 24 Apr 2023 16:45:23 +0200

nuitka (1.5.8+ds-1) unstable; urgency=medium

  * New upstream hotfix release.

 -- Kay Hayen <kay.hayen@gmail.com>  Mon, 15 May 2023 10:19:45 +0200

nuitka (1.5.7+ds-1) unstable; urgency=medium

  * New upstream hotfix release.

 -- Kay Hayen <kay.hayen@gmail.com>  Mon, 24 Apr 2023 16:45:23 +0200

nuitka (1.5.6+ds-1) unstable; urgency=medium

  * New upstream hotfix release.

 -- Kay Hayen <kay.hayen@gmail.com>  Tue, 11 Apr 2023 10:09:53 +0200

nuitka (1.5.5+ds-1) unstable; urgency=medium

  * New upstream hotfix release.

 -- Kay Hayen <kay.hayen@gmail.com>  Tue, 04 Apr 2023 08:43:30 +0200

nuitka (1.5.4+ds-1) unstable; urgency=medium

  * New upstream hotfix release.

 -- Kay Hayen <kay.hayen@gmail.com>  Sun, 26 Mar 2023 10:24:29 +0200

nuitka (1.5.3+ds-1) unstable; urgency=medium

  * New upstream hotfix release.

 -- Kay Hayen <kay.hayen@gmail.com>  Thu, 16 Mar 2023 20:51:55 +0100

nuitka (1.5.2+ds-1) unstable; urgency=medium

  * New upstream hotfix release.

 -- Kay Hayen <kay.hayen@gmail.com>  Thu, 16 Mar 2023 13:44:56 +0100

nuitka (1.5.1+ds-1) unstable; urgency=medium

  * New upstream hotfix release.

 -- Kay Hayen <kay.hayen@gmail.com>  Mon, 13 Mar 2023 15:52:36 +0100

nuitka (1.5+ds-1) unstable; urgency=medium

  * New upstream release.

 -- Kay Hayen <kay.hayen@gmail.com>  Sat, 11 Mar 2023 15:55:37 +0100

nuitka (1.4.8+ds-1) unstable; urgency=medium

  * New upstream hotfix release.

 -- Kay Hayen <kay.hayen@gmail.com>  Tue, 21 Feb 2023 09:18:59 +0100

nuitka (1.4.7+ds-1) unstable; urgency=medium

  * New upstream hotfix release.

 -- Kay Hayen <kay.hayen@gmail.com>  Mon, 13 Feb 2023 14:38:57 +0100

nuitka (1.4.6+ds-1) unstable; urgency=medium

  * New upstream hotfix release.

 -- Kay Hayen <kay.hayen@gmail.com>  Sun, 12 Feb 2023 19:11:46 +0100

nuitka (1.4.5+ds-1) unstable; urgency=medium

  * New upstream hotfix release.

 -- Kay Hayen <kay.hayen@gmail.com>  Fri, 10 Feb 2023 07:36:27 +0100

nuitka (1.4.4+ds-1) unstable; urgency=medium

  * New upstream hotfix release.

 -- Kay Hayen <kay.hayen@gmail.com>  Tue, 07 Feb 2023 19:03:45 +0100

nuitka (1.4.3+ds-1) unstable; urgency=medium

  * New upstream hotfix release.

 -- Kay Hayen <kay.hayen@gmail.com>  Sat, 04 Feb 2023 07:24:47 +0100

nuitka (1.4.2+ds-1) unstable; urgency=medium

  * New upstream hotfix release.

 -- Kay Hayen <kay.hayen@gmail.com>  Tue, 31 Jan 2023 07:17:15 +0100

nuitka (1.4.1+ds-1) unstable; urgency=medium

  * New upstream hotfix release.

 -- Kay Hayen <kay.hayen@gmail.com>  Sun, 29 Jan 2023 23:21:23 +0100

nuitka (1.4+ds-1) unstable; urgency=medium

  * New upstream release.

 -- Kay Hayen <kay.hayen@gmail.com>  Thu, 26 Jan 2023 14:56:48 +0100

nuitka (1.3.8+ds-1) unstable; urgency=medium

  * New upstream hotfix release.

 -- Kay Hayen <kay.hayen@gmail.com>  Mon, 16 Jan 2023 11:05:41 +0100

nuitka (1.3.7+ds-1) unstable; urgency=medium

  * New upstream hotfix release.

 -- Kay Hayen <kay.hayen@gmail.com>  Mon, 09 Jan 2023 16:51:14 +0100

nuitka (1.3.6+ds-1) unstable; urgency=medium

  * New upstream hotfix release.

 -- Kay Hayen <kay.hayen@gmail.com>  Fri, 06 Jan 2023 09:10:31 +0100

nuitka (1.3.5+ds-1) unstable; urgency=medium

  * New upstream hotfix release.

 -- Kay Hayen <kay.hayen@gmail.com>  Sun, 01 Jan 2023 09:39:39 +0100

nuitka (1.3.4+ds-1) unstable; urgency=medium

  * New upstream hotfix release.

 -- Kay Hayen <kay.hayen@gmail.com>  Wed, 28 Dec 2022 21:20:25 +0100

nuitka (1.3.3+ds-1) unstable; urgency=medium

  * New upstream hotfix release.

 -- Kay Hayen <kay.hayen@gmail.com>  Mon, 26 Dec 2022 10:39:49 +0100

nuitka (1.3.2+ds-1) unstable; urgency=medium

  * New upstream hotfix release.

 -- Kay Hayen <kay.hayen@gmail.com>  Fri, 23 Dec 2022 08:19:05 +0100

nuitka (1.3.1+ds-1) unstable; urgency=medium

  * New upstream hotfix release.

 -- Kay Hayen <kay.hayen@gmail.com>  Wed, 21 Dec 2022 19:14:46 +0100

nuitka (1.3+ds-1) unstable; urgency=medium

  * New upstream release.

 -- Kay Hayen <kay.hayen@gmail.com>  Wed, 21 Dec 2022 13:14:49 +0100

nuitka (1.2.7+ds-1) unstable; urgency=medium

  * New upstream hotfix release.

 -- Kay Hayen <kay.hayen@gmail.com>  Tue, 13 Dec 2022 11:16:23 +0100

nuitka (1.2.6+ds-1) unstable; urgency=medium

  * New upstream hotfix release.

 -- Kay Hayen <kay.hayen@gmail.com>  Thu, 08 Dec 2022 07:18:44 +0100

nuitka (1.2.5+ds-1) unstable; urgency=medium

  * New upstream hotfix release.

 -- Kay Hayen <kay.hayen@gmail.com>  Wed, 07 Dec 2022 15:57:44 +0100

nuitka (1.2.4+ds-1) unstable; urgency=medium

  * New upstream hotfix release.

 -- Kay Hayen <kay.hayen@gmail.com>  Sat, 03 Dec 2022 13:45:31 +0100

nuitka (1.2.3+ds-1) unstable; urgency=medium

  * New upstream hotfix release.

 -- Kay Hayen <kay.hayen@gmail.com>  Sat, 26 Nov 2022 11:07:57 +0100

nuitka (1.2.2+ds-1) unstable; urgency=medium

  * New upstream hotfix release.

 -- Kay Hayen <kay.hayen@gmail.com>  Sat, 19 Nov 2022 17:05:08 +0100

nuitka (1.2.1+ds-1) unstable; urgency=medium

  * New upstream hotfix release.

 -- Kay Hayen <kay.hayen@gmail.com>  Wed, 16 Nov 2022 17:15:00 +0100

nuitka (1.2+ds-1) unstable; urgency=medium

  * New upstream release.

 -- Kay Hayen <kay.hayen@gmail.com>  Tue, 08 Nov 2022 09:42:28 +0100

nuitka (1.1.7+ds-1) unstable; urgency=medium

  * New upstream hotfix release.

  * Handle Debian sid change in release number (Closes: #1022400)

 -- Kay Hayen <kay.hayen@gmail.com>  Wed, 26 Oct 2022 14:46:14 +0200

nuitka (1.1.6+ds-1) unstable; urgency=medium

  * New upstream hotfix release.

 -- Kay Hayen <kay.hayen@gmail.com>  Wed, 19 Oct 2022 18:36:12 +0200

nuitka (1.1.5+ds-1) unstable; urgency=medium

  * New upstream hotfix release.

 -- Kay Hayen <kay.hayen@gmail.com>  Fri, 14 Oct 2022 08:19:39 +0200

nuitka (1.1.4+ds-1) unstable; urgency=medium

  * New upstream hotfix release.

 -- Kay Hayen <kay.hayen@gmail.com>  Fri, 14 Oct 2022 08:19:33 +0200

nuitka (1.1.3+ds-1) unstable; urgency=medium

  * New upstream hotfix release.

 -- Kay Hayen <kay.hayen@gmail.com>  Sat, 08 Oct 2022 17:40:59 +0200

nuitka (1.1.2+ds-1) unstable; urgency=medium

  * New upstream hotfix release.

 -- Kay Hayen <kay.hayen@gmail.com>  Tue, 04 Oct 2022 14:39:39 +0200

nuitka (1.1.1+ds-1) unstable; urgency=medium

  * New upstream hotfix release.

 -- Kay Hayen <kay.hayen@gmail.com>  Sun, 02 Oct 2022 11:10:07 +0200

nuitka (1.1+ds-1) unstable; urgency=medium

  * New upstream release.

 -- Kay Hayen <kay.hayen@gmail.com>  Sun, 25 Sep 2022 18:58:01 +0200

nuitka (1.0.8+ds-1) unstable; urgency=medium

  * New upstream hotfix release.

 -- Kay Hayen <kay.hayen@gmail.com>  Mon, 19 Sep 2022 08:18:45 +0200

nuitka (1.0.7+ds-1) unstable; urgency=medium

  * New upstream hotfix release.

 -- Kay Hayen <kay.hayen@gmail.com>  Sun, 11 Sep 2022 10:34:06 +0200

nuitka (1.0.6+ds-1) unstable; urgency=medium

  * New upstream hotfix release.

 -- Kay Hayen <kay.hayen@gmail.com>  Tue, 23 Aug 2022 20:07:27 +0200

nuitka (1.0.5+ds-1) unstable; urgency=medium

  * New upstream hotfix release.

 -- Kay Hayen <kay.hayen@gmail.com>  Sun, 21 Aug 2022 08:24:28 +0200

nuitka (1.0.4+ds-1) unstable; urgency=medium

  * New upstream hotfix release.

 -- Kay Hayen <kay.hayen@gmail.com>  Sat, 13 Aug 2022 16:13:29 +0200

nuitka (1.0.3+ds-1) unstable; urgency=medium

  * New upstream hotfix release.

 -- Kay Hayen <kay.hayen@gmail.com>  Wed, 10 Aug 2022 13:16:19 +0200

nuitka (1.0.2+ds-1) unstable; urgency=medium

  * New upstream hotfix release.

 -- Kay Hayen <kay.hayen@gmail.com>  Mon, 08 Aug 2022 08:13:46 +0200

nuitka (1.0.1+ds-1) unstable; urgency=medium

  * New upstream hotfix release.

 -- Kay Hayen <kay.hayen@gmail.com>  Thu, 04 Aug 2022 16:55:17 +0200

nuitka (1.0+ds-1) unstable; urgency=medium

  * New upstream release.

 -- Kay Hayen <kay.hayen@gmail.com>  Sat, 30 Jul 2022 16:16:40 +0200

nuitka (0.9.6+ds-1) unstable; urgency=medium

  * New upstream hotfix release.

 -- Kay Hayen <kay.hayen@gmail.com>  Sun, 17 Jul 2022 18:40:22 +0200

nuitka (0.9.5+ds-1) unstable; urgency=medium

  * New upstream hotfix release.

 -- Kay Hayen <kay.hayen@gmail.com>  Fri, 15 Jul 2022 13:59:28 +0200

nuitka (0.9.4+ds-1) unstable; urgency=medium

  * New upstream hotfix release.

 -- Kay Hayen <kay.hayen@gmail.com>  Thu, 07 Jul 2022 09:24:53 +0200

nuitka (0.9.3+ds-1) unstable; urgency=medium

  * New upstream hotfix release.

 -- Kay Hayen <kay.hayen@gmail.com>  Sat, 02 Jul 2022 18:49:29 +0200

nuitka (0.9.2+ds-1) unstable; urgency=medium

  * New upstream hotfix release.

 -- Kay Hayen <kay.hayen@gmail.com>  Thu, 30 Jun 2022 08:40:14 +0200

nuitka (0.9.1+ds-1) unstable; urgency=medium

  * New upstream hotfix release.

 -- Kay Hayen <kay.hayen@gmail.com>  Sun, 26 Jun 2022 10:41:06 +0200

nuitka (0.9+ds-1) unstable; urgency=medium

  * New upstream release.

  * Python 3.10 is now compatible again. (Closes: #1006051)

  * Solved CVE-2022-2054 (Closes: #1012762)

 -- Kay Hayen <kay.hayen@gmail.com>  Thu, 23 Jun 2022 08:36:25 +0200

nuitka (0.8.4+ds-1) unstable; urgency=medium

  * New upstream hotfix release.

 -- Kay Hayen <kay.hayen@gmail.com>  Tue, 07 Jun 2022 17:21:39 +0200

nuitka (0.8.3+ds-1) unstable; urgency=medium

  * New upstream hotfix release.

 -- Kay Hayen <kay.hayen@gmail.com>  Sat, 28 May 2022 14:59:01 +0200

nuitka (0.8.2+ds-1) unstable; urgency=medium

  * New upstream hotfix release.

 -- Kay Hayen <kay.hayen@gmail.com>  Thu, 26 May 2022 08:23:28 +0200

nuitka (0.8.1+ds-1) unstable; urgency=medium

  * New upstream hotfix release.

 -- Kay Hayen <kay.hayen@gmail.com>  Mon, 23 May 2022 08:31:51 +0200

nuitka (0.8+ds-1) unstable; urgency=medium

  * New upstream release.

 -- Kay Hayen <kay.hayen@gmail.com>  Thu, 19 May 2022 14:24:06 +0200

nuitka (0.7.7+ds-1) unstable; urgency=medium

  * New upstream hotfix release.

 -- Kay Hayen <kay.hayen@gmail.com>  Fri, 01 Apr 2022 12:01:36 +0200

nuitka (0.7.6+ds-1) unstable; urgency=medium

  * New upstream hotfix release.

 -- Kay Hayen <kay.hayen@gmail.com>  Sat, 19 Mar 2022 13:44:59 +0100

nuitka (0.7.5+ds-1) unstable; urgency=medium

  * New upstream hotfix release.

 -- Kay Hayen <kay.hayen@gmail.com>  Mon, 14 Mar 2022 18:55:11 +0100

nuitka (0.7.4+ds-1) unstable; urgency=medium

  * New upstream hotfix release.

 -- Kay Hayen <kay.hayen@gmail.com>  Sat, 12 Mar 2022 13:50:50 +0100

nuitka (0.7.3+ds-1) unstable; urgency=medium

  * New upstream hotfix release.

 -- Kay Hayen <kay.hayen@gmail.com>  Sun, 27 Feb 2022 13:58:34 +0100

nuitka (0.7.2+ds-1) unstable; urgency=medium

  * New upstream hotfix release.

 -- Kay Hayen <kay.hayen@gmail.com>  Sat, 26 Feb 2022 16:54:03 +0100

nuitka (0.7.1+ds-1) unstable; urgency=medium

  * New upstream hotfix release.

 -- Kay Hayen <kay.hayen@gmail.com>  Thu, 24 Feb 2022 13:22:40 +0100

nuitka (0.7+ds-1) unstable; urgency=medium

  * New upstream release.

 -- Kay Hayen <kay.hayen@gmail.com>  Sun, 20 Feb 2022 09:09:50 +0100

nuitka (0.6.19.7+ds-1) unstable; urgency=medium

  * New upstream hotfix release.

 -- Kay Hayen <kay.hayen@gmail.com>  Fri, 11 Feb 2022 14:37:34 +0100

nuitka (0.6.19.6+ds-1) unstable; urgency=medium

  * New upstream hotfix release.

 -- Kay Hayen <kay.hayen@gmail.com>  Thu, 03 Feb 2022 10:30:39 +0100

nuitka (0.6.19.5+ds-1) unstable; urgency=medium

  * New upstream hotfix release.

 -- Kay Hayen <kay.hayen@gmail.com>  Tue, 01 Feb 2022 18:53:20 +0100

nuitka (0.6.19.4+ds-1) unstable; urgency=medium

  * New upstream hotfix release.

 -- Kay Hayen <kay.hayen@gmail.com>  Wed, 19 Jan 2022 10:02:04 +0100

nuitka (0.6.19.3+ds-1) unstable; urgency=medium

  * New upstream hotfix release.

 -- Kay Hayen <kay.hayen@gmail.com>  Sun, 16 Jan 2022 11:32:51 +0100

nuitka (0.6.19.2+ds-1) unstable; urgency=medium

  * New upstream hotfix release.

 -- Kay Hayen <kay.hayen@gmail.com>  Fri, 14 Jan 2022 11:03:16 +0100

nuitka (0.6.19.1+ds-1) unstable; urgency=medium

  * New upstream hotfix release.

 -- Kay Hayen <kay.hayen@gmail.com>  Tue, 11 Jan 2022 07:59:24 +0100

nuitka (0.6.19+ds-1) unstable; urgency=medium

  * New upstream release.

 -- Kay Hayen <kay.hayen@gmail.com>  Sun, 09 Jan 2022 13:14:29 +0100

nuitka (0.6.18.6+ds-1) unstable; urgency=medium

  * New upstream hotfix release.

 -- Kay Hayen <kay.hayen@gmail.com>  Wed, 29 Dec 2021 19:42:43 +0100

nuitka (0.6.18.5+ds-1) unstable; urgency=medium

  * New upstream hotfix release.

 -- Kay Hayen <kay.hayen@gmail.com>  Mon, 20 Dec 2021 13:41:00 +0100

nuitka (0.6.18.4+ds-1) unstable; urgency=medium

  * New upstream hotfix release.

 -- Kay Hayen <kay.hayen@gmail.com>  Thu, 16 Dec 2021 08:31:41 +0100

nuitka (0.6.18.3+ds-1) unstable; urgency=medium

  * New upstream hotfix release.

 -- Kay Hayen <kay.hayen@gmail.com>  Fri, 10 Dec 2021 17:49:19 +0100

nuitka (0.6.18.2+ds-1) unstable; urgency=medium

  * New upstream hotfix release.

 -- Kay Hayen <kay.hayen@gmail.com>  Thu, 09 Dec 2021 14:52:56 +0100

nuitka (0.6.18.1+ds-1) unstable; urgency=medium

  * New upstream hotfix release.

 -- Kay Hayen <kay.hayen@gmail.com>  Sat, 04 Dec 2021 18:39:19 +0100

nuitka (0.6.18+ds-1) unstable; urgency=medium

  * New upstream release.

 -- Kay Hayen <kay.hayen@gmail.com>  Thu, 02 Dec 2021 17:33:56 +0100

nuitka (0.6.17.7+ds-1) unstable; urgency=medium

  * New upstream hotfix release.

 -- Kay Hayen <kay.hayen@gmail.com>  Mon, 15 Nov 2021 14:33:27 +0100

nuitka (0.6.17.6+ds-1) unstable; urgency=medium

  * New upstream hotfix release.

 -- Kay Hayen <kay.hayen@gmail.com>  Mon, 08 Nov 2021 14:07:11 +0100

nuitka (0.6.17.5+ds-1) unstable; urgency=medium

  * New upstream hotfix release.

 -- Kay Hayen <kay.hayen@gmail.com>  Thu, 28 Oct 2021 11:52:02 +0200

nuitka (0.6.17.4+ds-1) unstable; urgency=medium

  * New upstream hotfix release.

 -- Kay Hayen <kay.hayen@gmail.com>  Thu, 21 Oct 2021 13:03:34 +0200

nuitka (0.6.17.3+ds-1) unstable; urgency=medium

  * New upstream hotfix release.

 -- Kay Hayen <kay.hayen@gmail.com>  Thu, 14 Oct 2021 10:32:17 +0200

nuitka (0.6.17.2+ds-1) unstable; urgency=medium

  * New upstream hotfix release.

 -- Kay Hayen <kay.hayen@gmail.com>  Tue, 05 Oct 2021 17:21:29 +0200

nuitka (0.6.17.1+ds-1) unstable; urgency=medium

  * New upstream hotfix release.

 -- Kay Hayen <kay.hayen@gmail.com>  Wed, 29 Sep 2021 12:28:39 +0200

nuitka (0.6.17+ds-1) unstable; urgency=medium

  * New upstream release.

 -- Kay Hayen <kay.hayen@gmail.com>  Mon, 27 Sep 2021 13:38:42 +0200

nuitka (0.6.16.5+ds-1) experimental; urgency=medium

  * New upstream hotfix release.

 -- Kay Hayen <kay.hayen@gmail.com>  Mon, 06 Sep 2021 10:46:40 +0200

nuitka (0.6.16.4+ds-1) experimental; urgency=medium

  * New upstream hotfix release.

 -- Kay Hayen <kay.hayen@gmail.com>  Wed, 25 Aug 2021 11:51:44 +0200

nuitka (0.6.16.3+ds-1) experimental; urgency=medium

  * New upstream hotfix release.

 -- Kay Hayen <kay.hayen@gmail.com>  Sat, 07 Aug 2021 18:14:58 +0200

nuitka (0.6.16.2+ds-1) experimental; urgency=medium

  * New upstream hotfix release.

 -- Kay Hayen <kay.hayen@gmail.com>  Fri, 02 Jul 2021 10:40:08 +0200

nuitka (0.6.16.1+ds-1) experimental; urgency=medium

  * New upstream hotfix release.

 -- Kay Hayen <kay.hayen@gmail.com>  Fri, 25 Jun 2021 16:45:43 +0200

nuitka (0.6.16+ds-1) experimental; urgency=medium

  * New upstream release.

 -- Kay Hayen <kay.hayen@gmail.com>  Thu, 24 Jun 2021 11:52:37 +0200

nuitka (0.6.15.3+ds-1) experimental; urgency=medium

  * New upstream hotfix release.

 -- Kay Hayen <kay.hayen@gmail.com>  Sun, 06 Jun 2021 12:18:06 +0200

nuitka (0.6.15.2+ds-1) experimental; urgency=medium

  * New upstream hotfix release.

 -- Kay Hayen <kay.hayen@gmail.com>  Thu, 03 Jun 2021 11:41:07 +0200

nuitka (0.6.15.1+ds-1) experimental; urgency=medium

  * New upstream hotfix release.

 -- Kay Hayen <kay.hayen@gmail.com>  Mon, 31 May 2021 17:12:04 +0200

nuitka (0.6.15+ds-1) experimental; urgency=medium

  * New upstream release.

 -- Kay Hayen <kay.hayen@gmail.com>  Mon, 24 May 2021 12:26:59 +0200

nuitka (0.6.14.7+ds-1) unstable; urgency=medium

  * New upstream hotfix release.

 -- Kay Hayen <kay.hayen@gmail.com>  Mon, 10 May 2021 16:25:14 +0200

nuitka (0.6.14.6+ds-1) unstable; urgency=medium

  * New upstream hotfix release.

 -- Kay Hayen <kay.hayen@gmail.com>  Mon, 03 May 2021 07:57:04 +0200

nuitka (0.6.14.5+ds-1) experimental; urgency=medium

  * New upstream hotfix release.

 -- Kay Hayen <kay.hayen@gmail.com>  Thu, 22 Apr 2021 08:51:05 +0200

nuitka (0.6.14.4+ds-1) unstable; urgency=medium

  * New upstream hotfix release.

 -- Kay Hayen <kay.hayen@gmail.com>  Sun, 18 Apr 2021 16:13:42 +0200

nuitka (0.6.14.3+ds-1) unstable; urgency=medium

  * New upstream hotfix release.

 -- Kay Hayen <kay.hayen@gmail.com>  Sun, 18 Apr 2021 10:29:07 +0200

nuitka (0.6.14.2+ds-1) unstable; urgency=medium

  * New upstream hotfix release.

 -- Kay Hayen <kay.hayen@gmail.com>  Sat, 17 Apr 2021 11:03:23 +0200

nuitka (0.6.14.1+ds-1) unstable; urgency=medium

  * New upstream hotfix release.

 -- Kay Hayen <kay.hayen@gmail.com>  Fri, 16 Apr 2021 07:49:30 +0200

nuitka (0.6.14+ds-1) unstable; urgency=medium

  * New upstream release.

 -- Kay Hayen <kay.hayen@gmail.com>  Thu, 15 Apr 2021 11:09:55 +0200

nuitka (0.6.13.3+ds-1) unstable; urgency=medium

  * New upstream hotfix release.

 -- Kay Hayen <kay.hayen@gmail.com>  Sun, 04 Apr 2021 11:11:56 +0200

nuitka (0.6.13.2+ds-1) unstable; urgency=medium

  * New upstream hotfix release.

 -- Kay Hayen <kay.hayen@gmail.com>  Sat, 27 Mar 2021 19:44:51 +0100

nuitka (0.6.13.1+ds-1) unstable; urgency=medium

  * New upstream hotfix release.

 -- Kay Hayen <kay.hayen@gmail.com>  Fri, 26 Mar 2021 14:28:02 +0100

nuitka (0.6.13+ds-1) unstable; urgency=medium

  * New upstream release.

 -- Kay Hayen <kay.hayen@gmail.com>  Wed, 17 Mar 2021 08:58:23 +0100

nuitka (0.6.12.4+ds-1) unstable; urgency=medium

  * New upstream hotfix release.

 -- Kay Hayen <kay.hayen@gmail.com>  Thu, 11 Mar 2021 12:16:01 +0100

nuitka (0.6.12.3+ds-1) unstable; urgency=medium

  * New upstream hotfix release.

 -- Kay Hayen <kay.hayen@gmail.com>  Sun, 21 Feb 2021 06:04:51 +0100

nuitka (0.6.12.2+ds-1) unstable; urgency=medium

  * New upstream hotfix release.

 -- Kay Hayen <kay.hayen@gmail.com>  Sun, 14 Feb 2021 14:25:06 +0100

nuitka (0.6.12.1+ds-1) unstable; urgency=medium

  * New upstream hotfix release.

 -- Kay Hayen <kay.hayen@gmail.com>  Wed, 10 Feb 2021 00:23:11 +0100

nuitka (0.6.12+ds-1) unstable; urgency=medium

  * New upstream release.

 -- Kay Hayen <kay.hayen@gmail.com>  Tue, 09 Feb 2021 11:08:35 +0100

nuitka (0.6.11.6+ds-1) unstable; urgency=medium

  * New upstream hotfix release.

 -- Kay Hayen <kay.hayen@gmail.com>  Sun, 07 Feb 2021 19:59:48 +0100

nuitka (0.6.11.5+ds-1) unstable; urgency=medium

  * New upstream hotfix release.

 -- Kay Hayen <kay.hayen@gmail.com>  Mon, 01 Feb 2021 12:17:21 +0100

nuitka (0.6.11.4+ds-1) unstable; urgency=medium

  * New upstream hotfix release.

 -- Kay Hayen <kay.hayen@gmail.com>  Wed, 27 Jan 2021 17:09:48 +0100

nuitka (0.6.11.3+ds-1) unstable; urgency=medium

  * New upstream hotfix release.

 -- Kay Hayen <kay.hayen@gmail.com>  Tue, 26 Jan 2021 11:16:07 +0100

nuitka (0.6.11.2+ds-1) unstable; urgency=medium

  * New upstream hotfix release.

 -- Kay Hayen <kay.hayen@gmail.com>  Mon, 25 Jan 2021 20:14:39 +0100

nuitka (0.6.11.1+ds-1) unstable; urgency=medium

  * New upstream hotfix release.

 -- Kay Hayen <kay.hayen@gmail.com>  Sun, 24 Jan 2021 17:55:22 +0100

nuitka (0.6.11+ds-1) unstable; urgency=medium

  * New upstream release.

 -- Kay Hayen <kay.hayen@gmail.com>  Sat, 23 Jan 2021 10:01:54 +0100

nuitka (0.6.10.5+ds-1) unstable; urgency=medium

  * New upstream hotfix release.

 -- Kay Hayen <kay.hayen@gmail.com>  Thu, 07 Jan 2021 11:04:59 +0100

nuitka (0.6.10.4+ds-1) unstable; urgency=medium

  * New upstream hotfix release.

 -- Kay Hayen <kay.hayen@gmail.com>  Tue, 29 Dec 2020 16:17:44 +0100

nuitka (0.6.10.3+ds-1) unstable; urgency=medium

  * New upstream hotfix release.

 -- Kay Hayen <kay.hayen@gmail.com>  Thu, 24 Dec 2020 16:30:17 +0100

nuitka (0.6.10.2+ds-1) unstable; urgency=medium

  * New upstream hotfix release.

 -- Kay Hayen <kay.hayen@gmail.com>  Sun, 20 Dec 2020 10:56:00 +0100

nuitka (0.6.10.1+ds-1) unstable; urgency=medium

  * New upstream hotfix release.

 -- Kay Hayen <kay.hayen@gmail.com>  Sun, 13 Dec 2020 19:47:53 +0100

nuitka (0.6.10+ds-1) unstable; urgency=medium

  * New upstream release.

 -- Kay Hayen <kay.hayen@gmail.com>  Mon, 07 Dec 2020 12:44:03 +0100

nuitka (0.6.9.7+ds-1) unstable; urgency=medium

  * New upstream hotfix release.

 -- Kay Hayen <kay.hayen@gmail.com>  Mon, 16 Nov 2020 11:20:22 +0100

nuitka (0.6.9.6+ds-1) unstable; urgency=medium

  * New upstream hotfix release.

 -- Kay Hayen <kay.hayen@gmail.com>  Wed, 04 Nov 2020 08:32:22 +0100

nuitka (0.6.9.5+ds-1) unstable; urgency=medium

  * New upstream hotfix release.

 -- Kay Hayen <kay.hayen@gmail.com>  Fri, 30 Oct 2020 13:49:19 +0100

nuitka (0.6.9.4+ds-1) unstable; urgency=medium

  * New upstream hotfix release.

 -- Kay Hayen <kay.hayen@gmail.com>  Mon, 19 Oct 2020 10:55:17 +0200

nuitka (0.6.9.3+ds-1) unstable; urgency=medium

  * New upstream hotfix release.

 -- Kay Hayen <kay.hayen@gmail.com>  Mon, 12 Oct 2020 17:17:10 +0200

nuitka (0.6.9.2+ds-1) unstable; urgency=medium

  * New upstream hotfix release.

 -- Kay Hayen <kay.hayen@gmail.com>  Sun, 04 Oct 2020 12:47:36 +0200

nuitka (0.6.9.1+ds-1) unstable; urgency=medium

  * New upstream hotfix release.

 -- Kay Hayen <kay.hayen@gmail.com>  Sat, 19 Sep 2020 14:38:08 +0200

nuitka (0.6.9+ds-1) unstable; urgency=medium

  * New upstream release.

 -- Kay Hayen <kay.hayen@gmail.com>  Mon, 14 Sep 2020 15:40:36 +0200

nuitka (0.6.8.4+ds-1) unstable; urgency=medium

  * New upstream hotfix release.

  * Source only upload. (Closes: #961896)

  * Updated VCS URLs. (Closes: #961895)

 -- Kay Hayen <kay.hayen@gmail.com>  Sat, 06 Jun 2020 09:58:32 +0200

nuitka (0.6.8.3+ds-1) unstable; urgency=medium

  * New upstream hotfix release.

 -- Kay Hayen <kay.hayen@gmail.com>  Sat, 23 May 2020 13:56:13 +0200

nuitka (0.6.8.2+ds-1) unstable; urgency=medium

  * New upstream hotfix release.

 -- Kay Hayen <kay.hayen@gmail.com>  Thu, 21 May 2020 15:04:13 +0200

nuitka (0.6.8.1+ds-1) unstable; urgency=medium

  * New upstream hotfix release.

  * Corrected copyright file format to not have emails.

 -- Kay Hayen <kay.hayen@gmail.com>  Fri, 15 May 2020 08:32:39 +0200

nuitka (0.6.8+ds-1) unstable; urgency=medium

  * New upstream release.

  * Changed dependencies to prefer Debian 11 packages.
    (Closes: #937166).

 -- Kay Hayen <kay.hayen@gmail.com>  Mon, 11 May 2020 16:41:34 +0200

nuitka (0.6.7+ds-1) unstable; urgency=medium

  * New upstream release.

  * The rst2pdf dependency is finally fixed
    (Closes: #943645) (Closes: #947573).

  * Enabled package build without Python2 (Closes: #937166)

 -- Kay Hayen <kay.hayen@gmail.com>  Thu, 23 Jan 2020 12:34:10 +0100

nuitka (0.6.6+ds-1) unstable; urgency=medium

  * New upstream release.

 -- Kay Hayen <kay.hayen@gmail.com>  Fri, 27 Dec 2019 08:47:38 +0100

nuitka (0.6.6~rc7+ds-1) unstable; urgency=medium

  * New upstream pre-release.

 -- Kay Hayen <kay.hayen@gmail.com>  Tue, 24 Sep 2019 08:49:41 +0200

nuitka (0.6.5+ds-1) unstable; urgency=medium

  * New upstream release.

 -- Kay Hayen <kay.hayen@gmail.com>  Sat, 27 Jul 2019 12:07:20 +0200

nuitka (0.6.4+ds-1) experimental; urgency=medium

  * New upstream release.

 -- Kay Hayen <kay.hayen@gmail.com>  Fri, 07 Jun 2019 23:30:22 +0200

nuitka (0.6.3.1+ds-1) experimental; urgency=medium

  * New upstream hotfix release.

 -- Kay Hayen <kay.hayen@gmail.com>  Thu, 25 Apr 2019 22:08:36 +0200

nuitka (0.6.3+ds-1) unstable; urgency=medium

  * New upstream release.

 -- Kay Hayen <kay.hayen@gmail.com>  Thu, 04 Apr 2019 06:12:30 +0200

nuitka (0.6.2+ds-1) unstable; urgency=medium

  * New upstream release.

 -- Kay Hayen <kay.hayen@gmail.com>  Sat, 16 Feb 2019 08:48:51 +0100

nuitka (0.6.1.1+ds-1) unstable; urgency=medium

  * New upstream hotfix release.

 -- Kay Hayen <kay.hayen@gmail.com>  Thu, 24 Jan 2019 09:13:53 +0100

nuitka (0.6.1+ds-1) unstable; urgency=medium

  * New upstream release.

  * Depend on python-pil over python-imaging (Closes: #917694).

 -- Kay Hayen <kay.hayen@gmail.com>  Sat, 05 Jan 2019 12:41:57 +0100

nuitka (0.6.0.6+ds-1) unstable; urgency=medium

  * New upstream hotfix release.

 -- Kay Hayen <kay.hayen@gmail.com>  Wed, 31 Oct 2018 09:03:57 +0100

nuitka (0.6.0.5+ds-1) unstable; urgency=medium

  * New upstream hotfix release.

 -- Kay Hayen <kay.hayen@gmail.com>  Thu, 18 Oct 2018 23:11:34 +0200

nuitka (0.6.0.4+ds-1) unstable; urgency=medium

  * New upstream hotfix release.

 -- Kay Hayen <kay.hayen@gmail.com>  Sun, 14 Oct 2018 08:26:48 +0200

nuitka (0.6.0.3+ds-1) unstable; urgency=medium

  * New upstream hotfix release.

 -- Kay Hayen <kay.hayen@gmail.com>  Sat, 06 Oct 2018 10:43:33 +0200

nuitka (0.6.0.2+ds-1) unstable; urgency=medium

  * New upstream hotfix release.

 -- Kay Hayen <kay.hayen@gmail.com>  Wed, 03 Oct 2018 10:41:52 +0200

nuitka (0.6.0.1+ds-1) unstable; urgency=medium

  * New upstream hotfix release.

 -- Kay Hayen <kay.hayen@gmail.com>  Thu, 27 Sep 2018 09:57:05 +0200

nuitka (0.6.0+ds-1) unstable; urgency=medium

  * New upstream release.

 -- Kay Hayen <kay.hayen@gmail.com>  Wed, 26 Sep 2018 07:00:04 +0200

nuitka (0.5.33+ds-1) unstable; urgency=medium

  * New upstream release.

 -- Kay Hayen <kay.hayen@gmail.com>  Thu, 13 Sep 2018 19:01:48 +0200

nuitka (0.5.32.8+ds-1) unstable; urgency=medium

  * New upstream hotfix release.

 -- Kay Hayen <kay.hayen@gmail.com>  Tue, 04 Sep 2018 14:58:47 +0200

nuitka (0.5.32.7+ds-1) unstable; urgency=medium

  * New upstream hotfix release.

 -- Kay Hayen <kay.hayen@gmail.com>  Thu, 23 Aug 2018 22:06:00 +0200

nuitka (0.5.32.6+ds-1) unstable; urgency=medium

  * New upstream hotfix release.

 -- Kay Hayen <kay.hayen@gmail.com>  Thu, 23 Aug 2018 20:05:18 +0200

nuitka (0.5.32.5+ds-1) unstable; urgency=medium

  * New upstream hotfix release.

 -- Kay Hayen <kay.hayen@gmail.com>  Wed, 15 Aug 2018 19:06:01 +0200

nuitka (0.5.32.4+ds-1) unstable; urgency=medium

  * New upstream hotfix release.

 -- Kay Hayen <kay.hayen@gmail.com>  Fri, 10 Aug 2018 12:06:44 +0200

nuitka (0.5.32.3+ds-1) unstable; urgency=medium

  * New upstream hotfix release.

 -- Kay Hayen <kay.hayen@gmail.com>  Sat, 04 Aug 2018 10:40:31 +0200

nuitka (0.5.32.2+ds-1) unstable; urgency=medium

  * New upstream hotfix release.

 -- Kay Hayen <kay.hayen@gmail.com>  Wed, 01 Aug 2018 17:38:43 +0200

nuitka (0.5.32.1+ds-1) unstable; urgency=medium

  * New upstream hotfix release.

 -- Kay Hayen <kay.hayen@gmail.com>  Sat, 28 Jul 2018 20:16:29 +0200

nuitka (0.5.32+ds-1) unstable; urgency=medium

  * New upstream release.

 -- Kay Hayen <kay.hayen@gmail.com>  Sat, 28 Jul 2018 15:07:21 +0200

nuitka (0.5.31+ds-1) unstable; urgency=medium

  * New upstream release.

 -- Kay Hayen <kay.hayen@gmail.com>  Mon, 09 Jul 2018 08:23:02 +0200

nuitka (0.5.30+ds-1) unstable; urgency=medium

  * New upstream release.

 -- Kay Hayen <kay.hayen@gmail.com>  Mon, 30 Apr 2018 09:50:54 +0200

nuitka (0.5.29.5+ds-1) unstable; urgency=medium

  * New upstream hotfix release.

 -- Kay Hayen <kay.hayen@gmail.com>  Wed, 25 Apr 2018 09:33:55 +0200

nuitka (0.5.29.4+ds-1) unstable; urgency=medium

  * New upstream hotfix release.

 -- Kay Hayen <kay.hayen@gmail.com>  Mon, 09 Apr 2018 20:22:37 +0200

nuitka (0.5.29.3+ds-1) unstable; urgency=medium

  * New upstream hotfix release.

 -- Kay Hayen <kay.hayen@gmail.com>  Sat, 31 Mar 2018 16:12:25 +0200

nuitka (0.5.29.2+ds-1) unstable; urgency=medium

  * New upstream hotfix release.

 -- Kay Hayen <kay.hayen@gmail.com>  Thu, 29 Mar 2018 10:19:24 +0200

nuitka (0.5.29.1+ds-1) unstable; urgency=medium

  * New upstream hotfix release.

 -- Kay Hayen <kay.hayen@gmail.com>  Tue, 27 Mar 2018 18:22:54 +0200

nuitka (0.5.29+ds-1) unstable; urgency=medium

  * New upstream release.

 -- Kay Hayen <kay.hayen@gmail.com>  Mon, 26 Mar 2018 20:13:44 +0200

nuitka (0.5.28.2+ds-1) unstable; urgency=medium

  * New upstream hotfix release.

 -- Kay Hayen <kay.hayen@gmail.com>  Wed, 29 Nov 2017 15:09:28 +0100

nuitka (0.5.28.1+ds-1) unstable; urgency=medium

  * New upstream hotfix release.
  * Also ignore sbuild non-existent directory (Closes: #871125).

 -- Kay Hayen <kay.hayen@gmail.com>  Sun, 22 Oct 2017 10:44:31 +0200

nuitka (0.5.28+ds-1) unstable; urgency=medium

  * New upstream release.

 -- Kay Hayen <kay.hayen@gmail.com>  Tue, 17 Oct 2017 10:03:56 +0200

nuitka (0.5.27+ds-1) unstable; urgency=medium

  * New upstream release.

 -- Kay Hayen <kay.hayen@gmail.com>  Sat, 22 Jul 2017 16:21:37 +0200

nuitka (0.5.26.4+ds-1) unstable; urgency=medium

  * New upstream hotfix release.
  * Recommend actual PyQT package (Closes: #866540).

 -- Kay Hayen <kay.hayen@gmail.com>  Mon, 03 Jul 2017 08:59:37 +0200

nuitka (0.5.26.3+ds-1) unstable; urgency=medium

  * New upstream hotfix release.

 -- Kay Hayen <kay.hayen@gmail.com>  Thu, 22 Jun 2017 08:08:53 +0200

nuitka (0.5.26.2+ds-1) unstable; urgency=medium

  * New upstream hotfix release.

 -- Kay Hayen <kay.hayen@gmail.com>  Sat, 17 Jun 2017 11:37:12 +0200

nuitka (0.5.26.1+ds-1) unstable; urgency=medium

  * New upstream hotfix release.

 -- Kay Hayen <kay.hayen@gmail.com>  Sat, 10 Jun 2017 13:09:51 +0200

nuitka (0.5.26+ds-1) unstable; urgency=medium

  * New upstream release.

 -- Kay Hayen <kay.hayen@gmail.com>  Wed, 07 Jun 2017 08:15:19 +0200

nuitka (0.5.25+ds-1) unstable; urgency=medium

  * New upstream release.

 -- Kay Hayen <kay.hayen@gmail.com>  Tue, 24 Jan 2017 06:13:46 +0100

nuitka (0.5.24.4+ds-1) unstable; urgency=medium

  * New upstream hotfix release.
  * Better detection of acceptable shared library loads from
    system paths for standalone tests (Closes: #844902).

 -- Kay Hayen <kay.hayen@gmail.com>  Sat, 10 Dec 2016 12:25:35 +0100

nuitka (0.5.24.3+ds-1) unstable; urgency=medium

  * New upstream hotfix release.

 -- Kay Hayen <kay.hayen@gmail.com>  Fri, 09 Dec 2016 06:50:55 +0100

nuitka (0.5.24.2+ds-1) unstable; urgency=medium

  * New upstream hotfix release.

 -- Kay Hayen <kay.hayen@gmail.com>  Wed, 30 Nov 2016 09:32:03 +0100

nuitka (0.5.24.1+ds-1) unstable; urgency=medium

  * New upstream hotfix release.

 -- Kay Hayen <kay.hayen@gmail.com>  Wed, 16 Nov 2016 08:16:53 +0100

nuitka (0.5.24+ds-1) unstable; urgency=medium

  * New upstream release.

 -- Kay Hayen <kay.hayen@gmail.com>  Mon, 14 Nov 2016 09:41:31 +0100

nuitka (0.5.23.2+ds-1) unstable; urgency=medium

  * New upstream hotfix release.

 -- Kay Hayen <kay.hayen@gmail.com>  Mon, 07 Nov 2016 07:55:11 +0100

nuitka (0.5.23.1+ds-1) unstable; urgency=medium

  * New upstream hotfix release.
  * Use of C11 compiler instead of C++ compiler, so we drop the
    versioned dependencies. (Closes: #835954)

 -- Kay Hayen <kay.hayen@gmail.com>  Sun, 16 Oct 2016 10:40:59 +0200

nuitka (0.5.23+ds-1) unstable; urgency=medium

  * New upstream release.

 -- Kay Hayen <kay.hayen@gmail.com>  Sun, 02 Oct 2016 18:14:41 +0200

nuitka (0.5.22+ds-1) unstable; urgency=medium

  * New upstream release.

 -- Kay Hayen <kay.hayen@gmail.com>  Tue, 16 Aug 2016 11:22:16 +0200

nuitka (0.5.21.3+ds-1) unstable; urgency=medium

  * New upstream hotfix release.

 -- Kay Hayen <kay.hayen@gmail.com>  Thu, 26 May 2016 14:51:39 +0200

nuitka (0.5.21.2+ds-1) unstable; urgency=medium

  * New upstream hotfix release.

 -- Kay Hayen <kay.hayen@gmail.com>  Sat, 14 May 2016 14:43:28 +0200

nuitka (0.5.21.1+ds-1) unstable; urgency=medium

  * New upstream hotfix release.

  * Depends on g++-5 now.

 -- Kay Hayen <kay.hayen@gmail.com>  Sat, 30 Apr 2016 07:59:57 +0200

nuitka (0.5.21+ds-1) unstable; urgency=medium

  * New upstream release.

 -- Kay Hayen <kay.hayen@gmail.com>  Sun, 24 Apr 2016 14:06:29 +0200

nuitka (0.5.20+ds-1) unstable; urgency=medium

  * New upstream release.

 -- Kay Hayen <kay.hayen@gmail.com>  Sun, 20 Mar 2016 08:11:16 +0100

nuitka (0.5.19.1+ds-1) unstable; urgency=medium

  * New upstream hotfix release.

 -- Kay Hayen <kay.hayen@gmail.com>  Tue, 15 Mar 2016 09:11:57 +0100

nuitka (0.5.19+ds-1) unstable; urgency=medium

  * New upstream release.

 -- Kay Hayen <kay.hayen@gmail.com>  Mon, 01 Feb 2016 07:53:08 +0100

nuitka (0.5.18.1+ds-1) unstable; urgency=medium

  * New upstream hotfix release.

 -- Kay Hayen <kay.hayen@gmail.com>  Sun, 24 Jan 2016 07:52:03 +0100

nuitka (0.5.18+ds-1) unstable; urgency=medium

  * New upstream release.

 -- Kay Hayen <kay.hayen@gmail.com>  Fri, 15 Jan 2016 07:48:41 +0100

nuitka (0.5.17.1+ds-1) unstable; urgency=medium

  * New upstream hotfix release.

 -- Kay Hayen <kay.hayen@gmail.com>  Thu, 14 Jan 2016 23:21:51 +0100

nuitka (0.5.17+ds-1) unstable; urgency=medium

  * New upstream release.

 -- Kay Hayen <kay.hayen@gmail.com>  Sun, 27 Dec 2015 15:18:39 +0100

nuitka (0.5.16.1+ds-1) unstable; urgency=medium

  * New upstream hotfix release.

 -- Kay Hayen <kay.hayen@gmail.com>  Thu, 03 Dec 2015 07:04:12 +0100

nuitka (0.5.16+ds-1) unstable; urgency=medium

  * New upstream release.

 -- Kay Hayen <kay.hayen@gmail.com>  Mon, 09 Nov 2015 18:30:07 +0100

nuitka (0.5.15+ds-1) unstable; urgency=medium

  * New upstream release.

 -- Kay Hayen <kay.hayen@gmail.com>  Mon, 12 Oct 2015 08:57:03 +0200

nuitka (0.5.14.3+ds-1) unstable; urgency=medium

  * New upstream hotfix release.

 -- Kay Hayen <kay.hayen@gmail.com>  Sun, 13 Sep 2015 12:26:59 +0200

nuitka (0.5.14.2+ds-1) unstable; urgency=medium

  * New upstream hotfix release.

 -- Kay Hayen <kay.hayen@gmail.com>  Mon, 07 Sep 2015 00:30:11 +0200

nuitka (0.5.14.1+ds-1) UNRELEASED; urgency=medium

  * New upstream hotfix release.

 -- Kay Hayen <kay.hayen@gmail.com>  Sun, 06 Sep 2015 22:37:22 +0200

nuitka (0.5.14+ds-1) unstable; urgency=medium

  * New upstream release.

 -- Kay Hayen <kay.hayen@gmail.com>  Thu, 27 Aug 2015 06:24:11 +0200

nuitka (0.5.13.8+ds-1) UNRELEASED; urgency=medium

  * New upstream hotfix release.

 -- Kay Hayen <kay.hayen@gmail.com>  Thu, 20 Aug 2015 11:55:53 +0200

nuitka (0.5.13.7+ds-1) UNRELEASED; urgency=medium

  * New upstream hotfix release.

 -- Kay Hayen <kay.hayen@gmail.com>  Tue, 18 Aug 2015 21:55:08 +0200

nuitka (0.5.13.6+ds-1) UNRELEASED; urgency=medium

  * New upstream hotfix release.

 -- Kay Hayen <kay.hayen@gmail.com>  Sun, 16 Aug 2015 14:38:46 +0200

nuitka (0.5.13.5+ds-1) UNRELEASED; urgency=medium

  * New upstream hotfix release.

 -- Kay Hayen <kay.hayen@gmail.com>  Sun, 16 Aug 2015 13:42:02 +0200

nuitka (0.5.13.4+ds-1) UNRELEASED; urgency=medium

  * New upstream hotfix release.

 -- Kay Hayen <kay.hayen@gmail.com>  Fri, 31 Jul 2015 17:24:40 +0200

nuitka (0.5.13.3+ds-1) UNRELEASED; urgency=medium

  * New upstream hotfix release.

 -- Kay Hayen <kay.hayen@gmail.com>  Wed, 29 Jul 2015 10:54:05 +0200

nuitka (0.5.13.2+ds-1) UNRELEASED; urgency=medium

  * New upstream hotfix release.

 -- Kay Hayen <kay.hayen@gmail.com>  Tue, 16 Jun 2015 10:29:12 +0200

nuitka (0.5.13.1+ds-1) UNRELEASED; urgency=medium

  * New upstream hotfix release.

 -- Kay Hayen <kay.hayen@gmail.com>  Mon, 04 May 2015 09:27:19 +0200

nuitka (0.5.13+ds-1) unstable; urgency=medium

  * New upstream release.

 -- Kay Hayen <kay.hayen@gmail.com>  Fri, 01 May 2015 10:44:27 +0200

nuitka (0.5.12.2+ds-1) UNRELEASED; urgency=medium

  * New upstream hotfix release.

 -- Kay Hayen <kay.hayen@gmail.com>  Sun, 26 Apr 2015 08:51:37 +0200

nuitka (0.5.12.1+ds-1) UNRELEASED; urgency=medium

  * New upstream hotfix release.

 -- Kay Hayen <kay.hayen@gmail.com>  Sat, 18 Apr 2015 09:35:06 +0200

nuitka (0.5.12+ds-1) experimental; urgency=medium

  * New upstream release.

 -- Kay Hayen <kay.hayen@gmail.com>  Mon, 06 Apr 2015 17:20:44 +0200

nuitka (0.5.11.2+ds-1) experimental; urgency=medium

  * New upstream hotfix release.

 -- Kay Hayen <kay.hayen@gmail.com>  Thu, 26 Mar 2015 20:09:06 +0100

nuitka (0.5.11.1+ds-1) experimental; urgency=medium

  * New upstream hotfix release.

 -- Kay Hayen <kay.hayen@gmail.com>  Mon, 23 Mar 2015 10:34:17 +0100

nuitka (0.5.11+ds-1) experimental; urgency=medium

  * New upstream release.

 -- Kay Hayen <kay.hayen@gmail.com>  Wed, 18 Mar 2015 08:38:39 +0100

nuitka (0.5.10.2+ds-1) experimental; urgency=medium

  * New upstream hotfix release.

 -- Kay Hayen <kay.hayen@gmail.com>  Tue, 10 Mar 2015 07:46:24 +0100

nuitka (0.5.10.1+ds-1) experimental; urgency=medium

  * New upstream hotfix release.

 -- Kay Hayen <kay.hayen@gmail.com>  Sun, 08 Mar 2015 11:56:55 +0100

nuitka (0.5.10+ds-1) experimental; urgency=medium

  * New upstream release.

 -- Kay Hayen <kay.hayen@gmail.com>  Thu, 05 Mar 2015 07:43:43 +0100

nuitka (0.5.9+ds-1) experimental; urgency=medium

  * New upstream release.

 -- Kay Hayen <kay.hayen@gmail.com>  Thu, 29 Jan 2015 08:18:06 +0100

nuitka (0.5.8+ds-1) experimental; urgency=medium

  * New upstream release.

 -- Kay Hayen <kay.hayen@gmail.com>  Thu, 15 Jan 2015 04:11:03 +0100

nuitka (0.5.7.1+ds-1) experimental; urgency=medium

  * New upstream hotfix release.

 -- Kay Hayen <kay.hayen@gmail.com>  Fri, 09 Jan 2015 13:52:15 +0100

nuitka (0.5.7+ds-1) UNRELEASED; urgency=medium

  * New upstream release.

 -- Kay Hayen <kay.hayen@gmail.com>  Thu, 01 Jan 2015 10:52:03 +0100

nuitka (0.5.6.1+ds-1) UNRELEASED; urgency=medium

  * New upstream hotfix release.

 -- Kay Hayen <kay.hayen@gmail.com>  Sun, 21 Dec 2014 08:32:58 +0100

nuitka (0.5.6+ds-1) UNRELEASED; urgency=medium

  * New upstream release.
  * Added support for hardening-wrapper to be installed.

 -- Kay Hayen <kay.hayen@gmail.com>  Fri, 19 Dec 2014 08:39:17 +0100

nuitka (0.5.5.3+ds-1) unstable; urgency=medium

  * New upstream hotfix release.
  * Added support for armhf architecture.

 -- Kay Hayen <kay.hayen@gmail.com>  Fri, 24 Oct 2014 17:33:59 +0200

nuitka (0.5.5.2+ds-1) unstable; urgency=medium

  * New upstream hotfix release.
  * Bump to Standards Version 3.9.6, no changes needed.

 -- Kay Hayen <kay.hayen@gmail.com>  Fri, 17 Oct 2014 07:56:05 +0200

nuitka (0.5.5+ds-1) unstable; urgency=medium

  * New upstream release.

 -- Kay Hayen <kay.hayen@gmail.com>  Sun, 05 Oct 2014 19:28:20 +0200

nuitka (0.5.4.3+ds-1) unstable; urgency=medium

  * New upstream hotfix release.

 -- Kay Hayen <kay.hayen@gmail.com>  Thu, 21 Aug 2014 09:41:37 +0200

nuitka (0.5.3.5+ds-1) unstable; urgency=medium

  * New upstream hotfix release.

 -- Kay Hayen <kay.hayen@gmail.com>  Fri, 18 Jul 2014 07:28:17 +0200

nuitka (0.5.3.3+ds-1) unstable; urgency=medium

  * New upstream release.
  * Original version didn't build for all versions due to error message
    changes, this release adapts to.

 -- Kay Hayen <kay.hayen@gmail.com>  Sat, 12 Jul 2014 20:50:01 +0200

nuitka (0.5.2+ds-1) unstable; urgency=medium

  * New upstream release.
  * Permit building using cowbuilder, eatmydata (Closes: #749518)
  * Do not require gcc in build-depends
    (Closes: #747984) (Closes: #748005) (Closes: #751325)

 -- Kay Hayen <kay.hayen@gmail.com>  Mon, 23 Jun 2014 08:17:57 +0200

nuitka (0.5.1.1+ds-1) unstable; urgency=medium

  * New upstream hotfix release.

 -- Kay Hayen <kay.hayen@gmail.com>  Thu, 06 Mar 2014 10:44:28 +0100

nuitka (0.5.1+ds-1) unstable; urgency=medium

  * New upstream release.

 -- Kay Hayen <kay.hayen@gmail.com>  Thu, 06 Mar 2014 09:33:51 +0100

nuitka (0.5.0.1+ds-1) unstable; urgency=medium

  * New upstream hotfix release.

 -- Kay Hayen <kay.hayen@gmail.com>  Mon, 13 Jan 2014 23:37:37 +0100

nuitka (0.5.0+ds-1) unstable; urgency=medium

  * New upstream release.
  * Added missing build dependency to process PNG images.

 -- Kay Hayen <kay.hayen@gmail.com>  Fri, 03 Jan 2014 19:18:18 +0100

nuitka (0.4.7.1+ds-1) unstable; urgency=low

  * New upstream hotfix release.

 -- Kay Hayen <kay.hayen@gmail.com>  Tue, 03 Dec 2013 08:44:31 +0100

nuitka (0.4.7+ds-1) UNRELEASED; urgency=low

  * New upstream release.
  * Handle unknown encoding error message change of CPython 2.7.6
    that was backported to CPython 2.7.5+ as well.
    (Closes: #730956)

 -- Kay Hayen <kay.hayen@gmail.com>  Mon, 02 Dec 2013 09:15:12 +0100

nuitka (0.4.6.2+ds-1) unstable; urgency=low

  * New upstream hotfix release.

 -- Kay Hayen <kayhayen@gmx.de>  Fri, 01 Nov 2013 19:07:42 +0100

nuitka (0.4.6+ds-1) unstable; urgency=low

  * New upstream release.

 -- Kay Hayen <kayhayen@gmx.de>  Sun, 27 Oct 2013 21:29:26 +0100

nuitka (0.4.5.1+ds-1) unstable; urgency=low

  * New upstream hotfix release.
  * Corrects upstream Issue#106.

 -- Kay Hayen <kayhayen@gmx.de>  Wed, 25 Sep 2013 14:29:55 +0200

nuitka (0.4.5+ds-1) unstable; urgency=low

  * New upstream release.

 -- Kay Hayen <kayhayen@gmx.de>  Sun, 18 Aug 2013 09:06:29 +0200

nuitka (0.4.4.2+ds-1) unstable; urgency=low

  * New upstream hotfix release.
  * Corrects upstream Issue#98.
  * Corrects upstream Issue#100.
  * Corrects upstream Issue#101.
  * Corrects upstream Issue#102.

 -- Kay Hayen <kayhayen@gmx.de>  Sat, 20 Jul 2013 09:08:29 +0200

nuitka (0.4.4.1+ds-1) unstable; urgency=low

  * New upstream hotfix release.
  * Corrects upstream Issue#95.
  * Corrects upstream Issue#96.

 -- Kay Hayen <kayhayen@gmx.de>  Sat, 13 Jul 2013 11:56:21 +0200

nuitka (0.4.4+ds-1) unstable; urgency=low

  * New upstream release.
  * Upstream now supports Python3.3 and threads.
  * Bump to Standards Version 3.9.4, no changes needed.
  * Fix support for modules and Python3 was broken (Closes: #711459)
  * Fix encoding error changes  Python 2.7.5 (Closes: #713531)

 -- Kay Hayen <kayhayen@gmx.de>  Tue, 25 Jun 2013 10:46:40 +0200

nuitka (0.4.3+ds-1) unstable; urgency=low

  * New upstream release.

 -- Kay Hayen <kayhayen@gmx.de>  Sat, 18 May 2013 10:16:25 +0200

nuitka (0.4.2+ds-1) unstable; urgency=low

  * New upstream release.

 -- Kay Hayen <kayhayen@gmx.de>  Fri, 29 Mar 2013 11:05:08 +0100

nuitka (0.4.1+ds-1) unstable; urgency=low

  * New upstream release.

 -- Kay Hayen <kayhayen@gmx.de>  Tue, 05 Mar 2013 08:15:41 +0100

nuitka (0.4.0+ds-1) UNRELEASED; urgency=low

  * New upstream release.
  * Changes so the Debian package can be backported to Squeeze as well.

 -- Kay Hayen <kayhayen@gmx.de>  Sat, 09 Feb 2013 10:08:15 +0100

nuitka (0.3.25+ds-1) unstable; urgency=low

  * New upstream release.
  * Register the User Manual with "doc-base".

 -- Kay Hayen <kayhayen@gmx.de>  Sun, 11 Nov 2012 13:57:32 +0100

nuitka (0.3.24.1+ds-1) unstable; urgency=low

  * New upstream hotfix release.
  * Corrects upstream Issue#46.

 -- Kay Hayen <kayhayen@gmx.de>  Sat, 08 Sep 2012 22:30:11 +0000

nuitka (0.3.24+ds-1) unstable; urgency=low

  * New upstream release.
  * Detect the absence of "g++" and gracefully fallback to the
    compiler depended on. (Closes: #682146)
  * Changed usage of "temp" files in developer scripts to be
    secure. (Closes: #682145)
  * Added support for "DEB_BUILD_OPTIONS=nocheck" to skip the
    test runs. (Closes: #683090)

 -- Kay Hayen <kayhayen@gmx.de>  Sat, 18 Aug 2012 21:19:17 +0200

nuitka (0.3.23.1+ds-1) unstable; urgency=low

  * New upstream hotfix release.
  * Corrects upstream Issue#40, Issue#41, and Issue#42.

 -- Kay Hayen <kayhayen@gmx.de>  Mon, 16 Jul 2012 07:25:41 +0200

nuitka (0.3.23+ds-1) unstable; urgency=low

  * New upstream release.
  * License for Nuitka is now Apache License 2.0, no more GPLv3.
  * Corrects upstream Issue#37 and Issue#38.

 -- Kay Hayen <kayhayen@gmx.de>  Sun, 01 Jul 2012 00:00:57 +0200

nuitka (0.3.22.1+ds-1) unstable; urgency=low

  * New upstream hotfix release.
  * Corrected copyright file syntax error found by new lintian
    version.
  * Corrects upstream Issue#19.

 -- Kay Hayen <kayhayen@gmx.de>  Sat, 16 Jun 2012 08:58:30 +0200

nuitka (0.3.22+ds-1) unstable; urgency=low

  * New upstream release.

 -- Kay Hayen <kayhayen@gmx.de>  Sun, 13 May 2012 12:51:16 +0200

nuitka (0.3.21+ds-1) unstable; urgency=low

  * New upstream release.

 -- Kay Hayen <kayhayen@gmx.de>  Thu, 12 Apr 2012 20:24:01 +0200

nuitka (0.3.20.2+ds-1) unstable; urgency=low

  * New upstream hotfix release.
  * Corrects upstream Issue#35.
  * Bump to Standards Version 3.9.3, no changes needed.
  * In the alternative build dependencies, designed to make the
    Python3 build dependency optional, put option that is going
    to work on "unstable" first. (Closes: #665021)

 -- Kay Hayen <kayhayen@gmx.de>  Tue, 03 Apr 2012 22:31:36 +0200

nuitka (0.3.20.1+ds-1) unstable; urgency=low

  * New upstream hotfix release.
  * Corrects upstream Issue#34.

 -- Kay Hayen <kayhayen@gmx.de>  Sat, 03 Mar 2012 10:18:30 +0100

nuitka (0.3.20+ds-1) unstable; urgency=low

  * New upstream release.
  * Added upstream "Changelog.rst" as "changelog"

 -- Kay Hayen <kayhayen@gmx.de>  Mon, 27 Feb 2012 09:32:10 +0100

nuitka (0.3.19.2+ds-1) unstable; urgency=low

  * New upstream hotfix release.
  * Corrects upstream Issue#32.

 -- Kay Hayen <kayhayen@gmx.de>  Sun, 12 Feb 2012 20:33:30 +0100

nuitka (0.3.19.1+ds-1) unstable; urgency=low

  * New upstream hotfix release.
  * Corrects upstream Issue#30 and Issue#31.

 -- Kay Hayen <kayhayen@gmx.de>  Sat, 28 Jan 2012 07:27:38 +0100

nuitka (0.3.19+ds-1) unstable; urgency=low

  * New upstream release.
  * Improvements to option groups layout in manpages, and broken
    whitespace for "--recurse-to" option. (Closes: #655910)
  * Documented new option "--recurse-directory" in man page with
    example.
  * Made the "debian/watch" file ignore upstream pre-releases,
    these shall not be considered for this package.
  * Aligned depended version with build depended versions.
  * Depend on "python-dev" as well, needed to compile against
    "libpython".
  * Build depend on "python-dev-all" and "python-dbg-all" to
    execute tests with both all supported Python versions.
  * Build depend on "python3.2-dev-all" and "python3-dbg-all"
    to execute tests with Python3 as well. It is currently not
    supported by upstream, this is only preparatory.
  * Added suggestion of "ccache", can speed up the compilation
    process.

 -- Kay Hayen <kayhayen@gmx.de>  Tue, 17 Jan 2012 10:29:45 +0100

nuitka (0.3.18+ds-1) unstable; urgency=low

  * New upstream release.
  * Lowered dependencies so that a backport to Ubuntu Natty and
    higher is now feasible. A "scons >=2.0.0" is good enough,
    and so is "g++-4.5" as well.
  * Don't require the PDF generation to be successful on older
    Ubuntu versions as it crashes due to old "rst2pdf" bugs.

 -- Kay Hayen <kayhayen@gmx.de>  Thu, 12 Jan 2012 19:55:43 +0100

nuitka (0.3.18~pre2+ds-1) unstable; urgency=low

  * New upstream pre-release.
  * First upload to unstable, many thanks to my reviewer and
    sponsor Yaroslav Halchenko <debian@onerussian.com>
  * New maintainer (Closes: #648489)
  * Added Developer Manual to the generated PDF documentation.
  * Added python-dbg to Build-Depends to also execute reference
    count tests.
  * Changed copyright file to reference Apache license via its
    standard Debian location as well.

 -- Kay Hayen <kayhayen@gmx.de>  Tue, 10 Jan 2012 22:21:56 +0100

nuitka (0.3.17+ds-1) UNRELEASED; urgency=low

  * New upstream release.
  * Updated man page to use new "--recurse-*" options in examples
    over removed "--deep*" options.
  * Completed copyright file according to "licensecheck" findings
    and updated files accordingly. Put the included tests owned
    by upstream into public domain.
  * Use a "+ds" file as orig source with inline copy of Scons
    already removed instead of doing it as a patch.
  * Also removed the benchmark tests from "+ds" file, not useful
    to be provided with Nuitka.
  * Added syntax tests, these were omitted by mistake previously.
  * Run the test suite at package build time, it checks the basic
    tests, syntax error tests, program tests, and the compile
    itself test.
  * Added run time dependencies also as build time dependencies
    to be able to execute the tests.
  * Corrected handling of upstream pre-release names in the watch
    file.
  * Changed contributor notice to only require "Apache License 2.0"
    for the new parts.
  * Put Debian packaging and owned tests under "Apache License 2.0"
    as well.

 -- Kay Hayen <kayhayen@gmx.de>  Mon, 09 Jan 2012 09:02:19 +0100

nuitka (0.3.16-1) UNRELEASED; urgency=low

  * New upstream release.
  * Updated debian/copyright URI to match the latest one.
  * Updated debian/copyright to DEP5 changes.
  * Added Nuitka homepage to debian/control.
  * Added watch file, so uscan works.
  * Added git pointers to git repository and gitweb to the
    package control file.
  * Corrected examples section in man page to correctly escape "-".
  * Added meaningful "what is" to manpages.
  * Bump to Standards Version 3.9.2, no changes needed.
  * Added extended description to address lintian warning.

 -- Kay Hayen <kayhayen@gmx.de>  Sun, 18 Dec 2011 13:01:10 +0100

nuitka (0.3.15-1) UNRELEASED; urgency=low

  * New upstream release.
  * Renamed "/usr/bin/Python" to "/usr/bin/nuitka-python".
  * Added man pages for "nuitka" and "nuitka-python", the first
    with an examples section that shows the most important uses
    of the "nuitka" binary.
  * Removed foreign code for Windows generators, removed from
    debian/copyright.
  * Lowered dependency for Scons to what Ubuntu Oneiric has and
    what we have as an inline copy, (scons >=2.0.1) should be
    sufficient.
  * Recommend python-lxml, as it's used by Nuitka to dump XML
    representation.
  * Recommend python-qt4, as it may be used to display the node
    tree in a window.
  * Removed inline copy of Scons from the binary package.
  * Added patch to remove the setting nuitka package in sys.path,
    not needed in Debian.

 -- Kay Hayen <kayhayen@gmx.de>  Thu, 01 Dec 2011 22:43:33 +0100

nuitka (0.3.15pre2-1) UNRELEASED; urgency=low

  * Initial Debian package.

 -- Kay Hayen <kayhayen@gmx.de>  Fri, 11 Nov 2011 20:58:55 +0100<|MERGE_RESOLUTION|>--- conflicted
+++ resolved
@@ -1,16 +1,14 @@
-<<<<<<< HEAD
 nuitka (2.5~rc8+ds-1) unstable; urgency=medium
 
   * New upstream pre-release.
 
  -- Kay Hayen <kay.hayen@gmail.com>  Mon, 14 Oct 2024 14:32:29 +0200
-=======
+
 nuitka (2.4.10+ds-1) unstable; urgency=medium
 
   * New upstream hotfix release.
 
  -- Kay Hayen <kay.hayen@gmail.com>  Tue, 15 Oct 2024 10:17:37 +0200
->>>>>>> 9a2022ae
 
 nuitka (2.4.9+ds-1) unstable; urgency=medium
 
