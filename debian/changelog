<<<<<<< HEAD
nuitka (2.8~rc4+ds-1) unstable; urgency=medium

  * New upstream pre-release.

 -- Kay Hayen <kay.hayen@gmail.com>  Tue, 27 May 2025 10:59:14 +0200
=======
nuitka (2.7.6+ds-1) unstable; urgency=medium

  * New upstream hotfix release.

 -- Kay Hayen <kay.hayen@gmail.com>  Tue, 03 Jun 2025 07:41:18 +0200
>>>>>>> c12f3653

nuitka (2.7.5+ds-1) unstable; urgency=medium

  * New upstream hotfix release.

 -- Kay Hayen <kay.hayen@gmail.com>  Thu, 29 May 2025 10:14:49 +0200

nuitka (2.7.4+ds-1) unstable; urgency=medium

  * New upstream hotfix release.

 -- Kay Hayen <kay.hayen@gmail.com>  Tue, 27 May 2025 10:51:08 +0200

nuitka (2.7.3+ds-1) unstable; urgency=medium

  * New upstream hotfix release.

 -- Kay Hayen <kay.hayen@gmail.com>  Tue, 13 May 2025 11:10:29 +0200

nuitka (2.7.2+ds-1) unstable; urgency=medium

  * New upstream hotfix release.

 -- Kay Hayen <kay.hayen@gmail.com>  Sat, 10 May 2025 20:28:02 +0200

nuitka (2.7.1+ds-1) unstable; urgency=medium

  * New upstream hotfix release.

 -- Kay Hayen <kay.hayen@gmail.com>  Thu, 08 May 2025 10:35:10 +0200

nuitka (2.7+ds-1) unstable; urgency=medium

  * New upstream release.

 -- Kay Hayen <kay.hayen@gmail.com>  Mon, 28 Apr 2025 11:51:13 +0200

nuitka (2.6.9+ds-1) unstable; urgency=medium

  * New upstream hotfix release.

 -- Kay Hayen <kay.hayen@gmail.com>  Tue, 25 Mar 2025 11:40:17 +0100

nuitka (2.6.8+ds-1) unstable; urgency=medium

  * New upstream hotfix release.

 -- Kay Hayen <kay.hayen@gmail.com>  Sat, 08 Mar 2025 11:56:28 +0100

nuitka (2.6.7+ds-1) unstable; urgency=medium

  * New upstream hotfix release.

 -- Kay Hayen <kay.hayen@gmail.com>  Thu, 20 Feb 2025 11:44:40 +0100

nuitka (2.6.6+ds-1) unstable; urgency=medium

  * New upstream hotfix release.

 -- Kay Hayen <kay.hayen@gmail.com>  Sat, 15 Feb 2025 17:28:28 +0100

nuitka (2.6.5+ds-1) unstable; urgency=medium

  * New upstream hotfix release.

 -- Kay Hayen <kay.hayen@gmail.com>  Wed, 12 Feb 2025 13:19:28 +0100

nuitka (2.6.4+ds-1) unstable; urgency=medium

  * New upstream hotfix release.

 -- Kay Hayen <kay.hayen@gmail.com>  Tue, 04 Feb 2025 13:33:11 +0100

nuitka (2.6.3+ds-1) unstable; urgency=medium

  * New upstream hotfix release.

 -- Kay Hayen <kay.hayen@gmail.com>  Mon, 03 Feb 2025 19:58:52 +0100

nuitka (2.6.2+ds-1) unstable; urgency=medium

  * New upstream hotfix release.

 -- Kay Hayen <kay.hayen@gmail.com>  Wed, 29 Jan 2025 19:15:01 +0100

nuitka (2.6.1+ds-1) unstable; urgency=medium

  * New upstream hotfix release.

 -- Kay Hayen <kay.hayen@gmail.com>  Mon, 27 Jan 2025 15:12:27 +0100

nuitka (2.6+ds-1) unstable; urgency=medium

  * New upstream release.

 -- Kay Hayen <kay.hayen@gmail.com>  Mon, 20 Jan 2025 08:12:33 +0100

nuitka (2.5.9+ds-1) unstable; urgency=medium

  * New upstream hotfix release.

 -- Kay Hayen <kay.hayen@gmail.com>  Tue, 24 Dec 2024 09:26:23 +0100

nuitka (2.5.8+ds-1) unstable; urgency=medium

  * New upstream hotfix release.

 -- Kay Hayen <kay.hayen@gmail.com>  Sun, 22 Dec 2024 09:34:18 +0100

nuitka (2.5.7+ds-1) unstable; urgency=medium

  * New upstream hotfix release.

 -- Kay Hayen <kay.hayen@gmail.com>  Mon, 16 Dec 2024 12:37:08 +0100

nuitka (2.5.6+ds-1) unstable; urgency=medium

  * New upstream hotfix release.

 -- Kay Hayen <kay.hayen@gmail.com>  Thu, 05 Dec 2024 20:45:28 +0100

nuitka (2.5.5+ds-1) unstable; urgency=medium

  * New upstream hotfix release.

 -- Kay Hayen <kay.hayen@gmail.com>  Sun, 01 Dec 2024 13:24:18 +0100

nuitka (2.5.4+ds-1) unstable; urgency=medium

  * New upstream hotfix release.

 -- Kay Hayen <kay.hayen@gmail.com>  Mon, 25 Nov 2024 19:20:52 +0100

nuitka (2.5.3+ds-1) unstable; urgency=medium

  * New upstream hotfix release.

 -- Kay Hayen <kay.hayen@gmail.com>  Sun, 24 Nov 2024 15:33:43 +0100

nuitka (2.5.2+ds-1) unstable; urgency=medium

  * New upstream hotfix release.

 -- Kay Hayen <kay.hayen@gmail.com>  Sun, 24 Nov 2024 09:32:17 +0100

nuitka (2.5.1+ds-1) unstable; urgency=medium

  * New upstream hotfix release.

 -- Kay Hayen <kay.hayen@gmail.com>  Sat, 16 Nov 2024 20:34:37 +0100

nuitka (2.5+ds-1) unstable; urgency=medium

  * New upstream release.

 -- Kay Hayen <kay.hayen@gmail.com>  Sat, 16 Nov 2024 10:46:15 +0100

nuitka (2.4.11+ds-1) unstable; urgency=medium

  * New upstream hotfix release.

 -- Kay Hayen <kay.hayen@gmail.com>  Tue, 22 Oct 2024 18:34:54 +0200

nuitka (2.4.10+ds-1) unstable; urgency=medium

  * New upstream hotfix release.

 -- Kay Hayen <kay.hayen@gmail.com>  Tue, 15 Oct 2024 10:17:37 +0200

nuitka (2.4.9+ds-1) unstable; urgency=medium

  * New upstream hotfix release.

 -- Kay Hayen <kay.hayen@gmail.com>  Fri, 11 Oct 2024 12:45:19 +0200

nuitka (2.4.8+ds-1) unstable; urgency=medium

  * New upstream hotfix release.

 -- Kay Hayen <kay.hayen@gmail.com>  Thu, 22 Aug 2024 16:48:54 +0200

nuitka (2.4.7+ds-1) unstable; urgency=medium

  * New upstream hotfix release.

 -- Kay Hayen <kay.hayen@gmail.com>  Sat, 10 Aug 2024 16:50:52 +0200

nuitka (2.4.6+ds-1) unstable; urgency=medium

  * New upstream hotfix release.

 -- Kay Hayen <kay.hayen@gmail.com>  Tue, 06 Aug 2024 10:39:11 +0200

nuitka (2.4.5+ds-1) unstable; urgency=medium

  * New upstream hotfix release.

 -- Kay Hayen <kay.hayen@gmail.com>  Wed, 31 Jul 2024 10:07:59 +0200

nuitka (2.4.4+ds-1) unstable; urgency=medium

  * New upstream hotfix release.

 -- Kay Hayen <kay.hayen@gmail.com>  Mon, 29 Jul 2024 11:08:23 +0200

nuitka (2.4.3+ds-1) unstable; urgency=medium

  * New upstream hotfix release.

 -- Kay Hayen <kay.hayen@gmail.com>  Sun, 28 Jul 2024 12:22:32 +0200

nuitka (2.4.2+ds-1) unstable; urgency=medium

  * New upstream hotfix release.

 -- Kay Hayen <kay.hayen@gmail.com>  Wed, 24 Jul 2024 08:42:23 +0200

nuitka (2.4.1+ds-1) unstable; urgency=medium

  * New upstream hotfix release.

 -- Kay Hayen <kay.hayen@gmail.com>  Sun, 21 Jul 2024 09:53:01 +0200

nuitka (2.4+ds-1) unstable; urgency=medium

  * New upstream release.

 -- Kay Hayen <kay.hayen@gmail.com>  Sat, 20 Jul 2024 14:42:18 +0200

nuitka (2.3.11+ds-1) unstable; urgency=medium

  * New upstream hotfix release.

 -- Kay Hayen <kay.hayen@gmail.com>  Mon, 01 Jul 2024 08:02:34 +0200

nuitka (2.3.10+ds-1) unstable; urgency=medium

  * New upstream hotfix release.

 -- Kay Hayen <kay.hayen@gmail.com>  Wed, 26 Jun 2024 13:54:04 +0200

nuitka (2.3.9+ds-1) unstable; urgency=medium

  * New upstream hotfix release.

 -- Kay Hayen <kay.hayen@gmail.com>  Fri, 21 Jun 2024 01:05:38 +0200

nuitka (2.3.8+ds-1) unstable; urgency=medium

  * New upstream hotfix release.

 -- Kay Hayen <kay.hayen@gmail.com>  Thu, 20 Jun 2024 20:00:14 +0200

nuitka (2.3.7+ds-1) unstable; urgency=medium

  * New upstream hotfix release.

 -- Kay Hayen <kay.hayen@gmail.com>  Wed, 19 Jun 2024 09:10:30 +0200

nuitka (2.3.6+ds-1) unstable; urgency=medium

  * New upstream hotfix release.

 -- Kay Hayen <kay.hayen@gmail.com>  Tue, 18 Jun 2024 12:07:39 +0200

nuitka (2.3.5+ds-1) unstable; urgency=medium

  * New upstream hotfix release.

 -- Kay Hayen <kay.hayen@gmail.com>  Sun, 16 Jun 2024 18:29:06 +0200

nuitka (2.3.4+ds-1) unstable; urgency=medium

  * New upstream hotfix release.

 -- Kay Hayen <kay.hayen@gmail.com>  Sat, 15 Jun 2024 15:01:32 +0200

nuitka (2.3.3+ds-1) unstable; urgency=medium

  * New upstream hotfix release.

 -- Kay Hayen <kay.hayen@gmail.com>  Tue, 11 Jun 2024 11:25:46 +0200

nuitka (2.3.2+ds-1) unstable; urgency=medium

  * New upstream hotfix release.

 -- Kay Hayen <kay.hayen@gmail.com>  Sun, 09 Jun 2024 22:55:03 +0200

nuitka (2.3.1+ds-1) unstable; urgency=medium

  * New upstream hotfix release.

 -- Kay Hayen <kay.hayen@gmail.com>  Thu, 06 Jun 2024 08:54:24 +0200

nuitka (2.3+ds-1) unstable; urgency=medium

  * New upstream release.

 -- Kay Hayen <kay.hayen@gmail.com>  Fri, 31 May 2024 09:36:10 +0200

nuitka (2.2.3+ds-1) unstable; urgency=medium

  * New upstream hotfix release.

 -- Kay Hayen <kay.hayen@gmail.com>  Thu, 16 May 2024 19:30:30 +0200

nuitka (2.2.2+ds-1) unstable; urgency=medium

  * New upstream hotfix release.

 -- Kay Hayen <kay.hayen@gmail.com>  Tue, 14 May 2024 09:09:04 +0200

nuitka (2.2.1+ds-1) unstable; urgency=medium

  * New upstream hotfix release.

 -- Kay Hayen <kay.hayen@gmail.com>  Sun, 05 May 2024 12:00:40 +0200

nuitka (2.2+ds-1) unstable; urgency=medium

  * New upstream release.

 -- Kay Hayen <kay.hayen@gmail.com>  Tue, 30 Apr 2024 09:05:13 +0200

nuitka (2.1.6+ds-1) unstable; urgency=medium

  * New upstream hotfix release.

 -- Kay Hayen <kay.hayen@gmail.com>  Fri, 19 Apr 2024 11:27:23 +0200

nuitka (2.1.5+ds-1) unstable; urgency=medium

  * New upstream hotfix release.

 -- Kay Hayen <kay.hayen@gmail.com>  Sat, 06 Apr 2024 13:02:40 +0200

nuitka (2.1.4+ds-1) unstable; urgency=medium

  * New upstream hotfix release.

 -- Kay Hayen <kay.hayen@gmail.com>  Wed, 27 Mar 2024 01:02:54 +0100

nuitka (2.1.3+ds-1) unstable; urgency=medium

  * New upstream hotfix release.

 -- Kay Hayen <kay.hayen@gmail.com>  Thu, 21 Mar 2024 11:07:28 +0100

nuitka (2.1.2+ds-1) unstable; urgency=medium

  * New upstream hotfix release.

 -- Kay Hayen <kay.hayen@gmail.com>  Thu, 14 Mar 2024 10:05:02 +0100

nuitka (2.1.1+ds-1) unstable; urgency=medium

  * New upstream hotfix release.

 -- Kay Hayen <kay.hayen@gmail.com>  Mon, 11 Mar 2024 18:02:57 +0100

nuitka (2.1+ds-1) unstable; urgency=medium

  * New upstream release.

 -- Kay Hayen <kay.hayen@gmail.com>  Mon, 04 Mar 2024 10:14:00 +0100

nuitka (2.0.6+ds-1) unstable; urgency=medium

  * New upstream hotfix release.

 -- Kay Hayen <kay.hayen@gmail.com>  Fri, 01 Mar 2024 13:27:15 +0100

nuitka (2.0.5+ds-1) unstable; urgency=medium

  * New upstream hotfix release.

 -- Kay Hayen <kay.hayen@gmail.com>  Mon, 26 Feb 2024 16:39:28 +0100

nuitka (2.0.4+ds-1) unstable; urgency=medium

  * New upstream hotfix release.

 -- Kay Hayen <kay.hayen@gmail.com>  Sun, 25 Feb 2024 11:23:55 +0100

nuitka (2.0.3+ds-1) unstable; urgency=medium

  * New upstream hotfix release.

 -- Kay Hayen <kay.hayen@gmail.com>  Sun, 18 Feb 2024 10:37:35 +0100

nuitka (2.0.2+ds-1) unstable; urgency=medium

  * New upstream hotfix release.

 -- Kay Hayen <kay.hayen@gmail.com>  Fri, 09 Feb 2024 12:18:45 +0100

nuitka (2.0.1+ds-1) unstable; urgency=medium

  * New upstream hotfix release.

 -- Kay Hayen <kay.hayen@gmail.com>  Fri, 02 Feb 2024 16:21:39 +0100

nuitka (2.0+ds-1) unstable; urgency=medium

  * New upstream release.

 -- Kay Hayen <kay.hayen@gmail.com>  Fri, 26 Jan 2024 12:44:50 +0100

nuitka (1.9.7+ds-1) unstable; urgency=medium

  * New upstream hotfix release.

 -- Kay Hayen <kay.hayen@gmail.com>  Sun, 07 Jan 2024 06:26:44 +0100

nuitka (1.9.6+ds-1) unstable; urgency=medium

  * New upstream hotfix release.

 -- Kay Hayen <kay.hayen@gmail.com>  Fri, 29 Dec 2023 14:52:54 +0100

nuitka (1.9.5+ds-1) unstable; urgency=medium

  * New upstream hotfix release.

 -- Kay Hayen <kay.hayen@gmail.com>  Thu, 14 Dec 2023 13:50:11 +0100

nuitka (1.9.4+ds-1) unstable; urgency=medium

  * New upstream hotfix release.

 -- Kay Hayen <kay.hayen@gmail.com>  Wed, 06 Dec 2023 21:58:31 +0100

nuitka (1.9.3+ds-1) unstable; urgency=medium

  * New upstream hotfix release.

 -- Kay Hayen <kay.hayen@gmail.com>  Fri, 01 Dec 2023 14:35:43 +0100

nuitka (1.9.2+ds-1) unstable; urgency=medium

  * New upstream hotfix release.

 -- Kay Hayen <kay.hayen@gmail.com>  Mon, 27 Nov 2023 04:42:21 +0100

nuitka (1.9.1+ds-1) unstable; urgency=medium

  * New upstream hotfix release.

 -- Kay Hayen <kay.hayen@gmail.com>  Fri, 24 Nov 2023 12:45:23 +0100

nuitka (1.9+ds-1) unstable; urgency=medium

  * New upstream release.

 -- Kay Hayen <kay.hayen@gmail.com>  Tue, 21 Nov 2023 07:05:50 +0100

nuitka (1.8.6+ds-1) unstable; urgency=medium

  * New upstream hotfix release.

 -- Kay Hayen <kay.hayen@gmail.com>  Sat, 11 Nov 2023 12:02:30 +0100

nuitka (1.8.5+ds-1) unstable; urgency=medium

  * New upstream hotfix release.

 -- Kay Hayen <kay.hayen@gmail.com>  Fri, 27 Oct 2023 12:46:19 +0200

nuitka (1.8.4+ds-1) unstable; urgency=medium

  * New upstream hotfix release.

 -- Kay Hayen <kay.hayen@gmail.com>  Sun, 08 Oct 2023 12:01:03 +0200

nuitka (1.8.3+ds-1) unstable; urgency=medium

  * New upstream hotfix release.

 -- Kay Hayen <kay.hayen@gmail.com>  Thu, 28 Sep 2023 15:30:04 +0200

nuitka (1.8.2+ds-1) unstable; urgency=medium

  * New upstream hotfix release.

 -- Kay Hayen <kay.hayen@gmail.com>  Tue, 19 Sep 2023 05:39:14 +0200

nuitka (1.8.1+ds-1) unstable; urgency=medium

  * New upstream hotfix release.

 -- Kay Hayen <kay.hayen@gmail.com>  Sun, 10 Sep 2023 11:03:41 +0200

nuitka (1.8+ds-1) unstable; urgency=medium

  * New upstream release.

 -- Kay Hayen <kay.hayen@gmail.com>  Thu, 31 Aug 2023 01:32:29 +0200

nuitka (1.7.10+ds-1) unstable; urgency=medium

  * New upstream hotfix release.

 -- Kay Hayen <kay.hayen@gmail.com>  Fri, 11 Aug 2023 12:06:42 +0200

nuitka (1.7.9+ds-1) unstable; urgency=medium

  * New upstream hotfix release.

 -- Kay Hayen <kay.hayen@gmail.com>  Thu, 03 Aug 2023 19:53:32 +0200

nuitka (1.7.8+ds-1) unstable; urgency=medium

  * New upstream hotfix release.

 -- Kay Hayen <kay.hayen@gmail.com>  Tue, 01 Aug 2023 13:48:24 +0200

nuitka (1.7.7+ds-1) unstable; urgency=medium

  * New upstream hotfix release.

 -- Kay Hayen <kay.hayen@gmail.com>  Thu, 27 Jul 2023 11:57:01 +0200

nuitka (1.7.6+ds-1) unstable; urgency=medium

  * New upstream hotfix release.

 -- Kay Hayen <kay.hayen@gmail.com>  Sat, 22 Jul 2023 11:47:47 +0200

nuitka (1.7.5+ds-1) unstable; urgency=medium

  * New upstream hotfix release.

 -- Kay Hayen <kay.hayen@gmail.com>  Fri, 14 Jul 2023 04:09:33 +0200

nuitka (1.7.4+ds-1) unstable; urgency=medium

  * New upstream hotfix release.

 -- Kay Hayen <kay.hayen@gmail.com>  Tue, 11 Jul 2023 14:54:05 +0200

nuitka (1.7.3+ds-1) unstable; urgency=medium

  * New upstream hotfix release.

 -- Kay Hayen <kay.hayen@gmail.com>  Sun, 09 Jul 2023 18:53:35 +0200

nuitka (1.7.2+ds-1) unstable; urgency=medium

  * New upstream hotfix release.

 -- Kay Hayen <kay.hayen@gmail.com>  Fri, 07 Jul 2023 09:40:11 +0200

nuitka (1.7.1+ds-1) unstable; urgency=medium

  * New upstream hotfix release.

 -- Kay Hayen <kay.hayen@gmail.com>  Wed, 05 Jul 2023 16:29:43 +0200

nuitka (1.7+ds-1) unstable; urgency=medium

  * New upstream release.

 -- Kay Hayen <kay.hayen@gmail.com>  Mon, 03 Jul 2023 10:57:55 +0200

nuitka (1.6.5+ds-1) unstable; urgency=medium

  * New upstream hotfix release.

 -- Kay Hayen <kay.hayen@gmail.com>  Thu, 22 Jun 2023 04:01:33 +0200

nuitka (1.6.4+ds-1) unstable; urgency=medium

  * New upstream hotfix release.

 -- Kay Hayen <kay.hayen@gmail.com>  Mon, 19 Jun 2023 15:31:28 +0200

nuitka (1.6.3+ds-1) unstable; urgency=medium

  * New upstream hotfix release.

 -- Kay Hayen <kay.hayen@gmail.com>  Sat, 10 Jun 2023 09:34:49 +0200

nuitka (1.6.2+ds-1) unstable; urgency=medium

  * New upstream hotfix release.

 -- Kay Hayen <kay.hayen@gmail.com>  Fri, 09 Jun 2023 12:00:01 +0200

nuitka (1.6.1+ds-1) unstable; urgency=medium

  * New upstream hotfix release.

 -- Kay Hayen <kay.hayen@gmail.com>  Mon, 05 Jun 2023 11:35:18 +0200

nuitka (1.6+ds-1) unstable; urgency=medium

  * New upstream release.

 -- Kay Hayen <kay.hayen@gmail.com>  Sun, 28 May 2023 21:05:53 +0200

nuitka (1.5.8+ds-1) unstable; urgency=medium

  * New upstream hotfix release.

 -- Kay Hayen <kay.hayen@gmail.com>  Mon, 15 May 2023 10:19:45 +0200

nuitka (1.5.7+ds-1) unstable; urgency=medium

  * New upstream hotfix release.

 -- Kay Hayen <kay.hayen@gmail.com>  Mon, 24 Apr 2023 16:45:23 +0200

nuitka (1.5.8+ds-1) unstable; urgency=medium

  * New upstream hotfix release.

 -- Kay Hayen <kay.hayen@gmail.com>  Mon, 15 May 2023 10:19:45 +0200

nuitka (1.5.7+ds-1) unstable; urgency=medium

  * New upstream hotfix release.

 -- Kay Hayen <kay.hayen@gmail.com>  Mon, 24 Apr 2023 16:45:23 +0200

nuitka (1.5.6+ds-1) unstable; urgency=medium

  * New upstream hotfix release.

 -- Kay Hayen <kay.hayen@gmail.com>  Tue, 11 Apr 2023 10:09:53 +0200

nuitka (1.5.5+ds-1) unstable; urgency=medium

  * New upstream hotfix release.

 -- Kay Hayen <kay.hayen@gmail.com>  Tue, 04 Apr 2023 08:43:30 +0200

nuitka (1.5.4+ds-1) unstable; urgency=medium

  * New upstream hotfix release.

 -- Kay Hayen <kay.hayen@gmail.com>  Sun, 26 Mar 2023 10:24:29 +0200

nuitka (1.5.3+ds-1) unstable; urgency=medium

  * New upstream hotfix release.

 -- Kay Hayen <kay.hayen@gmail.com>  Thu, 16 Mar 2023 20:51:55 +0100

nuitka (1.5.2+ds-1) unstable; urgency=medium

  * New upstream hotfix release.

 -- Kay Hayen <kay.hayen@gmail.com>  Thu, 16 Mar 2023 13:44:56 +0100

nuitka (1.5.1+ds-1) unstable; urgency=medium

  * New upstream hotfix release.

 -- Kay Hayen <kay.hayen@gmail.com>  Mon, 13 Mar 2023 15:52:36 +0100

nuitka (1.5+ds-1) unstable; urgency=medium

  * New upstream release.

 -- Kay Hayen <kay.hayen@gmail.com>  Sat, 11 Mar 2023 15:55:37 +0100

nuitka (1.4.8+ds-1) unstable; urgency=medium

  * New upstream hotfix release.

 -- Kay Hayen <kay.hayen@gmail.com>  Tue, 21 Feb 2023 09:18:59 +0100

nuitka (1.4.7+ds-1) unstable; urgency=medium

  * New upstream hotfix release.

 -- Kay Hayen <kay.hayen@gmail.com>  Mon, 13 Feb 2023 14:38:57 +0100

nuitka (1.4.6+ds-1) unstable; urgency=medium

  * New upstream hotfix release.

 -- Kay Hayen <kay.hayen@gmail.com>  Sun, 12 Feb 2023 19:11:46 +0100

nuitka (1.4.5+ds-1) unstable; urgency=medium

  * New upstream hotfix release.

 -- Kay Hayen <kay.hayen@gmail.com>  Fri, 10 Feb 2023 07:36:27 +0100

nuitka (1.4.4+ds-1) unstable; urgency=medium

  * New upstream hotfix release.

 -- Kay Hayen <kay.hayen@gmail.com>  Tue, 07 Feb 2023 19:03:45 +0100

nuitka (1.4.3+ds-1) unstable; urgency=medium

  * New upstream hotfix release.

 -- Kay Hayen <kay.hayen@gmail.com>  Sat, 04 Feb 2023 07:24:47 +0100

nuitka (1.4.2+ds-1) unstable; urgency=medium

  * New upstream hotfix release.

 -- Kay Hayen <kay.hayen@gmail.com>  Tue, 31 Jan 2023 07:17:15 +0100

nuitka (1.4.1+ds-1) unstable; urgency=medium

  * New upstream hotfix release.

 -- Kay Hayen <kay.hayen@gmail.com>  Sun, 29 Jan 2023 23:21:23 +0100

nuitka (1.4+ds-1) unstable; urgency=medium

  * New upstream release.

 -- Kay Hayen <kay.hayen@gmail.com>  Thu, 26 Jan 2023 14:56:48 +0100

nuitka (1.3.8+ds-1) unstable; urgency=medium

  * New upstream hotfix release.

 -- Kay Hayen <kay.hayen@gmail.com>  Mon, 16 Jan 2023 11:05:41 +0100

nuitka (1.3.7+ds-1) unstable; urgency=medium

  * New upstream hotfix release.

 -- Kay Hayen <kay.hayen@gmail.com>  Mon, 09 Jan 2023 16:51:14 +0100

nuitka (1.3.6+ds-1) unstable; urgency=medium

  * New upstream hotfix release.

 -- Kay Hayen <kay.hayen@gmail.com>  Fri, 06 Jan 2023 09:10:31 +0100

nuitka (1.3.5+ds-1) unstable; urgency=medium

  * New upstream hotfix release.

 -- Kay Hayen <kay.hayen@gmail.com>  Sun, 01 Jan 2023 09:39:39 +0100

nuitka (1.3.4+ds-1) unstable; urgency=medium

  * New upstream hotfix release.

 -- Kay Hayen <kay.hayen@gmail.com>  Wed, 28 Dec 2022 21:20:25 +0100

nuitka (1.3.3+ds-1) unstable; urgency=medium

  * New upstream hotfix release.

 -- Kay Hayen <kay.hayen@gmail.com>  Mon, 26 Dec 2022 10:39:49 +0100

nuitka (1.3.2+ds-1) unstable; urgency=medium

  * New upstream hotfix release.

 -- Kay Hayen <kay.hayen@gmail.com>  Fri, 23 Dec 2022 08:19:05 +0100

nuitka (1.3.1+ds-1) unstable; urgency=medium

  * New upstream hotfix release.

 -- Kay Hayen <kay.hayen@gmail.com>  Wed, 21 Dec 2022 19:14:46 +0100

nuitka (1.3+ds-1) unstable; urgency=medium

  * New upstream release.

 -- Kay Hayen <kay.hayen@gmail.com>  Wed, 21 Dec 2022 13:14:49 +0100

nuitka (1.2.7+ds-1) unstable; urgency=medium

  * New upstream hotfix release.

 -- Kay Hayen <kay.hayen@gmail.com>  Tue, 13 Dec 2022 11:16:23 +0100

nuitka (1.2.6+ds-1) unstable; urgency=medium

  * New upstream hotfix release.

 -- Kay Hayen <kay.hayen@gmail.com>  Thu, 08 Dec 2022 07:18:44 +0100

nuitka (1.2.5+ds-1) unstable; urgency=medium

  * New upstream hotfix release.

 -- Kay Hayen <kay.hayen@gmail.com>  Wed, 07 Dec 2022 15:57:44 +0100

nuitka (1.2.4+ds-1) unstable; urgency=medium

  * New upstream hotfix release.

 -- Kay Hayen <kay.hayen@gmail.com>  Sat, 03 Dec 2022 13:45:31 +0100

nuitka (1.2.3+ds-1) unstable; urgency=medium

  * New upstream hotfix release.

 -- Kay Hayen <kay.hayen@gmail.com>  Sat, 26 Nov 2022 11:07:57 +0100

nuitka (1.2.2+ds-1) unstable; urgency=medium

  * New upstream hotfix release.

 -- Kay Hayen <kay.hayen@gmail.com>  Sat, 19 Nov 2022 17:05:08 +0100

nuitka (1.2.1+ds-1) unstable; urgency=medium

  * New upstream hotfix release.

 -- Kay Hayen <kay.hayen@gmail.com>  Wed, 16 Nov 2022 17:15:00 +0100

nuitka (1.2+ds-1) unstable; urgency=medium

  * New upstream release.

 -- Kay Hayen <kay.hayen@gmail.com>  Tue, 08 Nov 2022 09:42:28 +0100

nuitka (1.1.7+ds-1) unstable; urgency=medium

  * New upstream hotfix release.

  * Handle Debian sid change in release number (Closes: #1022400)

 -- Kay Hayen <kay.hayen@gmail.com>  Wed, 26 Oct 2022 14:46:14 +0200

nuitka (1.1.6+ds-1) unstable; urgency=medium

  * New upstream hotfix release.

 -- Kay Hayen <kay.hayen@gmail.com>  Wed, 19 Oct 2022 18:36:12 +0200

nuitka (1.1.5+ds-1) unstable; urgency=medium

  * New upstream hotfix release.

 -- Kay Hayen <kay.hayen@gmail.com>  Fri, 14 Oct 2022 08:19:39 +0200

nuitka (1.1.4+ds-1) unstable; urgency=medium

  * New upstream hotfix release.

 -- Kay Hayen <kay.hayen@gmail.com>  Fri, 14 Oct 2022 08:19:33 +0200

nuitka (1.1.3+ds-1) unstable; urgency=medium

  * New upstream hotfix release.

 -- Kay Hayen <kay.hayen@gmail.com>  Sat, 08 Oct 2022 17:40:59 +0200

nuitka (1.1.2+ds-1) unstable; urgency=medium

  * New upstream hotfix release.

 -- Kay Hayen <kay.hayen@gmail.com>  Tue, 04 Oct 2022 14:39:39 +0200

nuitka (1.1.1+ds-1) unstable; urgency=medium

  * New upstream hotfix release.

 -- Kay Hayen <kay.hayen@gmail.com>  Sun, 02 Oct 2022 11:10:07 +0200

nuitka (1.1+ds-1) unstable; urgency=medium

  * New upstream release.

 -- Kay Hayen <kay.hayen@gmail.com>  Sun, 25 Sep 2022 18:58:01 +0200

nuitka (1.0.8+ds-1) unstable; urgency=medium

  * New upstream hotfix release.

 -- Kay Hayen <kay.hayen@gmail.com>  Mon, 19 Sep 2022 08:18:45 +0200

nuitka (1.0.7+ds-1) unstable; urgency=medium

  * New upstream hotfix release.

 -- Kay Hayen <kay.hayen@gmail.com>  Sun, 11 Sep 2022 10:34:06 +0200

nuitka (1.0.6+ds-1) unstable; urgency=medium

  * New upstream hotfix release.

 -- Kay Hayen <kay.hayen@gmail.com>  Tue, 23 Aug 2022 20:07:27 +0200

nuitka (1.0.5+ds-1) unstable; urgency=medium

  * New upstream hotfix release.

 -- Kay Hayen <kay.hayen@gmail.com>  Sun, 21 Aug 2022 08:24:28 +0200

nuitka (1.0.4+ds-1) unstable; urgency=medium

  * New upstream hotfix release.

 -- Kay Hayen <kay.hayen@gmail.com>  Sat, 13 Aug 2022 16:13:29 +0200

nuitka (1.0.3+ds-1) unstable; urgency=medium

  * New upstream hotfix release.

 -- Kay Hayen <kay.hayen@gmail.com>  Wed, 10 Aug 2022 13:16:19 +0200

nuitka (1.0.2+ds-1) unstable; urgency=medium

  * New upstream hotfix release.

 -- Kay Hayen <kay.hayen@gmail.com>  Mon, 08 Aug 2022 08:13:46 +0200

nuitka (1.0.1+ds-1) unstable; urgency=medium

  * New upstream hotfix release.

 -- Kay Hayen <kay.hayen@gmail.com>  Thu, 04 Aug 2022 16:55:17 +0200

nuitka (1.0+ds-1) unstable; urgency=medium

  * New upstream release.

 -- Kay Hayen <kay.hayen@gmail.com>  Sat, 30 Jul 2022 16:16:40 +0200

nuitka (0.9.6+ds-1) unstable; urgency=medium

  * New upstream hotfix release.

 -- Kay Hayen <kay.hayen@gmail.com>  Sun, 17 Jul 2022 18:40:22 +0200

nuitka (0.9.5+ds-1) unstable; urgency=medium

  * New upstream hotfix release.

 -- Kay Hayen <kay.hayen@gmail.com>  Fri, 15 Jul 2022 13:59:28 +0200

nuitka (0.9.4+ds-1) unstable; urgency=medium

  * New upstream hotfix release.

 -- Kay Hayen <kay.hayen@gmail.com>  Thu, 07 Jul 2022 09:24:53 +0200

nuitka (0.9.3+ds-1) unstable; urgency=medium

  * New upstream hotfix release.

 -- Kay Hayen <kay.hayen@gmail.com>  Sat, 02 Jul 2022 18:49:29 +0200

nuitka (0.9.2+ds-1) unstable; urgency=medium

  * New upstream hotfix release.

 -- Kay Hayen <kay.hayen@gmail.com>  Thu, 30 Jun 2022 08:40:14 +0200

nuitka (0.9.1+ds-1) unstable; urgency=medium

  * New upstream hotfix release.

 -- Kay Hayen <kay.hayen@gmail.com>  Sun, 26 Jun 2022 10:41:06 +0200

nuitka (0.9+ds-1) unstable; urgency=medium

  * New upstream release.

  * Python 3.10 is now compatible again. (Closes: #1006051)

  * Solved CVE-2022-2054 (Closes: #1012762)

 -- Kay Hayen <kay.hayen@gmail.com>  Thu, 23 Jun 2022 08:36:25 +0200

nuitka (0.8.4+ds-1) unstable; urgency=medium

  * New upstream hotfix release.

 -- Kay Hayen <kay.hayen@gmail.com>  Tue, 07 Jun 2022 17:21:39 +0200

nuitka (0.8.3+ds-1) unstable; urgency=medium

  * New upstream hotfix release.

 -- Kay Hayen <kay.hayen@gmail.com>  Sat, 28 May 2022 14:59:01 +0200

nuitka (0.8.2+ds-1) unstable; urgency=medium

  * New upstream hotfix release.

 -- Kay Hayen <kay.hayen@gmail.com>  Thu, 26 May 2022 08:23:28 +0200

nuitka (0.8.1+ds-1) unstable; urgency=medium

  * New upstream hotfix release.

 -- Kay Hayen <kay.hayen@gmail.com>  Mon, 23 May 2022 08:31:51 +0200

nuitka (0.8+ds-1) unstable; urgency=medium

  * New upstream release.

 -- Kay Hayen <kay.hayen@gmail.com>  Thu, 19 May 2022 14:24:06 +0200

nuitka (0.7.7+ds-1) unstable; urgency=medium

  * New upstream hotfix release.

 -- Kay Hayen <kay.hayen@gmail.com>  Fri, 01 Apr 2022 12:01:36 +0200

nuitka (0.7.6+ds-1) unstable; urgency=medium

  * New upstream hotfix release.

 -- Kay Hayen <kay.hayen@gmail.com>  Sat, 19 Mar 2022 13:44:59 +0100

nuitka (0.7.5+ds-1) unstable; urgency=medium

  * New upstream hotfix release.

 -- Kay Hayen <kay.hayen@gmail.com>  Mon, 14 Mar 2022 18:55:11 +0100

nuitka (0.7.4+ds-1) unstable; urgency=medium

  * New upstream hotfix release.

 -- Kay Hayen <kay.hayen@gmail.com>  Sat, 12 Mar 2022 13:50:50 +0100

nuitka (0.7.3+ds-1) unstable; urgency=medium

  * New upstream hotfix release.

 -- Kay Hayen <kay.hayen@gmail.com>  Sun, 27 Feb 2022 13:58:34 +0100

nuitka (0.7.2+ds-1) unstable; urgency=medium

  * New upstream hotfix release.

 -- Kay Hayen <kay.hayen@gmail.com>  Sat, 26 Feb 2022 16:54:03 +0100

nuitka (0.7.1+ds-1) unstable; urgency=medium

  * New upstream hotfix release.

 -- Kay Hayen <kay.hayen@gmail.com>  Thu, 24 Feb 2022 13:22:40 +0100

nuitka (0.7+ds-1) unstable; urgency=medium

  * New upstream release.

 -- Kay Hayen <kay.hayen@gmail.com>  Sun, 20 Feb 2022 09:09:50 +0100

nuitka (0.6.19.7+ds-1) unstable; urgency=medium

  * New upstream hotfix release.

 -- Kay Hayen <kay.hayen@gmail.com>  Fri, 11 Feb 2022 14:37:34 +0100

nuitka (0.6.19.6+ds-1) unstable; urgency=medium

  * New upstream hotfix release.

 -- Kay Hayen <kay.hayen@gmail.com>  Thu, 03 Feb 2022 10:30:39 +0100

nuitka (0.6.19.5+ds-1) unstable; urgency=medium

  * New upstream hotfix release.

 -- Kay Hayen <kay.hayen@gmail.com>  Tue, 01 Feb 2022 18:53:20 +0100

nuitka (0.6.19.4+ds-1) unstable; urgency=medium

  * New upstream hotfix release.

 -- Kay Hayen <kay.hayen@gmail.com>  Wed, 19 Jan 2022 10:02:04 +0100

nuitka (0.6.19.3+ds-1) unstable; urgency=medium

  * New upstream hotfix release.

 -- Kay Hayen <kay.hayen@gmail.com>  Sun, 16 Jan 2022 11:32:51 +0100

nuitka (0.6.19.2+ds-1) unstable; urgency=medium

  * New upstream hotfix release.

 -- Kay Hayen <kay.hayen@gmail.com>  Fri, 14 Jan 2022 11:03:16 +0100

nuitka (0.6.19.1+ds-1) unstable; urgency=medium

  * New upstream hotfix release.

 -- Kay Hayen <kay.hayen@gmail.com>  Tue, 11 Jan 2022 07:59:24 +0100

nuitka (0.6.19+ds-1) unstable; urgency=medium

  * New upstream release.

 -- Kay Hayen <kay.hayen@gmail.com>  Sun, 09 Jan 2022 13:14:29 +0100

nuitka (0.6.18.6+ds-1) unstable; urgency=medium

  * New upstream hotfix release.

 -- Kay Hayen <kay.hayen@gmail.com>  Wed, 29 Dec 2021 19:42:43 +0100

nuitka (0.6.18.5+ds-1) unstable; urgency=medium

  * New upstream hotfix release.

 -- Kay Hayen <kay.hayen@gmail.com>  Mon, 20 Dec 2021 13:41:00 +0100

nuitka (0.6.18.4+ds-1) unstable; urgency=medium

  * New upstream hotfix release.

 -- Kay Hayen <kay.hayen@gmail.com>  Thu, 16 Dec 2021 08:31:41 +0100

nuitka (0.6.18.3+ds-1) unstable; urgency=medium

  * New upstream hotfix release.

 -- Kay Hayen <kay.hayen@gmail.com>  Fri, 10 Dec 2021 17:49:19 +0100

nuitka (0.6.18.2+ds-1) unstable; urgency=medium

  * New upstream hotfix release.

 -- Kay Hayen <kay.hayen@gmail.com>  Thu, 09 Dec 2021 14:52:56 +0100

nuitka (0.6.18.1+ds-1) unstable; urgency=medium

  * New upstream hotfix release.

 -- Kay Hayen <kay.hayen@gmail.com>  Sat, 04 Dec 2021 18:39:19 +0100

nuitka (0.6.18+ds-1) unstable; urgency=medium

  * New upstream release.

 -- Kay Hayen <kay.hayen@gmail.com>  Thu, 02 Dec 2021 17:33:56 +0100

nuitka (0.6.17.7+ds-1) unstable; urgency=medium

  * New upstream hotfix release.

 -- Kay Hayen <kay.hayen@gmail.com>  Mon, 15 Nov 2021 14:33:27 +0100

nuitka (0.6.17.6+ds-1) unstable; urgency=medium

  * New upstream hotfix release.

 -- Kay Hayen <kay.hayen@gmail.com>  Mon, 08 Nov 2021 14:07:11 +0100

nuitka (0.6.17.5+ds-1) unstable; urgency=medium

  * New upstream hotfix release.

 -- Kay Hayen <kay.hayen@gmail.com>  Thu, 28 Oct 2021 11:52:02 +0200

nuitka (0.6.17.4+ds-1) unstable; urgency=medium

  * New upstream hotfix release.

 -- Kay Hayen <kay.hayen@gmail.com>  Thu, 21 Oct 2021 13:03:34 +0200

nuitka (0.6.17.3+ds-1) unstable; urgency=medium

  * New upstream hotfix release.

 -- Kay Hayen <kay.hayen@gmail.com>  Thu, 14 Oct 2021 10:32:17 +0200

nuitka (0.6.17.2+ds-1) unstable; urgency=medium

  * New upstream hotfix release.

 -- Kay Hayen <kay.hayen@gmail.com>  Tue, 05 Oct 2021 17:21:29 +0200

nuitka (0.6.17.1+ds-1) unstable; urgency=medium

  * New upstream hotfix release.

 -- Kay Hayen <kay.hayen@gmail.com>  Wed, 29 Sep 2021 12:28:39 +0200

nuitka (0.6.17+ds-1) unstable; urgency=medium

  * New upstream release.

 -- Kay Hayen <kay.hayen@gmail.com>  Mon, 27 Sep 2021 13:38:42 +0200

nuitka (0.6.16.5+ds-1) experimental; urgency=medium

  * New upstream hotfix release.

 -- Kay Hayen <kay.hayen@gmail.com>  Mon, 06 Sep 2021 10:46:40 +0200

nuitka (0.6.16.4+ds-1) experimental; urgency=medium

  * New upstream hotfix release.

 -- Kay Hayen <kay.hayen@gmail.com>  Wed, 25 Aug 2021 11:51:44 +0200

nuitka (0.6.16.3+ds-1) experimental; urgency=medium

  * New upstream hotfix release.

 -- Kay Hayen <kay.hayen@gmail.com>  Sat, 07 Aug 2021 18:14:58 +0200

nuitka (0.6.16.2+ds-1) experimental; urgency=medium

  * New upstream hotfix release.

 -- Kay Hayen <kay.hayen@gmail.com>  Fri, 02 Jul 2021 10:40:08 +0200

nuitka (0.6.16.1+ds-1) experimental; urgency=medium

  * New upstream hotfix release.

 -- Kay Hayen <kay.hayen@gmail.com>  Fri, 25 Jun 2021 16:45:43 +0200

nuitka (0.6.16+ds-1) experimental; urgency=medium

  * New upstream release.

 -- Kay Hayen <kay.hayen@gmail.com>  Thu, 24 Jun 2021 11:52:37 +0200

nuitka (0.6.15.3+ds-1) experimental; urgency=medium

  * New upstream hotfix release.

 -- Kay Hayen <kay.hayen@gmail.com>  Sun, 06 Jun 2021 12:18:06 +0200

nuitka (0.6.15.2+ds-1) experimental; urgency=medium

  * New upstream hotfix release.

 -- Kay Hayen <kay.hayen@gmail.com>  Thu, 03 Jun 2021 11:41:07 +0200

nuitka (0.6.15.1+ds-1) experimental; urgency=medium

  * New upstream hotfix release.

 -- Kay Hayen <kay.hayen@gmail.com>  Mon, 31 May 2021 17:12:04 +0200

nuitka (0.6.15+ds-1) experimental; urgency=medium

  * New upstream release.

 -- Kay Hayen <kay.hayen@gmail.com>  Mon, 24 May 2021 12:26:59 +0200

nuitka (0.6.14.7+ds-1) unstable; urgency=medium

  * New upstream hotfix release.

 -- Kay Hayen <kay.hayen@gmail.com>  Mon, 10 May 2021 16:25:14 +0200

nuitka (0.6.14.6+ds-1) unstable; urgency=medium

  * New upstream hotfix release.

 -- Kay Hayen <kay.hayen@gmail.com>  Mon, 03 May 2021 07:57:04 +0200

nuitka (0.6.14.5+ds-1) experimental; urgency=medium

  * New upstream hotfix release.

 -- Kay Hayen <kay.hayen@gmail.com>  Thu, 22 Apr 2021 08:51:05 +0200

nuitka (0.6.14.4+ds-1) unstable; urgency=medium

  * New upstream hotfix release.

 -- Kay Hayen <kay.hayen@gmail.com>  Sun, 18 Apr 2021 16:13:42 +0200

nuitka (0.6.14.3+ds-1) unstable; urgency=medium

  * New upstream hotfix release.

 -- Kay Hayen <kay.hayen@gmail.com>  Sun, 18 Apr 2021 10:29:07 +0200

nuitka (0.6.14.2+ds-1) unstable; urgency=medium

  * New upstream hotfix release.

 -- Kay Hayen <kay.hayen@gmail.com>  Sat, 17 Apr 2021 11:03:23 +0200

nuitka (0.6.14.1+ds-1) unstable; urgency=medium

  * New upstream hotfix release.

 -- Kay Hayen <kay.hayen@gmail.com>  Fri, 16 Apr 2021 07:49:30 +0200

nuitka (0.6.14+ds-1) unstable; urgency=medium

  * New upstream release.

 -- Kay Hayen <kay.hayen@gmail.com>  Thu, 15 Apr 2021 11:09:55 +0200

nuitka (0.6.13.3+ds-1) unstable; urgency=medium

  * New upstream hotfix release.

 -- Kay Hayen <kay.hayen@gmail.com>  Sun, 04 Apr 2021 11:11:56 +0200

nuitka (0.6.13.2+ds-1) unstable; urgency=medium

  * New upstream hotfix release.

 -- Kay Hayen <kay.hayen@gmail.com>  Sat, 27 Mar 2021 19:44:51 +0100

nuitka (0.6.13.1+ds-1) unstable; urgency=medium

  * New upstream hotfix release.

 -- Kay Hayen <kay.hayen@gmail.com>  Fri, 26 Mar 2021 14:28:02 +0100

nuitka (0.6.13+ds-1) unstable; urgency=medium

  * New upstream release.

 -- Kay Hayen <kay.hayen@gmail.com>  Wed, 17 Mar 2021 08:58:23 +0100

nuitka (0.6.12.4+ds-1) unstable; urgency=medium

  * New upstream hotfix release.

 -- Kay Hayen <kay.hayen@gmail.com>  Thu, 11 Mar 2021 12:16:01 +0100

nuitka (0.6.12.3+ds-1) unstable; urgency=medium

  * New upstream hotfix release.

 -- Kay Hayen <kay.hayen@gmail.com>  Sun, 21 Feb 2021 06:04:51 +0100

nuitka (0.6.12.2+ds-1) unstable; urgency=medium

  * New upstream hotfix release.

 -- Kay Hayen <kay.hayen@gmail.com>  Sun, 14 Feb 2021 14:25:06 +0100

nuitka (0.6.12.1+ds-1) unstable; urgency=medium

  * New upstream hotfix release.

 -- Kay Hayen <kay.hayen@gmail.com>  Wed, 10 Feb 2021 00:23:11 +0100

nuitka (0.6.12+ds-1) unstable; urgency=medium

  * New upstream release.

 -- Kay Hayen <kay.hayen@gmail.com>  Tue, 09 Feb 2021 11:08:35 +0100

nuitka (0.6.11.6+ds-1) unstable; urgency=medium

  * New upstream hotfix release.

 -- Kay Hayen <kay.hayen@gmail.com>  Sun, 07 Feb 2021 19:59:48 +0100

nuitka (0.6.11.5+ds-1) unstable; urgency=medium

  * New upstream hotfix release.

 -- Kay Hayen <kay.hayen@gmail.com>  Mon, 01 Feb 2021 12:17:21 +0100

nuitka (0.6.11.4+ds-1) unstable; urgency=medium

  * New upstream hotfix release.

 -- Kay Hayen <kay.hayen@gmail.com>  Wed, 27 Jan 2021 17:09:48 +0100

nuitka (0.6.11.3+ds-1) unstable; urgency=medium

  * New upstream hotfix release.

 -- Kay Hayen <kay.hayen@gmail.com>  Tue, 26 Jan 2021 11:16:07 +0100

nuitka (0.6.11.2+ds-1) unstable; urgency=medium

  * New upstream hotfix release.

 -- Kay Hayen <kay.hayen@gmail.com>  Mon, 25 Jan 2021 20:14:39 +0100

nuitka (0.6.11.1+ds-1) unstable; urgency=medium

  * New upstream hotfix release.

 -- Kay Hayen <kay.hayen@gmail.com>  Sun, 24 Jan 2021 17:55:22 +0100

nuitka (0.6.11+ds-1) unstable; urgency=medium

  * New upstream release.

 -- Kay Hayen <kay.hayen@gmail.com>  Sat, 23 Jan 2021 10:01:54 +0100

nuitka (0.6.10.5+ds-1) unstable; urgency=medium

  * New upstream hotfix release.

 -- Kay Hayen <kay.hayen@gmail.com>  Thu, 07 Jan 2021 11:04:59 +0100

nuitka (0.6.10.4+ds-1) unstable; urgency=medium

  * New upstream hotfix release.

 -- Kay Hayen <kay.hayen@gmail.com>  Tue, 29 Dec 2020 16:17:44 +0100

nuitka (0.6.10.3+ds-1) unstable; urgency=medium

  * New upstream hotfix release.

 -- Kay Hayen <kay.hayen@gmail.com>  Thu, 24 Dec 2020 16:30:17 +0100

nuitka (0.6.10.2+ds-1) unstable; urgency=medium

  * New upstream hotfix release.

 -- Kay Hayen <kay.hayen@gmail.com>  Sun, 20 Dec 2020 10:56:00 +0100

nuitka (0.6.10.1+ds-1) unstable; urgency=medium

  * New upstream hotfix release.

 -- Kay Hayen <kay.hayen@gmail.com>  Sun, 13 Dec 2020 19:47:53 +0100

nuitka (0.6.10+ds-1) unstable; urgency=medium

  * New upstream release.

 -- Kay Hayen <kay.hayen@gmail.com>  Mon, 07 Dec 2020 12:44:03 +0100

nuitka (0.6.9.7+ds-1) unstable; urgency=medium

  * New upstream hotfix release.

 -- Kay Hayen <kay.hayen@gmail.com>  Mon, 16 Nov 2020 11:20:22 +0100

nuitka (0.6.9.6+ds-1) unstable; urgency=medium

  * New upstream hotfix release.

 -- Kay Hayen <kay.hayen@gmail.com>  Wed, 04 Nov 2020 08:32:22 +0100

nuitka (0.6.9.5+ds-1) unstable; urgency=medium

  * New upstream hotfix release.

 -- Kay Hayen <kay.hayen@gmail.com>  Fri, 30 Oct 2020 13:49:19 +0100

nuitka (0.6.9.4+ds-1) unstable; urgency=medium

  * New upstream hotfix release.

 -- Kay Hayen <kay.hayen@gmail.com>  Mon, 19 Oct 2020 10:55:17 +0200

nuitka (0.6.9.3+ds-1) unstable; urgency=medium

  * New upstream hotfix release.

 -- Kay Hayen <kay.hayen@gmail.com>  Mon, 12 Oct 2020 17:17:10 +0200

nuitka (0.6.9.2+ds-1) unstable; urgency=medium

  * New upstream hotfix release.

 -- Kay Hayen <kay.hayen@gmail.com>  Sun, 04 Oct 2020 12:47:36 +0200

nuitka (0.6.9.1+ds-1) unstable; urgency=medium

  * New upstream hotfix release.

 -- Kay Hayen <kay.hayen@gmail.com>  Sat, 19 Sep 2020 14:38:08 +0200

nuitka (0.6.9+ds-1) unstable; urgency=medium

  * New upstream release.

 -- Kay Hayen <kay.hayen@gmail.com>  Mon, 14 Sep 2020 15:40:36 +0200

nuitka (0.6.8.4+ds-1) unstable; urgency=medium

  * New upstream hotfix release.

  * Source only upload. (Closes: #961896)

  * Updated VCS URLs. (Closes: #961895)

 -- Kay Hayen <kay.hayen@gmail.com>  Sat, 06 Jun 2020 09:58:32 +0200

nuitka (0.6.8.3+ds-1) unstable; urgency=medium

  * New upstream hotfix release.

 -- Kay Hayen <kay.hayen@gmail.com>  Sat, 23 May 2020 13:56:13 +0200

nuitka (0.6.8.2+ds-1) unstable; urgency=medium

  * New upstream hotfix release.

 -- Kay Hayen <kay.hayen@gmail.com>  Thu, 21 May 2020 15:04:13 +0200

nuitka (0.6.8.1+ds-1) unstable; urgency=medium

  * New upstream hotfix release.

  * Corrected copyright file format to not have emails.

 -- Kay Hayen <kay.hayen@gmail.com>  Fri, 15 May 2020 08:32:39 +0200

nuitka (0.6.8+ds-1) unstable; urgency=medium

  * New upstream release.

  * Changed dependencies to prefer Debian 11 packages.
    (Closes: #937166).

 -- Kay Hayen <kay.hayen@gmail.com>  Mon, 11 May 2020 16:41:34 +0200

nuitka (0.6.7+ds-1) unstable; urgency=medium

  * New upstream release.

  * The rst2pdf dependency is finally fixed
    (Closes: #943645) (Closes: #947573).

  * Enabled package build without Python2 (Closes: #937166)

 -- Kay Hayen <kay.hayen@gmail.com>  Thu, 23 Jan 2020 12:34:10 +0100

nuitka (0.6.6+ds-1) unstable; urgency=medium

  * New upstream release.

 -- Kay Hayen <kay.hayen@gmail.com>  Fri, 27 Dec 2019 08:47:38 +0100

nuitka (0.6.6~rc7+ds-1) unstable; urgency=medium

  * New upstream pre-release.

 -- Kay Hayen <kay.hayen@gmail.com>  Tue, 24 Sep 2019 08:49:41 +0200

nuitka (0.6.5+ds-1) unstable; urgency=medium

  * New upstream release.

 -- Kay Hayen <kay.hayen@gmail.com>  Sat, 27 Jul 2019 12:07:20 +0200

nuitka (0.6.4+ds-1) experimental; urgency=medium

  * New upstream release.

 -- Kay Hayen <kay.hayen@gmail.com>  Fri, 07 Jun 2019 23:30:22 +0200

nuitka (0.6.3.1+ds-1) experimental; urgency=medium

  * New upstream hotfix release.

 -- Kay Hayen <kay.hayen@gmail.com>  Thu, 25 Apr 2019 22:08:36 +0200

nuitka (0.6.3+ds-1) unstable; urgency=medium

  * New upstream release.

 -- Kay Hayen <kay.hayen@gmail.com>  Thu, 04 Apr 2019 06:12:30 +0200

nuitka (0.6.2+ds-1) unstable; urgency=medium

  * New upstream release.

 -- Kay Hayen <kay.hayen@gmail.com>  Sat, 16 Feb 2019 08:48:51 +0100

nuitka (0.6.1.1+ds-1) unstable; urgency=medium

  * New upstream hotfix release.

 -- Kay Hayen <kay.hayen@gmail.com>  Thu, 24 Jan 2019 09:13:53 +0100

nuitka (0.6.1+ds-1) unstable; urgency=medium

  * New upstream release.

  * Depend on python-pil over python-imaging (Closes: #917694).

 -- Kay Hayen <kay.hayen@gmail.com>  Sat, 05 Jan 2019 12:41:57 +0100

nuitka (0.6.0.6+ds-1) unstable; urgency=medium

  * New upstream hotfix release.

 -- Kay Hayen <kay.hayen@gmail.com>  Wed, 31 Oct 2018 09:03:57 +0100

nuitka (0.6.0.5+ds-1) unstable; urgency=medium

  * New upstream hotfix release.

 -- Kay Hayen <kay.hayen@gmail.com>  Thu, 18 Oct 2018 23:11:34 +0200

nuitka (0.6.0.4+ds-1) unstable; urgency=medium

  * New upstream hotfix release.

 -- Kay Hayen <kay.hayen@gmail.com>  Sun, 14 Oct 2018 08:26:48 +0200

nuitka (0.6.0.3+ds-1) unstable; urgency=medium

  * New upstream hotfix release.

 -- Kay Hayen <kay.hayen@gmail.com>  Sat, 06 Oct 2018 10:43:33 +0200

nuitka (0.6.0.2+ds-1) unstable; urgency=medium

  * New upstream hotfix release.

 -- Kay Hayen <kay.hayen@gmail.com>  Wed, 03 Oct 2018 10:41:52 +0200

nuitka (0.6.0.1+ds-1) unstable; urgency=medium

  * New upstream hotfix release.

 -- Kay Hayen <kay.hayen@gmail.com>  Thu, 27 Sep 2018 09:57:05 +0200

nuitka (0.6.0+ds-1) unstable; urgency=medium

  * New upstream release.

 -- Kay Hayen <kay.hayen@gmail.com>  Wed, 26 Sep 2018 07:00:04 +0200

nuitka (0.5.33+ds-1) unstable; urgency=medium

  * New upstream release.

 -- Kay Hayen <kay.hayen@gmail.com>  Thu, 13 Sep 2018 19:01:48 +0200

nuitka (0.5.32.8+ds-1) unstable; urgency=medium

  * New upstream hotfix release.

 -- Kay Hayen <kay.hayen@gmail.com>  Tue, 04 Sep 2018 14:58:47 +0200

nuitka (0.5.32.7+ds-1) unstable; urgency=medium

  * New upstream hotfix release.

 -- Kay Hayen <kay.hayen@gmail.com>  Thu, 23 Aug 2018 22:06:00 +0200

nuitka (0.5.32.6+ds-1) unstable; urgency=medium

  * New upstream hotfix release.

 -- Kay Hayen <kay.hayen@gmail.com>  Thu, 23 Aug 2018 20:05:18 +0200

nuitka (0.5.32.5+ds-1) unstable; urgency=medium

  * New upstream hotfix release.

 -- Kay Hayen <kay.hayen@gmail.com>  Wed, 15 Aug 2018 19:06:01 +0200

nuitka (0.5.32.4+ds-1) unstable; urgency=medium

  * New upstream hotfix release.

 -- Kay Hayen <kay.hayen@gmail.com>  Fri, 10 Aug 2018 12:06:44 +0200

nuitka (0.5.32.3+ds-1) unstable; urgency=medium

  * New upstream hotfix release.

 -- Kay Hayen <kay.hayen@gmail.com>  Sat, 04 Aug 2018 10:40:31 +0200

nuitka (0.5.32.2+ds-1) unstable; urgency=medium

  * New upstream hotfix release.

 -- Kay Hayen <kay.hayen@gmail.com>  Wed, 01 Aug 2018 17:38:43 +0200

nuitka (0.5.32.1+ds-1) unstable; urgency=medium

  * New upstream hotfix release.

 -- Kay Hayen <kay.hayen@gmail.com>  Sat, 28 Jul 2018 20:16:29 +0200

nuitka (0.5.32+ds-1) unstable; urgency=medium

  * New upstream release.

 -- Kay Hayen <kay.hayen@gmail.com>  Sat, 28 Jul 2018 15:07:21 +0200

nuitka (0.5.31+ds-1) unstable; urgency=medium

  * New upstream release.

 -- Kay Hayen <kay.hayen@gmail.com>  Mon, 09 Jul 2018 08:23:02 +0200

nuitka (0.5.30+ds-1) unstable; urgency=medium

  * New upstream release.

 -- Kay Hayen <kay.hayen@gmail.com>  Mon, 30 Apr 2018 09:50:54 +0200

nuitka (0.5.29.5+ds-1) unstable; urgency=medium

  * New upstream hotfix release.

 -- Kay Hayen <kay.hayen@gmail.com>  Wed, 25 Apr 2018 09:33:55 +0200

nuitka (0.5.29.4+ds-1) unstable; urgency=medium

  * New upstream hotfix release.

 -- Kay Hayen <kay.hayen@gmail.com>  Mon, 09 Apr 2018 20:22:37 +0200

nuitka (0.5.29.3+ds-1) unstable; urgency=medium

  * New upstream hotfix release.

 -- Kay Hayen <kay.hayen@gmail.com>  Sat, 31 Mar 2018 16:12:25 +0200

nuitka (0.5.29.2+ds-1) unstable; urgency=medium

  * New upstream hotfix release.

 -- Kay Hayen <kay.hayen@gmail.com>  Thu, 29 Mar 2018 10:19:24 +0200

nuitka (0.5.29.1+ds-1) unstable; urgency=medium

  * New upstream hotfix release.

 -- Kay Hayen <kay.hayen@gmail.com>  Tue, 27 Mar 2018 18:22:54 +0200

nuitka (0.5.29+ds-1) unstable; urgency=medium

  * New upstream release.

 -- Kay Hayen <kay.hayen@gmail.com>  Mon, 26 Mar 2018 20:13:44 +0200

nuitka (0.5.28.2+ds-1) unstable; urgency=medium

  * New upstream hotfix release.

 -- Kay Hayen <kay.hayen@gmail.com>  Wed, 29 Nov 2017 15:09:28 +0100

nuitka (0.5.28.1+ds-1) unstable; urgency=medium

  * New upstream hotfix release.
  * Also ignore sbuild non-existent directory (Closes: #871125).

 -- Kay Hayen <kay.hayen@gmail.com>  Sun, 22 Oct 2017 10:44:31 +0200

nuitka (0.5.28+ds-1) unstable; urgency=medium

  * New upstream release.

 -- Kay Hayen <kay.hayen@gmail.com>  Tue, 17 Oct 2017 10:03:56 +0200

nuitka (0.5.27+ds-1) unstable; urgency=medium

  * New upstream release.

 -- Kay Hayen <kay.hayen@gmail.com>  Sat, 22 Jul 2017 16:21:37 +0200

nuitka (0.5.26.4+ds-1) unstable; urgency=medium

  * New upstream hotfix release.
  * Recommend actual PyQT package (Closes: #866540).

 -- Kay Hayen <kay.hayen@gmail.com>  Mon, 03 Jul 2017 08:59:37 +0200

nuitka (0.5.26.3+ds-1) unstable; urgency=medium

  * New upstream hotfix release.

 -- Kay Hayen <kay.hayen@gmail.com>  Thu, 22 Jun 2017 08:08:53 +0200

nuitka (0.5.26.2+ds-1) unstable; urgency=medium

  * New upstream hotfix release.

 -- Kay Hayen <kay.hayen@gmail.com>  Sat, 17 Jun 2017 11:37:12 +0200

nuitka (0.5.26.1+ds-1) unstable; urgency=medium

  * New upstream hotfix release.

 -- Kay Hayen <kay.hayen@gmail.com>  Sat, 10 Jun 2017 13:09:51 +0200

nuitka (0.5.26+ds-1) unstable; urgency=medium

  * New upstream release.

 -- Kay Hayen <kay.hayen@gmail.com>  Wed, 07 Jun 2017 08:15:19 +0200

nuitka (0.5.25+ds-1) unstable; urgency=medium

  * New upstream release.

 -- Kay Hayen <kay.hayen@gmail.com>  Tue, 24 Jan 2017 06:13:46 +0100

nuitka (0.5.24.4+ds-1) unstable; urgency=medium

  * New upstream hotfix release.
  * Better detection of acceptable shared library loads from
    system paths for standalone tests (Closes: #844902).

 -- Kay Hayen <kay.hayen@gmail.com>  Sat, 10 Dec 2016 12:25:35 +0100

nuitka (0.5.24.3+ds-1) unstable; urgency=medium

  * New upstream hotfix release.

 -- Kay Hayen <kay.hayen@gmail.com>  Fri, 09 Dec 2016 06:50:55 +0100

nuitka (0.5.24.2+ds-1) unstable; urgency=medium

  * New upstream hotfix release.

 -- Kay Hayen <kay.hayen@gmail.com>  Wed, 30 Nov 2016 09:32:03 +0100

nuitka (0.5.24.1+ds-1) unstable; urgency=medium

  * New upstream hotfix release.

 -- Kay Hayen <kay.hayen@gmail.com>  Wed, 16 Nov 2016 08:16:53 +0100

nuitka (0.5.24+ds-1) unstable; urgency=medium

  * New upstream release.

 -- Kay Hayen <kay.hayen@gmail.com>  Mon, 14 Nov 2016 09:41:31 +0100

nuitka (0.5.23.2+ds-1) unstable; urgency=medium

  * New upstream hotfix release.

 -- Kay Hayen <kay.hayen@gmail.com>  Mon, 07 Nov 2016 07:55:11 +0100

nuitka (0.5.23.1+ds-1) unstable; urgency=medium

  * New upstream hotfix release.
  * Use of C11 compiler instead of C++ compiler, so we drop the
    versioned dependencies. (Closes: #835954)

 -- Kay Hayen <kay.hayen@gmail.com>  Sun, 16 Oct 2016 10:40:59 +0200

nuitka (0.5.23+ds-1) unstable; urgency=medium

  * New upstream release.

 -- Kay Hayen <kay.hayen@gmail.com>  Sun, 02 Oct 2016 18:14:41 +0200

nuitka (0.5.22+ds-1) unstable; urgency=medium

  * New upstream release.

 -- Kay Hayen <kay.hayen@gmail.com>  Tue, 16 Aug 2016 11:22:16 +0200

nuitka (0.5.21.3+ds-1) unstable; urgency=medium

  * New upstream hotfix release.

 -- Kay Hayen <kay.hayen@gmail.com>  Thu, 26 May 2016 14:51:39 +0200

nuitka (0.5.21.2+ds-1) unstable; urgency=medium

  * New upstream hotfix release.

 -- Kay Hayen <kay.hayen@gmail.com>  Sat, 14 May 2016 14:43:28 +0200

nuitka (0.5.21.1+ds-1) unstable; urgency=medium

  * New upstream hotfix release.

  * Depends on g++-5 now.

 -- Kay Hayen <kay.hayen@gmail.com>  Sat, 30 Apr 2016 07:59:57 +0200

nuitka (0.5.21+ds-1) unstable; urgency=medium

  * New upstream release.

 -- Kay Hayen <kay.hayen@gmail.com>  Sun, 24 Apr 2016 14:06:29 +0200

nuitka (0.5.20+ds-1) unstable; urgency=medium

  * New upstream release.

 -- Kay Hayen <kay.hayen@gmail.com>  Sun, 20 Mar 2016 08:11:16 +0100

nuitka (0.5.19.1+ds-1) unstable; urgency=medium

  * New upstream hotfix release.

 -- Kay Hayen <kay.hayen@gmail.com>  Tue, 15 Mar 2016 09:11:57 +0100

nuitka (0.5.19+ds-1) unstable; urgency=medium

  * New upstream release.

 -- Kay Hayen <kay.hayen@gmail.com>  Mon, 01 Feb 2016 07:53:08 +0100

nuitka (0.5.18.1+ds-1) unstable; urgency=medium

  * New upstream hotfix release.

 -- Kay Hayen <kay.hayen@gmail.com>  Sun, 24 Jan 2016 07:52:03 +0100

nuitka (0.5.18+ds-1) unstable; urgency=medium

  * New upstream release.

 -- Kay Hayen <kay.hayen@gmail.com>  Fri, 15 Jan 2016 07:48:41 +0100

nuitka (0.5.17.1+ds-1) unstable; urgency=medium

  * New upstream hotfix release.

 -- Kay Hayen <kay.hayen@gmail.com>  Thu, 14 Jan 2016 23:21:51 +0100

nuitka (0.5.17+ds-1) unstable; urgency=medium

  * New upstream release.

 -- Kay Hayen <kay.hayen@gmail.com>  Sun, 27 Dec 2015 15:18:39 +0100

nuitka (0.5.16.1+ds-1) unstable; urgency=medium

  * New upstream hotfix release.

 -- Kay Hayen <kay.hayen@gmail.com>  Thu, 03 Dec 2015 07:04:12 +0100

nuitka (0.5.16+ds-1) unstable; urgency=medium

  * New upstream release.

 -- Kay Hayen <kay.hayen@gmail.com>  Mon, 09 Nov 2015 18:30:07 +0100

nuitka (0.5.15+ds-1) unstable; urgency=medium

  * New upstream release.

 -- Kay Hayen <kay.hayen@gmail.com>  Mon, 12 Oct 2015 08:57:03 +0200

nuitka (0.5.14.3+ds-1) unstable; urgency=medium

  * New upstream hotfix release.

 -- Kay Hayen <kay.hayen@gmail.com>  Sun, 13 Sep 2015 12:26:59 +0200

nuitka (0.5.14.2+ds-1) unstable; urgency=medium

  * New upstream hotfix release.

 -- Kay Hayen <kay.hayen@gmail.com>  Mon, 07 Sep 2015 00:30:11 +0200

nuitka (0.5.14.1+ds-1) UNRELEASED; urgency=medium

  * New upstream hotfix release.

 -- Kay Hayen <kay.hayen@gmail.com>  Sun, 06 Sep 2015 22:37:22 +0200

nuitka (0.5.14+ds-1) unstable; urgency=medium

  * New upstream release.

 -- Kay Hayen <kay.hayen@gmail.com>  Thu, 27 Aug 2015 06:24:11 +0200

nuitka (0.5.13.8+ds-1) UNRELEASED; urgency=medium

  * New upstream hotfix release.

 -- Kay Hayen <kay.hayen@gmail.com>  Thu, 20 Aug 2015 11:55:53 +0200

nuitka (0.5.13.7+ds-1) UNRELEASED; urgency=medium

  * New upstream hotfix release.

 -- Kay Hayen <kay.hayen@gmail.com>  Tue, 18 Aug 2015 21:55:08 +0200

nuitka (0.5.13.6+ds-1) UNRELEASED; urgency=medium

  * New upstream hotfix release.

 -- Kay Hayen <kay.hayen@gmail.com>  Sun, 16 Aug 2015 14:38:46 +0200

nuitka (0.5.13.5+ds-1) UNRELEASED; urgency=medium

  * New upstream hotfix release.

 -- Kay Hayen <kay.hayen@gmail.com>  Sun, 16 Aug 2015 13:42:02 +0200

nuitka (0.5.13.4+ds-1) UNRELEASED; urgency=medium

  * New upstream hotfix release.

 -- Kay Hayen <kay.hayen@gmail.com>  Fri, 31 Jul 2015 17:24:40 +0200

nuitka (0.5.13.3+ds-1) UNRELEASED; urgency=medium

  * New upstream hotfix release.

 -- Kay Hayen <kay.hayen@gmail.com>  Wed, 29 Jul 2015 10:54:05 +0200

nuitka (0.5.13.2+ds-1) UNRELEASED; urgency=medium

  * New upstream hotfix release.

 -- Kay Hayen <kay.hayen@gmail.com>  Tue, 16 Jun 2015 10:29:12 +0200

nuitka (0.5.13.1+ds-1) UNRELEASED; urgency=medium

  * New upstream hotfix release.

 -- Kay Hayen <kay.hayen@gmail.com>  Mon, 04 May 2015 09:27:19 +0200

nuitka (0.5.13+ds-1) unstable; urgency=medium

  * New upstream release.

 -- Kay Hayen <kay.hayen@gmail.com>  Fri, 01 May 2015 10:44:27 +0200

nuitka (0.5.12.2+ds-1) UNRELEASED; urgency=medium

  * New upstream hotfix release.

 -- Kay Hayen <kay.hayen@gmail.com>  Sun, 26 Apr 2015 08:51:37 +0200

nuitka (0.5.12.1+ds-1) UNRELEASED; urgency=medium

  * New upstream hotfix release.

 -- Kay Hayen <kay.hayen@gmail.com>  Sat, 18 Apr 2015 09:35:06 +0200

nuitka (0.5.12+ds-1) experimental; urgency=medium

  * New upstream release.

 -- Kay Hayen <kay.hayen@gmail.com>  Mon, 06 Apr 2015 17:20:44 +0200

nuitka (0.5.11.2+ds-1) experimental; urgency=medium

  * New upstream hotfix release.

 -- Kay Hayen <kay.hayen@gmail.com>  Thu, 26 Mar 2015 20:09:06 +0100

nuitka (0.5.11.1+ds-1) experimental; urgency=medium

  * New upstream hotfix release.

 -- Kay Hayen <kay.hayen@gmail.com>  Mon, 23 Mar 2015 10:34:17 +0100

nuitka (0.5.11+ds-1) experimental; urgency=medium

  * New upstream release.

 -- Kay Hayen <kay.hayen@gmail.com>  Wed, 18 Mar 2015 08:38:39 +0100

nuitka (0.5.10.2+ds-1) experimental; urgency=medium

  * New upstream hotfix release.

 -- Kay Hayen <kay.hayen@gmail.com>  Tue, 10 Mar 2015 07:46:24 +0100

nuitka (0.5.10.1+ds-1) experimental; urgency=medium

  * New upstream hotfix release.

 -- Kay Hayen <kay.hayen@gmail.com>  Sun, 08 Mar 2015 11:56:55 +0100

nuitka (0.5.10+ds-1) experimental; urgency=medium

  * New upstream release.

 -- Kay Hayen <kay.hayen@gmail.com>  Thu, 05 Mar 2015 07:43:43 +0100

nuitka (0.5.9+ds-1) experimental; urgency=medium

  * New upstream release.

 -- Kay Hayen <kay.hayen@gmail.com>  Thu, 29 Jan 2015 08:18:06 +0100

nuitka (0.5.8+ds-1) experimental; urgency=medium

  * New upstream release.

 -- Kay Hayen <kay.hayen@gmail.com>  Thu, 15 Jan 2015 04:11:03 +0100

nuitka (0.5.7.1+ds-1) experimental; urgency=medium

  * New upstream hotfix release.

 -- Kay Hayen <kay.hayen@gmail.com>  Fri, 09 Jan 2015 13:52:15 +0100

nuitka (0.5.7+ds-1) UNRELEASED; urgency=medium

  * New upstream release.

 -- Kay Hayen <kay.hayen@gmail.com>  Thu, 01 Jan 2015 10:52:03 +0100

nuitka (0.5.6.1+ds-1) UNRELEASED; urgency=medium

  * New upstream hotfix release.

 -- Kay Hayen <kay.hayen@gmail.com>  Sun, 21 Dec 2014 08:32:58 +0100

nuitka (0.5.6+ds-1) UNRELEASED; urgency=medium

  * New upstream release.
  * Added support for hardening-wrapper to be installed.

 -- Kay Hayen <kay.hayen@gmail.com>  Fri, 19 Dec 2014 08:39:17 +0100

nuitka (0.5.5.3+ds-1) unstable; urgency=medium

  * New upstream hotfix release.
  * Added support for armhf architecture.

 -- Kay Hayen <kay.hayen@gmail.com>  Fri, 24 Oct 2014 17:33:59 +0200

nuitka (0.5.5.2+ds-1) unstable; urgency=medium

  * New upstream hotfix release.
  * Bump to Standards Version 3.9.6, no changes needed.

 -- Kay Hayen <kay.hayen@gmail.com>  Fri, 17 Oct 2014 07:56:05 +0200

nuitka (0.5.5+ds-1) unstable; urgency=medium

  * New upstream release.

 -- Kay Hayen <kay.hayen@gmail.com>  Sun, 05 Oct 2014 19:28:20 +0200

nuitka (0.5.4.3+ds-1) unstable; urgency=medium

  * New upstream hotfix release.

 -- Kay Hayen <kay.hayen@gmail.com>  Thu, 21 Aug 2014 09:41:37 +0200

nuitka (0.5.3.5+ds-1) unstable; urgency=medium

  * New upstream hotfix release.

 -- Kay Hayen <kay.hayen@gmail.com>  Fri, 18 Jul 2014 07:28:17 +0200

nuitka (0.5.3.3+ds-1) unstable; urgency=medium

  * New upstream release.
  * Original version didn't build for all versions due to error message
    changes, this release adapts to.

 -- Kay Hayen <kay.hayen@gmail.com>  Sat, 12 Jul 2014 20:50:01 +0200

nuitka (0.5.2+ds-1) unstable; urgency=medium

  * New upstream release.
  * Permit building using cowbuilder, eatmydata (Closes: #749518)
  * Do not require gcc in build-depends
    (Closes: #747984) (Closes: #748005) (Closes: #751325)

 -- Kay Hayen <kay.hayen@gmail.com>  Mon, 23 Jun 2014 08:17:57 +0200

nuitka (0.5.1.1+ds-1) unstable; urgency=medium

  * New upstream hotfix release.

 -- Kay Hayen <kay.hayen@gmail.com>  Thu, 06 Mar 2014 10:44:28 +0100

nuitka (0.5.1+ds-1) unstable; urgency=medium

  * New upstream release.

 -- Kay Hayen <kay.hayen@gmail.com>  Thu, 06 Mar 2014 09:33:51 +0100

nuitka (0.5.0.1+ds-1) unstable; urgency=medium

  * New upstream hotfix release.

 -- Kay Hayen <kay.hayen@gmail.com>  Mon, 13 Jan 2014 23:37:37 +0100

nuitka (0.5.0+ds-1) unstable; urgency=medium

  * New upstream release.
  * Added missing build dependency to process PNG images.

 -- Kay Hayen <kay.hayen@gmail.com>  Fri, 03 Jan 2014 19:18:18 +0100

nuitka (0.4.7.1+ds-1) unstable; urgency=low

  * New upstream hotfix release.

 -- Kay Hayen <kay.hayen@gmail.com>  Tue, 03 Dec 2013 08:44:31 +0100

nuitka (0.4.7+ds-1) UNRELEASED; urgency=low

  * New upstream release.
  * Handle unknown encoding error message change of CPython 2.7.6
    that was backported to CPython 2.7.5+ as well.
    (Closes: #730956)

 -- Kay Hayen <kay.hayen@gmail.com>  Mon, 02 Dec 2013 09:15:12 +0100

nuitka (0.4.6.2+ds-1) unstable; urgency=low

  * New upstream hotfix release.

 -- Kay Hayen <kayhayen@gmx.de>  Fri, 01 Nov 2013 19:07:42 +0100

nuitka (0.4.6+ds-1) unstable; urgency=low

  * New upstream release.

 -- Kay Hayen <kayhayen@gmx.de>  Sun, 27 Oct 2013 21:29:26 +0100

nuitka (0.4.5.1+ds-1) unstable; urgency=low

  * New upstream hotfix release.
  * Corrects upstream Issue#106.

 -- Kay Hayen <kayhayen@gmx.de>  Wed, 25 Sep 2013 14:29:55 +0200

nuitka (0.4.5+ds-1) unstable; urgency=low

  * New upstream release.

 -- Kay Hayen <kayhayen@gmx.de>  Sun, 18 Aug 2013 09:06:29 +0200

nuitka (0.4.4.2+ds-1) unstable; urgency=low

  * New upstream hotfix release.
  * Corrects upstream Issue#98.
  * Corrects upstream Issue#100.
  * Corrects upstream Issue#101.
  * Corrects upstream Issue#102.

 -- Kay Hayen <kayhayen@gmx.de>  Sat, 20 Jul 2013 09:08:29 +0200

nuitka (0.4.4.1+ds-1) unstable; urgency=low

  * New upstream hotfix release.
  * Corrects upstream Issue#95.
  * Corrects upstream Issue#96.

 -- Kay Hayen <kayhayen@gmx.de>  Sat, 13 Jul 2013 11:56:21 +0200

nuitka (0.4.4+ds-1) unstable; urgency=low

  * New upstream release.
  * Upstream now supports Python3.3 and threads.
  * Bump to Standards Version 3.9.4, no changes needed.
  * Fix support for modules and Python3 was broken (Closes: #711459)
  * Fix encoding error changes  Python 2.7.5 (Closes: #713531)

 -- Kay Hayen <kayhayen@gmx.de>  Tue, 25 Jun 2013 10:46:40 +0200

nuitka (0.4.3+ds-1) unstable; urgency=low

  * New upstream release.

 -- Kay Hayen <kayhayen@gmx.de>  Sat, 18 May 2013 10:16:25 +0200

nuitka (0.4.2+ds-1) unstable; urgency=low

  * New upstream release.

 -- Kay Hayen <kayhayen@gmx.de>  Fri, 29 Mar 2013 11:05:08 +0100

nuitka (0.4.1+ds-1) unstable; urgency=low

  * New upstream release.

 -- Kay Hayen <kayhayen@gmx.de>  Tue, 05 Mar 2013 08:15:41 +0100

nuitka (0.4.0+ds-1) UNRELEASED; urgency=low

  * New upstream release.
  * Changes so the Debian package can be backported to Squeeze as well.

 -- Kay Hayen <kayhayen@gmx.de>  Sat, 09 Feb 2013 10:08:15 +0100

nuitka (0.3.25+ds-1) unstable; urgency=low

  * New upstream release.
  * Register the User Manual with "doc-base".

 -- Kay Hayen <kayhayen@gmx.de>  Sun, 11 Nov 2012 13:57:32 +0100

nuitka (0.3.24.1+ds-1) unstable; urgency=low

  * New upstream hotfix release.
  * Corrects upstream Issue#46.

 -- Kay Hayen <kayhayen@gmx.de>  Sat, 08 Sep 2012 22:30:11 +0000

nuitka (0.3.24+ds-1) unstable; urgency=low

  * New upstream release.
  * Detect the absence of "g++" and gracefully fallback to the
    compiler depended on. (Closes: #682146)
  * Changed usage of "temp" files in developer scripts to be
    secure. (Closes: #682145)
  * Added support for "DEB_BUILD_OPTIONS=nocheck" to skip the
    test runs. (Closes: #683090)

 -- Kay Hayen <kayhayen@gmx.de>  Sat, 18 Aug 2012 21:19:17 +0200

nuitka (0.3.23.1+ds-1) unstable; urgency=low

  * New upstream hotfix release.
  * Corrects upstream Issue#40, Issue#41, and Issue#42.

 -- Kay Hayen <kayhayen@gmx.de>  Mon, 16 Jul 2012 07:25:41 +0200

nuitka (0.3.23+ds-1) unstable; urgency=low

  * New upstream release.
  * License for Nuitka is now Apache License 2.0, no more GPLv3.
  * Corrects upstream Issue#37 and Issue#38.

 -- Kay Hayen <kayhayen@gmx.de>  Sun, 01 Jul 2012 00:00:57 +0200

nuitka (0.3.22.1+ds-1) unstable; urgency=low

  * New upstream hotfix release.
  * Corrected copyright file syntax error found by new lintian
    version.
  * Corrects upstream Issue#19.

 -- Kay Hayen <kayhayen@gmx.de>  Sat, 16 Jun 2012 08:58:30 +0200

nuitka (0.3.22+ds-1) unstable; urgency=low

  * New upstream release.

 -- Kay Hayen <kayhayen@gmx.de>  Sun, 13 May 2012 12:51:16 +0200

nuitka (0.3.21+ds-1) unstable; urgency=low

  * New upstream release.

 -- Kay Hayen <kayhayen@gmx.de>  Thu, 12 Apr 2012 20:24:01 +0200

nuitka (0.3.20.2+ds-1) unstable; urgency=low

  * New upstream hotfix release.
  * Corrects upstream Issue#35.
  * Bump to Standards Version 3.9.3, no changes needed.
  * In the alternative build dependencies, designed to make the
    Python3 build dependency optional, put option that is going
    to work on "unstable" first. (Closes: #665021)

 -- Kay Hayen <kayhayen@gmx.de>  Tue, 03 Apr 2012 22:31:36 +0200

nuitka (0.3.20.1+ds-1) unstable; urgency=low

  * New upstream hotfix release.
  * Corrects upstream Issue#34.

 -- Kay Hayen <kayhayen@gmx.de>  Sat, 03 Mar 2012 10:18:30 +0100

nuitka (0.3.20+ds-1) unstable; urgency=low

  * New upstream release.
  * Added upstream "Changelog.rst" as "changelog"

 -- Kay Hayen <kayhayen@gmx.de>  Mon, 27 Feb 2012 09:32:10 +0100

nuitka (0.3.19.2+ds-1) unstable; urgency=low

  * New upstream hotfix release.
  * Corrects upstream Issue#32.

 -- Kay Hayen <kayhayen@gmx.de>  Sun, 12 Feb 2012 20:33:30 +0100

nuitka (0.3.19.1+ds-1) unstable; urgency=low

  * New upstream hotfix release.
  * Corrects upstream Issue#30 and Issue#31.

 -- Kay Hayen <kayhayen@gmx.de>  Sat, 28 Jan 2012 07:27:38 +0100

nuitka (0.3.19+ds-1) unstable; urgency=low

  * New upstream release.
  * Improvements to option groups layout in manpages, and broken
    whitespace for "--recurse-to" option. (Closes: #655910)
  * Documented new option "--recurse-directory" in man page with
    example.
  * Made the "debian/watch" file ignore upstream pre-releases,
    these shall not be considered for this package.
  * Aligned depended version with build depended versions.
  * Depend on "python-dev" as well, needed to compile against
    "libpython".
  * Build depend on "python-dev-all" and "python-dbg-all" to
    execute tests with both all supported Python versions.
  * Build depend on "python3.2-dev-all" and "python3-dbg-all"
    to execute tests with Python3 as well. It is currently not
    supported by upstream, this is only preparatory.
  * Added suggestion of "ccache", can speed up the compilation
    process.

 -- Kay Hayen <kayhayen@gmx.de>  Tue, 17 Jan 2012 10:29:45 +0100

nuitka (0.3.18+ds-1) unstable; urgency=low

  * New upstream release.
  * Lowered dependencies so that a backport to Ubuntu Natty and
    higher is now feasible. A "scons >=2.0.0" is good enough,
    and so is "g++-4.5" as well.
  * Don't require the PDF generation to be successful on older
    Ubuntu versions as it crashes due to old "rst2pdf" bugs.

 -- Kay Hayen <kayhayen@gmx.de>  Thu, 12 Jan 2012 19:55:43 +0100

nuitka (0.3.18~pre2+ds-1) unstable; urgency=low

  * New upstream pre-release.
  * First upload to unstable, many thanks to my reviewer and
    sponsor Yaroslav Halchenko <debian@onerussian.com>
  * New maintainer (Closes: #648489)
  * Added Developer Manual to the generated PDF documentation.
  * Added python-dbg to Build-Depends to also execute reference
    count tests.
  * Changed copyright file to reference Apache license via its
    standard Debian location as well.

 -- Kay Hayen <kayhayen@gmx.de>  Tue, 10 Jan 2012 22:21:56 +0100

nuitka (0.3.17+ds-1) UNRELEASED; urgency=low

  * New upstream release.
  * Updated man page to use new "--recurse-*" options in examples
    over removed "--deep*" options.
  * Completed copyright file according to "licensecheck" findings
    and updated files accordingly. Put the included tests owned
    by upstream into public domain.
  * Use a "+ds" file as orig source with inline copy of Scons
    already removed instead of doing it as a patch.
  * Also removed the benchmark tests from "+ds" file, not useful
    to be provided with Nuitka.
  * Added syntax tests, these were omitted by mistake previously.
  * Run the test suite at package build time, it checks the basic
    tests, syntax error tests, program tests, and the compile
    itself test.
  * Added run time dependencies also as build time dependencies
    to be able to execute the tests.
  * Corrected handling of upstream pre-release names in the watch
    file.
  * Changed contributor notice to only require "Apache License 2.0"
    for the new parts.
  * Put Debian packaging and owned tests under "Apache License 2.0"
    as well.

 -- Kay Hayen <kayhayen@gmx.de>  Mon, 09 Jan 2012 09:02:19 +0100

nuitka (0.3.16-1) UNRELEASED; urgency=low

  * New upstream release.
  * Updated debian/copyright URI to match the latest one.
  * Updated debian/copyright to DEP5 changes.
  * Added Nuitka homepage to debian/control.
  * Added watch file, so uscan works.
  * Added git pointers to git repository and gitweb to the
    package control file.
  * Corrected examples section in man page to correctly escape "-".
  * Added meaningful "what is" to manpages.
  * Bump to Standards Version 3.9.2, no changes needed.
  * Added extended description to address lintian warning.

 -- Kay Hayen <kayhayen@gmx.de>  Sun, 18 Dec 2011 13:01:10 +0100

nuitka (0.3.15-1) UNRELEASED; urgency=low

  * New upstream release.
  * Renamed "/usr/bin/Python" to "/usr/bin/nuitka-python".
  * Added man pages for "nuitka" and "nuitka-python", the first
    with an examples section that shows the most important uses
    of the "nuitka" binary.
  * Removed foreign code for Windows generators, removed from
    debian/copyright.
  * Lowered dependency for Scons to what Ubuntu Oneiric has and
    what we have as an inline copy, (scons >=2.0.1) should be
    sufficient.
  * Recommend python-lxml, as it's used by Nuitka to dump XML
    representation.
  * Recommend python-qt4, as it may be used to display the node
    tree in a window.
  * Removed inline copy of Scons from the binary package.
  * Added patch to remove the setting nuitka package in sys.path,
    not needed in Debian.

 -- Kay Hayen <kayhayen@gmx.de>  Thu, 01 Dec 2011 22:43:33 +0100

nuitka (0.3.15pre2-1) UNRELEASED; urgency=low

  * Initial Debian package.

 -- Kay Hayen <kayhayen@gmx.de>  Fri, 11 Nov 2011 20:58:55 +0100<|MERGE_RESOLUTION|>--- conflicted
+++ resolved
@@ -1,16 +1,14 @@
-<<<<<<< HEAD
 nuitka (2.8~rc4+ds-1) unstable; urgency=medium
 
   * New upstream pre-release.
 
  -- Kay Hayen <kay.hayen@gmail.com>  Tue, 27 May 2025 10:59:14 +0200
-=======
+
 nuitka (2.7.6+ds-1) unstable; urgency=medium
 
   * New upstream hotfix release.
 
  -- Kay Hayen <kay.hayen@gmail.com>  Tue, 03 Jun 2025 07:41:18 +0200
->>>>>>> c12f3653
 
 nuitka (2.7.5+ds-1) unstable; urgency=medium
 
