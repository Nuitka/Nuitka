--- conflicted
+++ resolved
@@ -1,16 +1,14 @@
-<<<<<<< HEAD
-nuitka (2.8~rc7+ds-1) unstable; urgency=medium
+nuitka (2.8~rc8+ds-1) unstable; urgency=medium
 
   * New upstream pre-release.
 
- -- Kay Hayen <kay.hayen@gmail.com>  Wed, 11 Jun 2025 08:32:31 +0200
-=======
+ -- Kay Hayen <kay.hayen@gmail.com>  Wed, 18 Jun 2025 15:02:44 +0200
+
 nuitka (2.7.9+ds-1) unstable; urgency=medium
 
   * New upstream hotfix release.
 
  -- Kay Hayen <kay.hayen@gmail.com>  Wed, 18 Jun 2025 14:23:59 +0200
->>>>>>> 03e3f23d
 
 nuitka (2.7.8+ds-1) unstable; urgency=medium
 
