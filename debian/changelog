--- conflicted
+++ resolved
@@ -1,16 +1,14 @@
-<<<<<<< HEAD
 nuitka (0.6.10~rc8+ds-1) unstable; urgency=medium
 
   * New upstream pre-release.
 
  -- Kay Hayen <kay.hayen@gmail.com>  Thu, 12 Nov 2020 08:33:02 +0100
-=======
+
 nuitka (0.6.9.7+ds-1) unstable; urgency=medium
 
   * New upstream hotfix release.
 
  -- Kay Hayen <kay.hayen@gmail.com>  Mon, 16 Nov 2020 11:20:22 +0100
->>>>>>> b660cc56
 
 nuitka (0.6.9.6+ds-1) unstable; urgency=medium
 
