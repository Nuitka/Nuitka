--- conflicted
+++ resolved
@@ -1,16 +1,14 @@
-<<<<<<< HEAD
 nuitka (2.0~rc2+ds-1) unstable; urgency=medium
 
   * New upstream pre-release.
 
  -- Kay Hayen <kay.hayen@gmail.com>  Fri, 24 Nov 2023 13:36:57 +0100
-=======
+
 nuitka (1.9.2+ds-1) unstable; urgency=medium
 
   * New upstream hotfix release.
 
  -- Kay Hayen <kay.hayen@gmail.com>  Mon, 27 Nov 2023 04:42:21 +0100
->>>>>>> e892ca4f
 
 nuitka (1.9.1+ds-1) unstable; urgency=medium
 
