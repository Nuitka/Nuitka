<<<<<<< HEAD
nuitka (2.2~rc1+ds-1) unstable; urgency=medium

  * New upstream pre-release.

 -- Kay Hayen <kay.hayen@gmail.com>  Mon, 04 Mar 2024 10:56:18 +0100
=======
nuitka (2.1.1+ds-1) unstable; urgency=medium

  * New upstream hotfix release.

 -- Kay Hayen <kay.hayen@gmail.com>  Mon, 11 Mar 2024 18:02:57 +0100
>>>>>>> 92725842

nuitka (2.1+ds-1) unstable; urgency=medium

  * New upstream release.

 -- Kay Hayen <kay.hayen@gmail.com>  Mon, 04 Mar 2024 10:14:00 +0100

nuitka (2.0.6+ds-1) unstable; urgency=medium

  * New upstream hotfix release.

 -- Kay Hayen <kay.hayen@gmail.com>  Fri, 01 Mar 2024 13:27:15 +0100

nuitka (2.0.5+ds-1) unstable; urgency=medium

  * New upstream hotfix release.

 -- Kay Hayen <kay.hayen@gmail.com>  Mon, 26 Feb 2024 16:39:28 +0100

nuitka (2.0.4+ds-1) unstable; urgency=medium

  * New upstream hotfix release.

 -- Kay Hayen <kay.hayen@gmail.com>  Sun, 25 Feb 2024 11:23:55 +0100

nuitka (2.0.3+ds-1) unstable; urgency=medium

  * New upstream hotfix release.

 -- Kay Hayen <kay.hayen@gmail.com>  Sun, 18 Feb 2024 10:37:35 +0100

nuitka (2.0.2+ds-1) unstable; urgency=medium

  * New upstream hotfix release.

 -- Kay Hayen <kay.hayen@gmail.com>  Fri, 09 Feb 2024 12:18:45 +0100

nuitka (2.0.1+ds-1) unstable; urgency=medium

  * New upstream hotfix release.

 -- Kay Hayen <kay.hayen@gmail.com>  Fri, 02 Feb 2024 16:21:39 +0100

nuitka (2.0+ds-1) unstable; urgency=medium

  * New upstream release.

 -- Kay Hayen <kay.hayen@gmail.com>  Fri, 26 Jan 2024 12:44:50 +0100

nuitka (1.9.7+ds-1) unstable; urgency=medium

  * New upstream hotfix release.

 -- Kay Hayen <kay.hayen@gmail.com>  Sun, 07 Jan 2024 06:26:44 +0100

nuitka (1.9.6+ds-1) unstable; urgency=medium

  * New upstream hotfix release.

 -- Kay Hayen <kay.hayen@gmail.com>  Fri, 29 Dec 2023 14:52:54 +0100

nuitka (1.9.5+ds-1) unstable; urgency=medium

  * New upstream hotfix release.

 -- Kay Hayen <kay.hayen@gmail.com>  Thu, 14 Dec 2023 13:50:11 +0100

nuitka (1.9.4+ds-1) unstable; urgency=medium

  * New upstream hotfix release.

 -- Kay Hayen <kay.hayen@gmail.com>  Wed, 06 Dec 2023 21:58:31 +0100

nuitka (1.9.3+ds-1) unstable; urgency=medium

  * New upstream hotfix release.

 -- Kay Hayen <kay.hayen@gmail.com>  Fri, 01 Dec 2023 14:35:43 +0100

nuitka (1.9.2+ds-1) unstable; urgency=medium

  * New upstream hotfix release.

 -- Kay Hayen <kay.hayen@gmail.com>  Mon, 27 Nov 2023 04:42:21 +0100

nuitka (1.9.1+ds-1) unstable; urgency=medium

  * New upstream hotfix release.

 -- Kay Hayen <kay.hayen@gmail.com>  Fri, 24 Nov 2023 12:45:23 +0100

nuitka (1.9+ds-1) unstable; urgency=medium

  * New upstream release.

 -- Kay Hayen <kay.hayen@gmail.com>  Tue, 21 Nov 2023 07:05:50 +0100

nuitka (1.8.6+ds-1) unstable; urgency=medium

  * New upstream hotfix release.

 -- Kay Hayen <kay.hayen@gmail.com>  Sat, 11 Nov 2023 12:02:30 +0100

nuitka (1.8.5+ds-1) unstable; urgency=medium

  * New upstream hotfix release.

 -- Kay Hayen <kay.hayen@gmail.com>  Fri, 27 Oct 2023 12:46:19 +0200

nuitka (1.8.4+ds-1) unstable; urgency=medium

  * New upstream hotfix release.

 -- Kay Hayen <kay.hayen@gmail.com>  Sun, 08 Oct 2023 12:01:03 +0200

nuitka (1.8.3+ds-1) unstable; urgency=medium

  * New upstream hotfix release.

 -- Kay Hayen <kay.hayen@gmail.com>  Thu, 28 Sep 2023 15:30:04 +0200

nuitka (1.8.2+ds-1) unstable; urgency=medium

  * New upstream hotfix release.

 -- Kay Hayen <kay.hayen@gmail.com>  Tue, 19 Sep 2023 05:39:14 +0200

nuitka (1.8.1+ds-1) unstable; urgency=medium

  * New upstream hotfix release.

 -- Kay Hayen <kay.hayen@gmail.com>  Sun, 10 Sep 2023 11:03:41 +0200

nuitka (1.8+ds-1) unstable; urgency=medium

  * New upstream release.

 -- Kay Hayen <kay.hayen@gmail.com>  Thu, 31 Aug 2023 01:32:29 +0200

nuitka (1.7.10+ds-1) unstable; urgency=medium

  * New upstream hotfix release.

 -- Kay Hayen <kay.hayen@gmail.com>  Fri, 11 Aug 2023 12:06:42 +0200

nuitka (1.7.9+ds-1) unstable; urgency=medium

  * New upstream hotfix release.

 -- Kay Hayen <kay.hayen@gmail.com>  Thu, 03 Aug 2023 19:53:32 +0200

nuitka (1.7.8+ds-1) unstable; urgency=medium

  * New upstream hotfix release.

 -- Kay Hayen <kay.hayen@gmail.com>  Tue, 01 Aug 2023 13:48:24 +0200

nuitka (1.7.7+ds-1) unstable; urgency=medium

  * New upstream hotfix release.

 -- Kay Hayen <kay.hayen@gmail.com>  Thu, 27 Jul 2023 11:57:01 +0200

nuitka (1.7.6+ds-1) unstable; urgency=medium

  * New upstream hotfix release.

 -- Kay Hayen <kay.hayen@gmail.com>  Sat, 22 Jul 2023 11:47:47 +0200

nuitka (1.7.5+ds-1) unstable; urgency=medium

  * New upstream hotfix release.

 -- Kay Hayen <kay.hayen@gmail.com>  Fri, 14 Jul 2023 04:09:33 +0200

nuitka (1.7.4+ds-1) unstable; urgency=medium

  * New upstream hotfix release.

 -- Kay Hayen <kay.hayen@gmail.com>  Tue, 11 Jul 2023 14:54:05 +0200

nuitka (1.7.3+ds-1) unstable; urgency=medium

  * New upstream hotfix release.

 -- Kay Hayen <kay.hayen@gmail.com>  Sun, 09 Jul 2023 18:53:35 +0200

nuitka (1.7.2+ds-1) unstable; urgency=medium

  * New upstream hotfix release.

 -- Kay Hayen <kay.hayen@gmail.com>  Fri, 07 Jul 2023 09:40:11 +0200

nuitka (1.7.1+ds-1) unstable; urgency=medium

  * New upstream hotfix release.

 -- Kay Hayen <kay.hayen@gmail.com>  Wed, 05 Jul 2023 16:29:43 +0200

nuitka (1.7+ds-1) unstable; urgency=medium

  * New upstream release.

 -- Kay Hayen <kay.hayen@gmail.com>  Mon, 03 Jul 2023 10:57:55 +0200

nuitka (1.6.5+ds-1) unstable; urgency=medium

  * New upstream hotfix release.

 -- Kay Hayen <kay.hayen@gmail.com>  Thu, 22 Jun 2023 04:01:33 +0200

nuitka (1.6.4+ds-1) unstable; urgency=medium

  * New upstream hotfix release.

 -- Kay Hayen <kay.hayen@gmail.com>  Mon, 19 Jun 2023 15:31:28 +0200

nuitka (1.6.3+ds-1) unstable; urgency=medium

  * New upstream hotfix release.

 -- Kay Hayen <kay.hayen@gmail.com>  Sat, 10 Jun 2023 09:34:49 +0200

nuitka (1.6.2+ds-1) unstable; urgency=medium

  * New upstream hotfix release.

 -- Kay Hayen <kay.hayen@gmail.com>  Fri, 09 Jun 2023 12:00:01 +0200

nuitka (1.6.1+ds-1) unstable; urgency=medium

  * New upstream hotfix release.

 -- Kay Hayen <kay.hayen@gmail.com>  Mon, 05 Jun 2023 11:35:18 +0200

nuitka (1.6+ds-1) unstable; urgency=medium

  * New upstream release.

 -- Kay Hayen <kay.hayen@gmail.com>  Sun, 28 May 2023 21:05:53 +0200

nuitka (1.5.8+ds-1) unstable; urgency=medium

  * New upstream hotfix release.

 -- Kay Hayen <kay.hayen@gmail.com>  Mon, 15 May 2023 10:19:45 +0200

nuitka (1.5.7+ds-1) unstable; urgency=medium

  * New upstream hotfix release.

 -- Kay Hayen <kay.hayen@gmail.com>  Mon, 24 Apr 2023 16:45:23 +0200

nuitka (1.5.8+ds-1) unstable; urgency=medium

  * New upstream hotfix release.

 -- Kay Hayen <kay.hayen@gmail.com>  Mon, 15 May 2023 10:19:45 +0200

nuitka (1.5.7+ds-1) unstable; urgency=medium

  * New upstream hotfix release.

 -- Kay Hayen <kay.hayen@gmail.com>  Mon, 24 Apr 2023 16:45:23 +0200

nuitka (1.5.6+ds-1) unstable; urgency=medium

  * New upstream hotfix release.

 -- Kay Hayen <kay.hayen@gmail.com>  Tue, 11 Apr 2023 10:09:53 +0200

nuitka (1.5.5+ds-1) unstable; urgency=medium

  * New upstream hotfix release.

 -- Kay Hayen <kay.hayen@gmail.com>  Tue, 04 Apr 2023 08:43:30 +0200

nuitka (1.5.4+ds-1) unstable; urgency=medium

  * New upstream hotfix release.

 -- Kay Hayen <kay.hayen@gmail.com>  Sun, 26 Mar 2023 10:24:29 +0200

nuitka (1.5.3+ds-1) unstable; urgency=medium

  * New upstream hotfix release.

 -- Kay Hayen <kay.hayen@gmail.com>  Thu, 16 Mar 2023 20:51:55 +0100

nuitka (1.5.2+ds-1) unstable; urgency=medium

  * New upstream hotfix release.

 -- Kay Hayen <kay.hayen@gmail.com>  Thu, 16 Mar 2023 13:44:56 +0100

nuitka (1.5.1+ds-1) unstable; urgency=medium

  * New upstream hotfix release.

 -- Kay Hayen <kay.hayen@gmail.com>  Mon, 13 Mar 2023 15:52:36 +0100

nuitka (1.5+ds-1) unstable; urgency=medium

  * New upstream release.

 -- Kay Hayen <kay.hayen@gmail.com>  Sat, 11 Mar 2023 15:55:37 +0100

nuitka (1.4.8+ds-1) unstable; urgency=medium

  * New upstream hotfix release.

 -- Kay Hayen <kay.hayen@gmail.com>  Tue, 21 Feb 2023 09:18:59 +0100

nuitka (1.4.7+ds-1) unstable; urgency=medium

  * New upstream hotfix release.

 -- Kay Hayen <kay.hayen@gmail.com>  Mon, 13 Feb 2023 14:38:57 +0100

nuitka (1.4.6+ds-1) unstable; urgency=medium

  * New upstream hotfix release.

 -- Kay Hayen <kay.hayen@gmail.com>  Sun, 12 Feb 2023 19:11:46 +0100

nuitka (1.4.5+ds-1) unstable; urgency=medium

  * New upstream hotfix release.

 -- Kay Hayen <kay.hayen@gmail.com>  Fri, 10 Feb 2023 07:36:27 +0100

nuitka (1.4.4+ds-1) unstable; urgency=medium

  * New upstream hotfix release.

 -- Kay Hayen <kay.hayen@gmail.com>  Tue, 07 Feb 2023 19:03:45 +0100

nuitka (1.4.3+ds-1) unstable; urgency=medium

  * New upstream hotfix release.

 -- Kay Hayen <kay.hayen@gmail.com>  Sat, 04 Feb 2023 07:24:47 +0100

nuitka (1.4.2+ds-1) unstable; urgency=medium

  * New upstream hotfix release.

 -- Kay Hayen <kay.hayen@gmail.com>  Tue, 31 Jan 2023 07:17:15 +0100

nuitka (1.4.1+ds-1) unstable; urgency=medium

  * New upstream hotfix release.

 -- Kay Hayen <kay.hayen@gmail.com>  Sun, 29 Jan 2023 23:21:23 +0100

nuitka (1.4+ds-1) unstable; urgency=medium

  * New upstream release.

 -- Kay Hayen <kay.hayen@gmail.com>  Thu, 26 Jan 2023 14:56:48 +0100

nuitka (1.3.8+ds-1) unstable; urgency=medium

  * New upstream hotfix release.

 -- Kay Hayen <kay.hayen@gmail.com>  Mon, 16 Jan 2023 11:05:41 +0100

nuitka (1.3.7+ds-1) unstable; urgency=medium

  * New upstream hotfix release.

 -- Kay Hayen <kay.hayen@gmail.com>  Mon, 09 Jan 2023 16:51:14 +0100

nuitka (1.3.6+ds-1) unstable; urgency=medium

  * New upstream hotfix release.

 -- Kay Hayen <kay.hayen@gmail.com>  Fri, 06 Jan 2023 09:10:31 +0100

nuitka (1.3.5+ds-1) unstable; urgency=medium

  * New upstream hotfix release.

 -- Kay Hayen <kay.hayen@gmail.com>  Sun, 01 Jan 2023 09:39:39 +0100

nuitka (1.3.4+ds-1) unstable; urgency=medium

  * New upstream hotfix release.

 -- Kay Hayen <kay.hayen@gmail.com>  Wed, 28 Dec 2022 21:20:25 +0100

nuitka (1.3.3+ds-1) unstable; urgency=medium

  * New upstream hotfix release.

 -- Kay Hayen <kay.hayen@gmail.com>  Mon, 26 Dec 2022 10:39:49 +0100

nuitka (1.3.2+ds-1) unstable; urgency=medium

  * New upstream hotfix release.

 -- Kay Hayen <kay.hayen@gmail.com>  Fri, 23 Dec 2022 08:19:05 +0100

nuitka (1.3.1+ds-1) unstable; urgency=medium

  * New upstream hotfix release.

 -- Kay Hayen <kay.hayen@gmail.com>  Wed, 21 Dec 2022 19:14:46 +0100

nuitka (1.3+ds-1) unstable; urgency=medium

  * New upstream release.

 -- Kay Hayen <kay.hayen@gmail.com>  Wed, 21 Dec 2022 13:14:49 +0100

nuitka (1.2.7+ds-1) unstable; urgency=medium

  * New upstream hotfix release.

 -- Kay Hayen <kay.hayen@gmail.com>  Tue, 13 Dec 2022 11:16:23 +0100

nuitka (1.2.6+ds-1) unstable; urgency=medium

  * New upstream hotfix release.

 -- Kay Hayen <kay.hayen@gmail.com>  Thu, 08 Dec 2022 07:18:44 +0100

nuitka (1.2.5+ds-1) unstable; urgency=medium

  * New upstream hotfix release.

 -- Kay Hayen <kay.hayen@gmail.com>  Wed, 07 Dec 2022 15:57:44 +0100

nuitka (1.2.4+ds-1) unstable; urgency=medium

  * New upstream hotfix release.

 -- Kay Hayen <kay.hayen@gmail.com>  Sat, 03 Dec 2022 13:45:31 +0100

nuitka (1.2.3+ds-1) unstable; urgency=medium

  * New upstream hotfix release.

 -- Kay Hayen <kay.hayen@gmail.com>  Sat, 26 Nov 2022 11:07:57 +0100

nuitka (1.2.2+ds-1) unstable; urgency=medium

  * New upstream hotfix release.

 -- Kay Hayen <kay.hayen@gmail.com>  Sat, 19 Nov 2022 17:05:08 +0100

nuitka (1.2.1+ds-1) unstable; urgency=medium

  * New upstream hotfix release.

 -- Kay Hayen <kay.hayen@gmail.com>  Wed, 16 Nov 2022 17:15:00 +0100

nuitka (1.2+ds-1) unstable; urgency=medium

  * New upstream release.

 -- Kay Hayen <kay.hayen@gmail.com>  Tue, 08 Nov 2022 09:42:28 +0100

nuitka (1.1.7+ds-1) unstable; urgency=medium

  * New upstream hotfix release.

  * Handle Debian sid change in release number (Closes: #1022400)

 -- Kay Hayen <kay.hayen@gmail.com>  Wed, 26 Oct 2022 14:46:14 +0200

nuitka (1.1.6+ds-1) unstable; urgency=medium

  * New upstream hotfix release.

 -- Kay Hayen <kay.hayen@gmail.com>  Wed, 19 Oct 2022 18:36:12 +0200

nuitka (1.1.5+ds-1) unstable; urgency=medium

  * New upstream hotfix release.

 -- Kay Hayen <kay.hayen@gmail.com>  Fri, 14 Oct 2022 08:19:39 +0200

nuitka (1.1.4+ds-1) unstable; urgency=medium

  * New upstream hotfix release.

 -- Kay Hayen <kay.hayen@gmail.com>  Fri, 14 Oct 2022 08:19:33 +0200

nuitka (1.1.3+ds-1) unstable; urgency=medium

  * New upstream hotfix release.

 -- Kay Hayen <kay.hayen@gmail.com>  Sat, 08 Oct 2022 17:40:59 +0200

nuitka (1.1.2+ds-1) unstable; urgency=medium

  * New upstream hotfix release.

 -- Kay Hayen <kay.hayen@gmail.com>  Tue, 04 Oct 2022 14:39:39 +0200

nuitka (1.1.1+ds-1) unstable; urgency=medium

  * New upstream hotfix release.

 -- Kay Hayen <kay.hayen@gmail.com>  Sun, 02 Oct 2022 11:10:07 +0200

nuitka (1.1+ds-1) unstable; urgency=medium

  * New upstream release.

 -- Kay Hayen <kay.hayen@gmail.com>  Sun, 25 Sep 2022 18:58:01 +0200

nuitka (1.0.8+ds-1) unstable; urgency=medium

  * New upstream hotfix release.

 -- Kay Hayen <kay.hayen@gmail.com>  Mon, 19 Sep 2022 08:18:45 +0200

nuitka (1.0.7+ds-1) unstable; urgency=medium

  * New upstream hotfix release.

 -- Kay Hayen <kay.hayen@gmail.com>  Sun, 11 Sep 2022 10:34:06 +0200

nuitka (1.0.6+ds-1) unstable; urgency=medium

  * New upstream hotfix release.

 -- Kay Hayen <kay.hayen@gmail.com>  Tue, 23 Aug 2022 20:07:27 +0200

nuitka (1.0.5+ds-1) unstable; urgency=medium

  * New upstream hotfix release.

 -- Kay Hayen <kay.hayen@gmail.com>  Sun, 21 Aug 2022 08:24:28 +0200

nuitka (1.0.4+ds-1) unstable; urgency=medium

  * New upstream hotfix release.

 -- Kay Hayen <kay.hayen@gmail.com>  Sat, 13 Aug 2022 16:13:29 +0200

nuitka (1.0.3+ds-1) unstable; urgency=medium

  * New upstream hotfix release.

 -- Kay Hayen <kay.hayen@gmail.com>  Wed, 10 Aug 2022 13:16:19 +0200

nuitka (1.0.2+ds-1) unstable; urgency=medium

  * New upstream hotfix release.

 -- Kay Hayen <kay.hayen@gmail.com>  Mon, 08 Aug 2022 08:13:46 +0200

nuitka (1.0.1+ds-1) unstable; urgency=medium

  * New upstream hotfix release.

 -- Kay Hayen <kay.hayen@gmail.com>  Thu, 04 Aug 2022 16:55:17 +0200

nuitka (1.0+ds-1) unstable; urgency=medium

  * New upstream release.

 -- Kay Hayen <kay.hayen@gmail.com>  Sat, 30 Jul 2022 16:16:40 +0200

nuitka (0.9.6+ds-1) unstable; urgency=medium

  * New upstream hotfix release.

 -- Kay Hayen <kay.hayen@gmail.com>  Sun, 17 Jul 2022 18:40:22 +0200

nuitka (0.9.5+ds-1) unstable; urgency=medium

  * New upstream hotfix release.

 -- Kay Hayen <kay.hayen@gmail.com>  Fri, 15 Jul 2022 13:59:28 +0200

nuitka (0.9.4+ds-1) unstable; urgency=medium

  * New upstream hotfix release.

 -- Kay Hayen <kay.hayen@gmail.com>  Thu, 07 Jul 2022 09:24:53 +0200

nuitka (0.9.3+ds-1) unstable; urgency=medium

  * New upstream hotfix release.

 -- Kay Hayen <kay.hayen@gmail.com>  Sat, 02 Jul 2022 18:49:29 +0200

nuitka (0.9.2+ds-1) unstable; urgency=medium

  * New upstream hotfix release.

 -- Kay Hayen <kay.hayen@gmail.com>  Thu, 30 Jun 2022 08:40:14 +0200

nuitka (0.9.1+ds-1) unstable; urgency=medium

  * New upstream hotfix release.

 -- Kay Hayen <kay.hayen@gmail.com>  Sun, 26 Jun 2022 10:41:06 +0200

nuitka (0.9+ds-1) unstable; urgency=medium

  * New upstream release.

  * Python 3.10 is now compatible again. (Closes: #1006051)

  * Solved CVE-2022-2054 (Closes: #1012762)

 -- Kay Hayen <kay.hayen@gmail.com>  Thu, 23 Jun 2022 08:36:25 +0200

nuitka (0.8.4+ds-1) unstable; urgency=medium

  * New upstream hotfix release.

 -- Kay Hayen <kay.hayen@gmail.com>  Tue, 07 Jun 2022 17:21:39 +0200

nuitka (0.8.3+ds-1) unstable; urgency=medium

  * New upstream hotfix release.

 -- Kay Hayen <kay.hayen@gmail.com>  Sat, 28 May 2022 14:59:01 +0200

nuitka (0.8.2+ds-1) unstable; urgency=medium

  * New upstream hotfix release.

 -- Kay Hayen <kay.hayen@gmail.com>  Thu, 26 May 2022 08:23:28 +0200

nuitka (0.8.1+ds-1) unstable; urgency=medium

  * New upstream hotfix release.

 -- Kay Hayen <kay.hayen@gmail.com>  Mon, 23 May 2022 08:31:51 +0200

nuitka (0.8+ds-1) unstable; urgency=medium

  * New upstream release.

 -- Kay Hayen <kay.hayen@gmail.com>  Thu, 19 May 2022 14:24:06 +0200

nuitka (0.7.7+ds-1) unstable; urgency=medium

  * New upstream hotfix release.

 -- Kay Hayen <kay.hayen@gmail.com>  Fri, 01 Apr 2022 12:01:36 +0200

nuitka (0.7.6+ds-1) unstable; urgency=medium

  * New upstream hotfix release.

 -- Kay Hayen <kay.hayen@gmail.com>  Sat, 19 Mar 2022 13:44:59 +0100

nuitka (0.7.5+ds-1) unstable; urgency=medium

  * New upstream hotfix release.

 -- Kay Hayen <kay.hayen@gmail.com>  Mon, 14 Mar 2022 18:55:11 +0100

nuitka (0.7.4+ds-1) unstable; urgency=medium

  * New upstream hotfix release.

 -- Kay Hayen <kay.hayen@gmail.com>  Sat, 12 Mar 2022 13:50:50 +0100

nuitka (0.7.3+ds-1) unstable; urgency=medium

  * New upstream hotfix release.

 -- Kay Hayen <kay.hayen@gmail.com>  Sun, 27 Feb 2022 13:58:34 +0100

nuitka (0.7.2+ds-1) unstable; urgency=medium

  * New upstream hotfix release.

 -- Kay Hayen <kay.hayen@gmail.com>  Sat, 26 Feb 2022 16:54:03 +0100

nuitka (0.7.1+ds-1) unstable; urgency=medium

  * New upstream hotfix release.

 -- Kay Hayen <kay.hayen@gmail.com>  Thu, 24 Feb 2022 13:22:40 +0100

nuitka (0.7+ds-1) unstable; urgency=medium

  * New upstream release.

 -- Kay Hayen <kay.hayen@gmail.com>  Sun, 20 Feb 2022 09:09:50 +0100

nuitka (0.6.19.7+ds-1) unstable; urgency=medium

  * New upstream hotfix release.

 -- Kay Hayen <kay.hayen@gmail.com>  Fri, 11 Feb 2022 14:37:34 +0100

nuitka (0.6.19.6+ds-1) unstable; urgency=medium

  * New upstream hotfix release.

 -- Kay Hayen <kay.hayen@gmail.com>  Thu, 03 Feb 2022 10:30:39 +0100

nuitka (0.6.19.5+ds-1) unstable; urgency=medium

  * New upstream hotfix release.

 -- Kay Hayen <kay.hayen@gmail.com>  Tue, 01 Feb 2022 18:53:20 +0100

nuitka (0.6.19.4+ds-1) unstable; urgency=medium

  * New upstream hotfix release.

 -- Kay Hayen <kay.hayen@gmail.com>  Wed, 19 Jan 2022 10:02:04 +0100

nuitka (0.6.19.3+ds-1) unstable; urgency=medium

  * New upstream hotfix release.

 -- Kay Hayen <kay.hayen@gmail.com>  Sun, 16 Jan 2022 11:32:51 +0100

nuitka (0.6.19.2+ds-1) unstable; urgency=medium

  * New upstream hotfix release.

 -- Kay Hayen <kay.hayen@gmail.com>  Fri, 14 Jan 2022 11:03:16 +0100

nuitka (0.6.19.1+ds-1) unstable; urgency=medium

  * New upstream hotfix release.

 -- Kay Hayen <kay.hayen@gmail.com>  Tue, 11 Jan 2022 07:59:24 +0100

nuitka (0.6.19+ds-1) unstable; urgency=medium

  * New upstream release.

 -- Kay Hayen <kay.hayen@gmail.com>  Sun, 09 Jan 2022 13:14:29 +0100

nuitka (0.6.18.6+ds-1) unstable; urgency=medium

  * New upstream hotfix release.

 -- Kay Hayen <kay.hayen@gmail.com>  Wed, 29 Dec 2021 19:42:43 +0100

nuitka (0.6.18.5+ds-1) unstable; urgency=medium

  * New upstream hotfix release.

 -- Kay Hayen <kay.hayen@gmail.com>  Mon, 20 Dec 2021 13:41:00 +0100

nuitka (0.6.18.4+ds-1) unstable; urgency=medium

  * New upstream hotfix release.

 -- Kay Hayen <kay.hayen@gmail.com>  Thu, 16 Dec 2021 08:31:41 +0100

nuitka (0.6.18.3+ds-1) unstable; urgency=medium

  * New upstream hotfix release.

 -- Kay Hayen <kay.hayen@gmail.com>  Fri, 10 Dec 2021 17:49:19 +0100

nuitka (0.6.18.2+ds-1) unstable; urgency=medium

  * New upstream hotfix release.

 -- Kay Hayen <kay.hayen@gmail.com>  Thu, 09 Dec 2021 14:52:56 +0100

nuitka (0.6.18.1+ds-1) unstable; urgency=medium

  * New upstream hotfix release.

 -- Kay Hayen <kay.hayen@gmail.com>  Sat, 04 Dec 2021 18:39:19 +0100

nuitka (0.6.18+ds-1) unstable; urgency=medium

  * New upstream release.

 -- Kay Hayen <kay.hayen@gmail.com>  Thu, 02 Dec 2021 17:33:56 +0100

nuitka (0.6.17.7+ds-1) unstable; urgency=medium

  * New upstream hotfix release.

 -- Kay Hayen <kay.hayen@gmail.com>  Mon, 15 Nov 2021 14:33:27 +0100

nuitka (0.6.17.6+ds-1) unstable; urgency=medium

  * New upstream hotfix release.

 -- Kay Hayen <kay.hayen@gmail.com>  Mon, 08 Nov 2021 14:07:11 +0100

nuitka (0.6.17.5+ds-1) unstable; urgency=medium

  * New upstream hotfix release.

 -- Kay Hayen <kay.hayen@gmail.com>  Thu, 28 Oct 2021 11:52:02 +0200

nuitka (0.6.17.4+ds-1) unstable; urgency=medium

  * New upstream hotfix release.

 -- Kay Hayen <kay.hayen@gmail.com>  Thu, 21 Oct 2021 13:03:34 +0200

nuitka (0.6.17.3+ds-1) unstable; urgency=medium

  * New upstream hotfix release.

 -- Kay Hayen <kay.hayen@gmail.com>  Thu, 14 Oct 2021 10:32:17 +0200

nuitka (0.6.17.2+ds-1) unstable; urgency=medium

  * New upstream hotfix release.

 -- Kay Hayen <kay.hayen@gmail.com>  Tue, 05 Oct 2021 17:21:29 +0200

nuitka (0.6.17.1+ds-1) unstable; urgency=medium

  * New upstream hotfix release.

 -- Kay Hayen <kay.hayen@gmail.com>  Wed, 29 Sep 2021 12:28:39 +0200

nuitka (0.6.17+ds-1) unstable; urgency=medium

  * New upstream release.

 -- Kay Hayen <kay.hayen@gmail.com>  Mon, 27 Sep 2021 13:38:42 +0200

nuitka (0.6.16.5+ds-1) experimental; urgency=medium

  * New upstream hotfix release.

 -- Kay Hayen <kay.hayen@gmail.com>  Mon, 06 Sep 2021 10:46:40 +0200

nuitka (0.6.16.4+ds-1) experimental; urgency=medium

  * New upstream hotfix release.

 -- Kay Hayen <kay.hayen@gmail.com>  Wed, 25 Aug 2021 11:51:44 +0200

nuitka (0.6.16.3+ds-1) experimental; urgency=medium

  * New upstream hotfix release.

 -- Kay Hayen <kay.hayen@gmail.com>  Sat, 07 Aug 2021 18:14:58 +0200

nuitka (0.6.16.2+ds-1) experimental; urgency=medium

  * New upstream hotfix release.

 -- Kay Hayen <kay.hayen@gmail.com>  Fri, 02 Jul 2021 10:40:08 +0200

nuitka (0.6.16.1+ds-1) experimental; urgency=medium

  * New upstream hotfix release.

 -- Kay Hayen <kay.hayen@gmail.com>  Fri, 25 Jun 2021 16:45:43 +0200

nuitka (0.6.16+ds-1) experimental; urgency=medium

  * New upstream release.

 -- Kay Hayen <kay.hayen@gmail.com>  Thu, 24 Jun 2021 11:52:37 +0200

nuitka (0.6.15.3+ds-1) experimental; urgency=medium

  * New upstream hotfix release.

 -- Kay Hayen <kay.hayen@gmail.com>  Sun, 06 Jun 2021 12:18:06 +0200

nuitka (0.6.15.2+ds-1) experimental; urgency=medium

  * New upstream hotfix release.

 -- Kay Hayen <kay.hayen@gmail.com>  Thu, 03 Jun 2021 11:41:07 +0200

nuitka (0.6.15.1+ds-1) experimental; urgency=medium

  * New upstream hotfix release.

 -- Kay Hayen <kay.hayen@gmail.com>  Mon, 31 May 2021 17:12:04 +0200

nuitka (0.6.15+ds-1) experimental; urgency=medium

  * New upstream release.

 -- Kay Hayen <kay.hayen@gmail.com>  Mon, 24 May 2021 12:26:59 +0200

nuitka (0.6.14.7+ds-1) unstable; urgency=medium

  * New upstream hotfix release.

 -- Kay Hayen <kay.hayen@gmail.com>  Mon, 10 May 2021 16:25:14 +0200

nuitka (0.6.14.6+ds-1) unstable; urgency=medium

  * New upstream hotfix release.

 -- Kay Hayen <kay.hayen@gmail.com>  Mon, 03 May 2021 07:57:04 +0200

nuitka (0.6.14.5+ds-1) experimental; urgency=medium

  * New upstream hotfix release.

 -- Kay Hayen <kay.hayen@gmail.com>  Thu, 22 Apr 2021 08:51:05 +0200

nuitka (0.6.14.4+ds-1) unstable; urgency=medium

  * New upstream hotfix release.

 -- Kay Hayen <kay.hayen@gmail.com>  Sun, 18 Apr 2021 16:13:42 +0200

nuitka (0.6.14.3+ds-1) unstable; urgency=medium

  * New upstream hotfix release.

 -- Kay Hayen <kay.hayen@gmail.com>  Sun, 18 Apr 2021 10:29:07 +0200

nuitka (0.6.14.2+ds-1) unstable; urgency=medium

  * New upstream hotfix release.

 -- Kay Hayen <kay.hayen@gmail.com>  Sat, 17 Apr 2021 11:03:23 +0200

nuitka (0.6.14.1+ds-1) unstable; urgency=medium

  * New upstream hotfix release.

 -- Kay Hayen <kay.hayen@gmail.com>  Fri, 16 Apr 2021 07:49:30 +0200

nuitka (0.6.14+ds-1) unstable; urgency=medium

  * New upstream release.

 -- Kay Hayen <kay.hayen@gmail.com>  Thu, 15 Apr 2021 11:09:55 +0200

nuitka (0.6.13.3+ds-1) unstable; urgency=medium

  * New upstream hotfix release.

 -- Kay Hayen <kay.hayen@gmail.com>  Sun, 04 Apr 2021 11:11:56 +0200

nuitka (0.6.13.2+ds-1) unstable; urgency=medium

  * New upstream hotfix release.

 -- Kay Hayen <kay.hayen@gmail.com>  Sat, 27 Mar 2021 19:44:51 +0100

nuitka (0.6.13.1+ds-1) unstable; urgency=medium

  * New upstream hotfix release.

 -- Kay Hayen <kay.hayen@gmail.com>  Fri, 26 Mar 2021 14:28:02 +0100

nuitka (0.6.13+ds-1) unstable; urgency=medium

  * New upstream release.

 -- Kay Hayen <kay.hayen@gmail.com>  Wed, 17 Mar 2021 08:58:23 +0100

nuitka (0.6.12.4+ds-1) unstable; urgency=medium

  * New upstream hotfix release.

 -- Kay Hayen <kay.hayen@gmail.com>  Thu, 11 Mar 2021 12:16:01 +0100

nuitka (0.6.12.3+ds-1) unstable; urgency=medium

  * New upstream hotfix release.

 -- Kay Hayen <kay.hayen@gmail.com>  Sun, 21 Feb 2021 06:04:51 +0100

nuitka (0.6.12.2+ds-1) unstable; urgency=medium

  * New upstream hotfix release.

 -- Kay Hayen <kay.hayen@gmail.com>  Sun, 14 Feb 2021 14:25:06 +0100

nuitka (0.6.12.1+ds-1) unstable; urgency=medium

  * New upstream hotfix release.

 -- Kay Hayen <kay.hayen@gmail.com>  Wed, 10 Feb 2021 00:23:11 +0100

nuitka (0.6.12+ds-1) unstable; urgency=medium

  * New upstream release.

 -- Kay Hayen <kay.hayen@gmail.com>  Tue, 09 Feb 2021 11:08:35 +0100

nuitka (0.6.11.6+ds-1) unstable; urgency=medium

  * New upstream hotfix release.

 -- Kay Hayen <kay.hayen@gmail.com>  Sun, 07 Feb 2021 19:59:48 +0100

nuitka (0.6.11.5+ds-1) unstable; urgency=medium

  * New upstream hotfix release.

 -- Kay Hayen <kay.hayen@gmail.com>  Mon, 01 Feb 2021 12:17:21 +0100

nuitka (0.6.11.4+ds-1) unstable; urgency=medium

  * New upstream hotfix release.

 -- Kay Hayen <kay.hayen@gmail.com>  Wed, 27 Jan 2021 17:09:48 +0100

nuitka (0.6.11.3+ds-1) unstable; urgency=medium

  * New upstream hotfix release.

 -- Kay Hayen <kay.hayen@gmail.com>  Tue, 26 Jan 2021 11:16:07 +0100

nuitka (0.6.11.2+ds-1) unstable; urgency=medium

  * New upstream hotfix release.

 -- Kay Hayen <kay.hayen@gmail.com>  Mon, 25 Jan 2021 20:14:39 +0100

nuitka (0.6.11.1+ds-1) unstable; urgency=medium

  * New upstream hotfix release.

 -- Kay Hayen <kay.hayen@gmail.com>  Sun, 24 Jan 2021 17:55:22 +0100

nuitka (0.6.11+ds-1) unstable; urgency=medium

  * New upstream release.

 -- Kay Hayen <kay.hayen@gmail.com>  Sat, 23 Jan 2021 10:01:54 +0100

nuitka (0.6.10.5+ds-1) unstable; urgency=medium

  * New upstream hotfix release.

 -- Kay Hayen <kay.hayen@gmail.com>  Thu, 07 Jan 2021 11:04:59 +0100

nuitka (0.6.10.4+ds-1) unstable; urgency=medium

  * New upstream hotfix release.

 -- Kay Hayen <kay.hayen@gmail.com>  Tue, 29 Dec 2020 16:17:44 +0100

nuitka (0.6.10.3+ds-1) unstable; urgency=medium

  * New upstream hotfix release.

 -- Kay Hayen <kay.hayen@gmail.com>  Thu, 24 Dec 2020 16:30:17 +0100

nuitka (0.6.10.2+ds-1) unstable; urgency=medium

  * New upstream hotfix release.

 -- Kay Hayen <kay.hayen@gmail.com>  Sun, 20 Dec 2020 10:56:00 +0100

nuitka (0.6.10.1+ds-1) unstable; urgency=medium

  * New upstream hotfix release.

 -- Kay Hayen <kay.hayen@gmail.com>  Sun, 13 Dec 2020 19:47:53 +0100

nuitka (0.6.10+ds-1) unstable; urgency=medium

  * New upstream release.

 -- Kay Hayen <kay.hayen@gmail.com>  Mon, 07 Dec 2020 12:44:03 +0100

nuitka (0.6.9.7+ds-1) unstable; urgency=medium

  * New upstream hotfix release.

 -- Kay Hayen <kay.hayen@gmail.com>  Mon, 16 Nov 2020 11:20:22 +0100

nuitka (0.6.9.6+ds-1) unstable; urgency=medium

  * New upstream hotfix release.

 -- Kay Hayen <kay.hayen@gmail.com>  Wed, 04 Nov 2020 08:32:22 +0100

nuitka (0.6.9.5+ds-1) unstable; urgency=medium

  * New upstream hotfix release.

 -- Kay Hayen <kay.hayen@gmail.com>  Fri, 30 Oct 2020 13:49:19 +0100

nuitka (0.6.9.4+ds-1) unstable; urgency=medium

  * New upstream hotfix release.

 -- Kay Hayen <kay.hayen@gmail.com>  Mon, 19 Oct 2020 10:55:17 +0200

nuitka (0.6.9.3+ds-1) unstable; urgency=medium

  * New upstream hotfix release.

 -- Kay Hayen <kay.hayen@gmail.com>  Mon, 12 Oct 2020 17:17:10 +0200

nuitka (0.6.9.2+ds-1) unstable; urgency=medium

  * New upstream hotfix release.

 -- Kay Hayen <kay.hayen@gmail.com>  Sun, 04 Oct 2020 12:47:36 +0200

nuitka (0.6.9.1+ds-1) unstable; urgency=medium

  * New upstream hotfix release.

 -- Kay Hayen <kay.hayen@gmail.com>  Sat, 19 Sep 2020 14:38:08 +0200

nuitka (0.6.9+ds-1) unstable; urgency=medium

  * New upstream release.

 -- Kay Hayen <kay.hayen@gmail.com>  Mon, 14 Sep 2020 15:40:36 +0200

nuitka (0.6.8.4+ds-1) unstable; urgency=medium

  * New upstream hotfix release.

  * Source only upload. (Closes: #961896)

  * Updated VCS URLs. (Closes: #961895)

 -- Kay Hayen <kay.hayen@gmail.com>  Sat, 06 Jun 2020 09:58:32 +0200

nuitka (0.6.8.3+ds-1) unstable; urgency=medium

  * New upstream hotfix release.

 -- Kay Hayen <kay.hayen@gmail.com>  Sat, 23 May 2020 13:56:13 +0200

nuitka (0.6.8.2+ds-1) unstable; urgency=medium

  * New upstream hotfix release.

 -- Kay Hayen <kay.hayen@gmail.com>  Thu, 21 May 2020 15:04:13 +0200

nuitka (0.6.8.1+ds-1) unstable; urgency=medium

  * New upstream hotfix release.

  * Corrected copyright file format to not have emails.

 -- Kay Hayen <kay.hayen@gmail.com>  Fri, 15 May 2020 08:32:39 +0200

nuitka (0.6.8+ds-1) unstable; urgency=medium

  * New upstream release.

  * Changed dependencies to prefer Debian 11 packages.
    (Closes: #937166).

 -- Kay Hayen <kay.hayen@gmail.com>  Mon, 11 May 2020 16:41:34 +0200

nuitka (0.6.7+ds-1) unstable; urgency=medium

  * New upstream release.

  * The rst2pdf dependency is finally fixed
    (Closes: #943645) (Closes: #947573).

  * Enabled package build without Python2 (Closes: #937166)

 -- Kay Hayen <kay.hayen@gmail.com>  Thu, 23 Jan 2020 12:34:10 +0100

nuitka (0.6.6+ds-1) unstable; urgency=medium

  * New upstream release.

 -- Kay Hayen <kay.hayen@gmail.com>  Fri, 27 Dec 2019 08:47:38 +0100

nuitka (0.6.6~rc7+ds-1) unstable; urgency=medium

  * New upstream pre-release.

 -- Kay Hayen <kay.hayen@gmail.com>  Tue, 24 Sep 2019 08:49:41 +0200

nuitka (0.6.5+ds-1) unstable; urgency=medium

  * New upstream release.

 -- Kay Hayen <kay.hayen@gmail.com>  Sat, 27 Jul 2019 12:07:20 +0200

nuitka (0.6.4+ds-1) experimental; urgency=medium

  * New upstream release.

 -- Kay Hayen <kay.hayen@gmail.com>  Fri, 07 Jun 2019 23:30:22 +0200

nuitka (0.6.3.1+ds-1) experimental; urgency=medium

  * New upstream hotfix release.

 -- Kay Hayen <kay.hayen@gmail.com>  Thu, 25 Apr 2019 22:08:36 +0200

nuitka (0.6.3+ds-1) unstable; urgency=medium

  * New upstream release.

 -- Kay Hayen <kay.hayen@gmail.com>  Thu, 04 Apr 2019 06:12:30 +0200

nuitka (0.6.2+ds-1) unstable; urgency=medium

  * New upstream release.

 -- Kay Hayen <kay.hayen@gmail.com>  Sat, 16 Feb 2019 08:48:51 +0100

nuitka (0.6.1.1+ds-1) unstable; urgency=medium

  * New upstream hotfix release.

 -- Kay Hayen <kay.hayen@gmail.com>  Thu, 24 Jan 2019 09:13:53 +0100

nuitka (0.6.1+ds-1) unstable; urgency=medium

  * New upstream release.

  * Depend on python-pil over python-imaging (Closes: #917694).

 -- Kay Hayen <kay.hayen@gmail.com>  Sat, 05 Jan 2019 12:41:57 +0100

nuitka (0.6.0.6+ds-1) unstable; urgency=medium

  * New upstream hotfix release.

 -- Kay Hayen <kay.hayen@gmail.com>  Wed, 31 Oct 2018 09:03:57 +0100

nuitka (0.6.0.5+ds-1) unstable; urgency=medium

  * New upstream hotfix release.

 -- Kay Hayen <kay.hayen@gmail.com>  Thu, 18 Oct 2018 23:11:34 +0200

nuitka (0.6.0.4+ds-1) unstable; urgency=medium

  * New upstream hotfix release.

 -- Kay Hayen <kay.hayen@gmail.com>  Sun, 14 Oct 2018 08:26:48 +0200

nuitka (0.6.0.3+ds-1) unstable; urgency=medium

  * New upstream hotfix release.

 -- Kay Hayen <kay.hayen@gmail.com>  Sat, 06 Oct 2018 10:43:33 +0200

nuitka (0.6.0.2+ds-1) unstable; urgency=medium

  * New upstream hotfix release.

 -- Kay Hayen <kay.hayen@gmail.com>  Wed, 03 Oct 2018 10:41:52 +0200

nuitka (0.6.0.1+ds-1) unstable; urgency=medium

  * New upstream hotfix release.

 -- Kay Hayen <kay.hayen@gmail.com>  Thu, 27 Sep 2018 09:57:05 +0200

nuitka (0.6.0+ds-1) unstable; urgency=medium

  * New upstream release.

 -- Kay Hayen <kay.hayen@gmail.com>  Wed, 26 Sep 2018 07:00:04 +0200

nuitka (0.5.33+ds-1) unstable; urgency=medium

  * New upstream release.

 -- Kay Hayen <kay.hayen@gmail.com>  Thu, 13 Sep 2018 19:01:48 +0200

nuitka (0.5.32.8+ds-1) unstable; urgency=medium

  * New upstream hotfix release.

 -- Kay Hayen <kay.hayen@gmail.com>  Tue, 04 Sep 2018 14:58:47 +0200

nuitka (0.5.32.7+ds-1) unstable; urgency=medium

  * New upstream hotfix release.

 -- Kay Hayen <kay.hayen@gmail.com>  Thu, 23 Aug 2018 22:06:00 +0200

nuitka (0.5.32.6+ds-1) unstable; urgency=medium

  * New upstream hotfix release.

 -- Kay Hayen <kay.hayen@gmail.com>  Thu, 23 Aug 2018 20:05:18 +0200

nuitka (0.5.32.5+ds-1) unstable; urgency=medium

  * New upstream hotfix release.

 -- Kay Hayen <kay.hayen@gmail.com>  Wed, 15 Aug 2018 19:06:01 +0200

nuitka (0.5.32.4+ds-1) unstable; urgency=medium

  * New upstream hotfix release.

 -- Kay Hayen <kay.hayen@gmail.com>  Fri, 10 Aug 2018 12:06:44 +0200

nuitka (0.5.32.3+ds-1) unstable; urgency=medium

  * New upstream hotfix release.

 -- Kay Hayen <kay.hayen@gmail.com>  Sat, 04 Aug 2018 10:40:31 +0200

nuitka (0.5.32.2+ds-1) unstable; urgency=medium

  * New upstream hotfix release.

 -- Kay Hayen <kay.hayen@gmail.com>  Wed, 01 Aug 2018 17:38:43 +0200

nuitka (0.5.32.1+ds-1) unstable; urgency=medium

  * New upstream hotfix release.

 -- Kay Hayen <kay.hayen@gmail.com>  Sat, 28 Jul 2018 20:16:29 +0200

nuitka (0.5.32+ds-1) unstable; urgency=medium

  * New upstream release.

 -- Kay Hayen <kay.hayen@gmail.com>  Sat, 28 Jul 2018 15:07:21 +0200

nuitka (0.5.31+ds-1) unstable; urgency=medium

  * New upstream release.

 -- Kay Hayen <kay.hayen@gmail.com>  Mon, 09 Jul 2018 08:23:02 +0200

nuitka (0.5.30+ds-1) unstable; urgency=medium

  * New upstream release.

 -- Kay Hayen <kay.hayen@gmail.com>  Mon, 30 Apr 2018 09:50:54 +0200

nuitka (0.5.29.5+ds-1) unstable; urgency=medium

  * New upstream hotfix release.

 -- Kay Hayen <kay.hayen@gmail.com>  Wed, 25 Apr 2018 09:33:55 +0200

nuitka (0.5.29.4+ds-1) unstable; urgency=medium

  * New upstream hotfix release.

 -- Kay Hayen <kay.hayen@gmail.com>  Mon, 09 Apr 2018 20:22:37 +0200

nuitka (0.5.29.3+ds-1) unstable; urgency=medium

  * New upstream hotfix release.

 -- Kay Hayen <kay.hayen@gmail.com>  Sat, 31 Mar 2018 16:12:25 +0200

nuitka (0.5.29.2+ds-1) unstable; urgency=medium

  * New upstream hotfix release.

 -- Kay Hayen <kay.hayen@gmail.com>  Thu, 29 Mar 2018 10:19:24 +0200

nuitka (0.5.29.1+ds-1) unstable; urgency=medium

  * New upstream hotfix release.

 -- Kay Hayen <kay.hayen@gmail.com>  Tue, 27 Mar 2018 18:22:54 +0200

nuitka (0.5.29+ds-1) unstable; urgency=medium

  * New upstream release.

 -- Kay Hayen <kay.hayen@gmail.com>  Mon, 26 Mar 2018 20:13:44 +0200

nuitka (0.5.28.2+ds-1) unstable; urgency=medium

  * New upstream hotfix release.

 -- Kay Hayen <kay.hayen@gmail.com>  Wed, 29 Nov 2017 15:09:28 +0100

nuitka (0.5.28.1+ds-1) unstable; urgency=medium

  * New upstream hotfix release.
  * Also ignore sbuild non-existent directory (Closes: #871125).

 -- Kay Hayen <kay.hayen@gmail.com>  Sun, 22 Oct 2017 10:44:31 +0200

nuitka (0.5.28+ds-1) unstable; urgency=medium

  * New upstream release.

 -- Kay Hayen <kay.hayen@gmail.com>  Tue, 17 Oct 2017 10:03:56 +0200

nuitka (0.5.27+ds-1) unstable; urgency=medium

  * New upstream release.

 -- Kay Hayen <kay.hayen@gmail.com>  Sat, 22 Jul 2017 16:21:37 +0200

nuitka (0.5.26.4+ds-1) unstable; urgency=medium

  * New upstream hotfix release.
  * Recommend actual PyQT package (Closes: #866540).

 -- Kay Hayen <kay.hayen@gmail.com>  Mon, 03 Jul 2017 08:59:37 +0200

nuitka (0.5.26.3+ds-1) unstable; urgency=medium

  * New upstream hotfix release.

 -- Kay Hayen <kay.hayen@gmail.com>  Thu, 22 Jun 2017 08:08:53 +0200

nuitka (0.5.26.2+ds-1) unstable; urgency=medium

  * New upstream hotfix release.

 -- Kay Hayen <kay.hayen@gmail.com>  Sat, 17 Jun 2017 11:37:12 +0200

nuitka (0.5.26.1+ds-1) unstable; urgency=medium

  * New upstream hotfix release.

 -- Kay Hayen <kay.hayen@gmail.com>  Sat, 10 Jun 2017 13:09:51 +0200

nuitka (0.5.26+ds-1) unstable; urgency=medium

  * New upstream release.

 -- Kay Hayen <kay.hayen@gmail.com>  Wed, 07 Jun 2017 08:15:19 +0200

nuitka (0.5.25+ds-1) unstable; urgency=medium

  * New upstream release.

 -- Kay Hayen <kay.hayen@gmail.com>  Tue, 24 Jan 2017 06:13:46 +0100

nuitka (0.5.24.4+ds-1) unstable; urgency=medium

  * New upstream hotfix release.
  * Better detection of acceptable shared library loads from
    system paths for standalone tests (Closes: #844902).

 -- Kay Hayen <kay.hayen@gmail.com>  Sat, 10 Dec 2016 12:25:35 +0100

nuitka (0.5.24.3+ds-1) unstable; urgency=medium

  * New upstream hotfix release.

 -- Kay Hayen <kay.hayen@gmail.com>  Fri, 09 Dec 2016 06:50:55 +0100

nuitka (0.5.24.2+ds-1) unstable; urgency=medium

  * New upstream hotfix release.

 -- Kay Hayen <kay.hayen@gmail.com>  Wed, 30 Nov 2016 09:32:03 +0100

nuitka (0.5.24.1+ds-1) unstable; urgency=medium

  * New upstream hotfix release.

 -- Kay Hayen <kay.hayen@gmail.com>  Wed, 16 Nov 2016 08:16:53 +0100

nuitka (0.5.24+ds-1) unstable; urgency=medium

  * New upstream release.

 -- Kay Hayen <kay.hayen@gmail.com>  Mon, 14 Nov 2016 09:41:31 +0100

nuitka (0.5.23.2+ds-1) unstable; urgency=medium

  * New upstream hotfix release.

 -- Kay Hayen <kay.hayen@gmail.com>  Mon, 07 Nov 2016 07:55:11 +0100

nuitka (0.5.23.1+ds-1) unstable; urgency=medium

  * New upstream hotfix release.
  * Use of C11 compiler instead of C++ compiler, so we drop the
    versioned dependencies. (Closes: #835954)

 -- Kay Hayen <kay.hayen@gmail.com>  Sun, 16 Oct 2016 10:40:59 +0200

nuitka (0.5.23+ds-1) unstable; urgency=medium

  * New upstream release.

 -- Kay Hayen <kay.hayen@gmail.com>  Sun, 02 Oct 2016 18:14:41 +0200

nuitka (0.5.22+ds-1) unstable; urgency=medium

  * New upstream release.

 -- Kay Hayen <kay.hayen@gmail.com>  Tue, 16 Aug 2016 11:22:16 +0200

nuitka (0.5.21.3+ds-1) unstable; urgency=medium

  * New upstream hotfix release.

 -- Kay Hayen <kay.hayen@gmail.com>  Thu, 26 May 2016 14:51:39 +0200

nuitka (0.5.21.2+ds-1) unstable; urgency=medium

  * New upstream hotfix release.

 -- Kay Hayen <kay.hayen@gmail.com>  Sat, 14 May 2016 14:43:28 +0200

nuitka (0.5.21.1+ds-1) unstable; urgency=medium

  * New upstream hotfix release.

  * Depends on g++-5 now.

 -- Kay Hayen <kay.hayen@gmail.com>  Sat, 30 Apr 2016 07:59:57 +0200

nuitka (0.5.21+ds-1) unstable; urgency=medium

  * New upstream release.

 -- Kay Hayen <kay.hayen@gmail.com>  Sun, 24 Apr 2016 14:06:29 +0200

nuitka (0.5.20+ds-1) unstable; urgency=medium

  * New upstream release.

 -- Kay Hayen <kay.hayen@gmail.com>  Sun, 20 Mar 2016 08:11:16 +0100

nuitka (0.5.19.1+ds-1) unstable; urgency=medium

  * New upstream hotfix release.

 -- Kay Hayen <kay.hayen@gmail.com>  Tue, 15 Mar 2016 09:11:57 +0100

nuitka (0.5.19+ds-1) unstable; urgency=medium

  * New upstream release.

 -- Kay Hayen <kay.hayen@gmail.com>  Mon, 01 Feb 2016 07:53:08 +0100

nuitka (0.5.18.1+ds-1) unstable; urgency=medium

  * New upstream hotfix release.

 -- Kay Hayen <kay.hayen@gmail.com>  Sun, 24 Jan 2016 07:52:03 +0100

nuitka (0.5.18+ds-1) unstable; urgency=medium

  * New upstream release.

 -- Kay Hayen <kay.hayen@gmail.com>  Fri, 15 Jan 2016 07:48:41 +0100

nuitka (0.5.17.1+ds-1) unstable; urgency=medium

  * New upstream hotfix release.

 -- Kay Hayen <kay.hayen@gmail.com>  Thu, 14 Jan 2016 23:21:51 +0100

nuitka (0.5.17+ds-1) unstable; urgency=medium

  * New upstream release.

 -- Kay Hayen <kay.hayen@gmail.com>  Sun, 27 Dec 2015 15:18:39 +0100

nuitka (0.5.16.1+ds-1) unstable; urgency=medium

  * New upstream hotfix release.

 -- Kay Hayen <kay.hayen@gmail.com>  Thu, 03 Dec 2015 07:04:12 +0100

nuitka (0.5.16+ds-1) unstable; urgency=medium

  * New upstream release.

 -- Kay Hayen <kay.hayen@gmail.com>  Mon, 09 Nov 2015 18:30:07 +0100

nuitka (0.5.15+ds-1) unstable; urgency=medium

  * New upstream release.

 -- Kay Hayen <kay.hayen@gmail.com>  Mon, 12 Oct 2015 08:57:03 +0200

nuitka (0.5.14.3+ds-1) unstable; urgency=medium

  * New upstream hotfix release.

 -- Kay Hayen <kay.hayen@gmail.com>  Sun, 13 Sep 2015 12:26:59 +0200

nuitka (0.5.14.2+ds-1) unstable; urgency=medium

  * New upstream hotfix release.

 -- Kay Hayen <kay.hayen@gmail.com>  Mon, 07 Sep 2015 00:30:11 +0200

nuitka (0.5.14.1+ds-1) UNRELEASED; urgency=medium

  * New upstream hotfix release.

 -- Kay Hayen <kay.hayen@gmail.com>  Sun, 06 Sep 2015 22:37:22 +0200

nuitka (0.5.14+ds-1) unstable; urgency=medium

  * New upstream release.

 -- Kay Hayen <kay.hayen@gmail.com>  Thu, 27 Aug 2015 06:24:11 +0200

nuitka (0.5.13.8+ds-1) UNRELEASED; urgency=medium

  * New upstream hotfix release.

 -- Kay Hayen <kay.hayen@gmail.com>  Thu, 20 Aug 2015 11:55:53 +0200

nuitka (0.5.13.7+ds-1) UNRELEASED; urgency=medium

  * New upstream hotfix release.

 -- Kay Hayen <kay.hayen@gmail.com>  Tue, 18 Aug 2015 21:55:08 +0200

nuitka (0.5.13.6+ds-1) UNRELEASED; urgency=medium

  * New upstream hotfix release.

 -- Kay Hayen <kay.hayen@gmail.com>  Sun, 16 Aug 2015 14:38:46 +0200

nuitka (0.5.13.5+ds-1) UNRELEASED; urgency=medium

  * New upstream hotfix release.

 -- Kay Hayen <kay.hayen@gmail.com>  Sun, 16 Aug 2015 13:42:02 +0200

nuitka (0.5.13.4+ds-1) UNRELEASED; urgency=medium

  * New upstream hotfix release.

 -- Kay Hayen <kay.hayen@gmail.com>  Fri, 31 Jul 2015 17:24:40 +0200

nuitka (0.5.13.3+ds-1) UNRELEASED; urgency=medium

  * New upstream hotfix release.

 -- Kay Hayen <kay.hayen@gmail.com>  Wed, 29 Jul 2015 10:54:05 +0200

nuitka (0.5.13.2+ds-1) UNRELEASED; urgency=medium

  * New upstream hotfix release.

 -- Kay Hayen <kay.hayen@gmail.com>  Tue, 16 Jun 2015 10:29:12 +0200

nuitka (0.5.13.1+ds-1) UNRELEASED; urgency=medium

  * New upstream hotfix release.

 -- Kay Hayen <kay.hayen@gmail.com>  Mon, 04 May 2015 09:27:19 +0200

nuitka (0.5.13+ds-1) unstable; urgency=medium

  * New upstream release.

 -- Kay Hayen <kay.hayen@gmail.com>  Fri, 01 May 2015 10:44:27 +0200

nuitka (0.5.12.2+ds-1) UNRELEASED; urgency=medium

  * New upstream hotfix release.

 -- Kay Hayen <kay.hayen@gmail.com>  Sun, 26 Apr 2015 08:51:37 +0200

nuitka (0.5.12.1+ds-1) UNRELEASED; urgency=medium

  * New upstream hotfix release.

 -- Kay Hayen <kay.hayen@gmail.com>  Sat, 18 Apr 2015 09:35:06 +0200

nuitka (0.5.12+ds-1) experimental; urgency=medium

  * New upstream release.

 -- Kay Hayen <kay.hayen@gmail.com>  Mon, 06 Apr 2015 17:20:44 +0200

nuitka (0.5.11.2+ds-1) experimental; urgency=medium

  * New upstream hotfix release.

 -- Kay Hayen <kay.hayen@gmail.com>  Thu, 26 Mar 2015 20:09:06 +0100

nuitka (0.5.11.1+ds-1) experimental; urgency=medium

  * New upstream hotfix release.

 -- Kay Hayen <kay.hayen@gmail.com>  Mon, 23 Mar 2015 10:34:17 +0100

nuitka (0.5.11+ds-1) experimental; urgency=medium

  * New upstream release.

 -- Kay Hayen <kay.hayen@gmail.com>  Wed, 18 Mar 2015 08:38:39 +0100

nuitka (0.5.10.2+ds-1) experimental; urgency=medium

  * New upstream hotfix release.

 -- Kay Hayen <kay.hayen@gmail.com>  Tue, 10 Mar 2015 07:46:24 +0100

nuitka (0.5.10.1+ds-1) experimental; urgency=medium

  * New upstream hotfix release.

 -- Kay Hayen <kay.hayen@gmail.com>  Sun, 08 Mar 2015 11:56:55 +0100

nuitka (0.5.10+ds-1) experimental; urgency=medium

  * New upstream release.

 -- Kay Hayen <kay.hayen@gmail.com>  Thu, 05 Mar 2015 07:43:43 +0100

nuitka (0.5.9+ds-1) experimental; urgency=medium

  * New upstream release.

 -- Kay Hayen <kay.hayen@gmail.com>  Thu, 29 Jan 2015 08:18:06 +0100

nuitka (0.5.8+ds-1) experimental; urgency=medium

  * New upstream release.

 -- Kay Hayen <kay.hayen@gmail.com>  Thu, 15 Jan 2015 04:11:03 +0100

nuitka (0.5.7.1+ds-1) experimental; urgency=medium

  * New upstream hotfix release.

 -- Kay Hayen <kay.hayen@gmail.com>  Fri, 09 Jan 2015 13:52:15 +0100

nuitka (0.5.7+ds-1) UNRELEASED; urgency=medium

  * New upstream release.

 -- Kay Hayen <kay.hayen@gmail.com>  Thu, 01 Jan 2015 10:52:03 +0100

nuitka (0.5.6.1+ds-1) UNRELEASED; urgency=medium

  * New upstream hotfix release.

 -- Kay Hayen <kay.hayen@gmail.com>  Sun, 21 Dec 2014 08:32:58 +0100

nuitka (0.5.6+ds-1) UNRELEASED; urgency=medium

  * New upstream release.
  * Added support for hardening-wrapper to be installed.

 -- Kay Hayen <kay.hayen@gmail.com>  Fri, 19 Dec 2014 08:39:17 +0100

nuitka (0.5.5.3+ds-1) unstable; urgency=medium

  * New upstream hotfix release.
  * Added support for armhf architecture.

 -- Kay Hayen <kay.hayen@gmail.com>  Fri, 24 Oct 2014 17:33:59 +0200

nuitka (0.5.5.2+ds-1) unstable; urgency=medium

  * New upstream hotfix release.
  * Bump to Standards Version 3.9.6, no changes needed.

 -- Kay Hayen <kay.hayen@gmail.com>  Fri, 17 Oct 2014 07:56:05 +0200

nuitka (0.5.5+ds-1) unstable; urgency=medium

  * New upstream release.

 -- Kay Hayen <kay.hayen@gmail.com>  Sun, 05 Oct 2014 19:28:20 +0200

nuitka (0.5.4.3+ds-1) unstable; urgency=medium

  * New upstream hotfix release.

 -- Kay Hayen <kay.hayen@gmail.com>  Thu, 21 Aug 2014 09:41:37 +0200

nuitka (0.5.3.5+ds-1) unstable; urgency=medium

  * New upstream hotfix release.

 -- Kay Hayen <kay.hayen@gmail.com>  Fri, 18 Jul 2014 07:28:17 +0200

nuitka (0.5.3.3+ds-1) unstable; urgency=medium

  * New upstream release.
  * Original version didn't build for all versions due to error message
    changes, this release adapts to.

 -- Kay Hayen <kay.hayen@gmail.com>  Sat, 12 Jul 2014 20:50:01 +0200

nuitka (0.5.2+ds-1) unstable; urgency=medium

  * New upstream release.
  * Permit building using cowbuilder, eatmydata (Closes: #749518)
  * Do not require gcc in build-depends
    (Closes: #747984) (Closes: #748005) (Closes: #751325)

 -- Kay Hayen <kay.hayen@gmail.com>  Mon, 23 Jun 2014 08:17:57 +0200

nuitka (0.5.1.1+ds-1) unstable; urgency=medium

  * New upstream hotfix release.

 -- Kay Hayen <kay.hayen@gmail.com>  Thu, 06 Mar 2014 10:44:28 +0100

nuitka (0.5.1+ds-1) unstable; urgency=medium

  * New upstream release.

 -- Kay Hayen <kay.hayen@gmail.com>  Thu, 06 Mar 2014 09:33:51 +0100

nuitka (0.5.0.1+ds-1) unstable; urgency=medium

  * New upstream hotfix release.

 -- Kay Hayen <kay.hayen@gmail.com>  Mon, 13 Jan 2014 23:37:37 +0100

nuitka (0.5.0+ds-1) unstable; urgency=medium

  * New upstream release.
  * Added missing build dependency to process PNG images.

 -- Kay Hayen <kay.hayen@gmail.com>  Fri, 03 Jan 2014 19:18:18 +0100

nuitka (0.4.7.1+ds-1) unstable; urgency=low

  * New upstream hotfix release.

 -- Kay Hayen <kay.hayen@gmail.com>  Tue, 03 Dec 2013 08:44:31 +0100

nuitka (0.4.7+ds-1) UNRELEASED; urgency=low

  * New upstream release.
  * Handle unknown encoding error message change of CPython 2.7.6
    that was backported to CPython 2.7.5+ as well.
    (Closes: #730956)

 -- Kay Hayen <kay.hayen@gmail.com>  Mon, 02 Dec 2013 09:15:12 +0100

nuitka (0.4.6.2+ds-1) unstable; urgency=low

  * New upstream hotfix release.

 -- Kay Hayen <kayhayen@gmx.de>  Fri, 01 Nov 2013 19:07:42 +0100

nuitka (0.4.6+ds-1) unstable; urgency=low

  * New upstream release.

 -- Kay Hayen <kayhayen@gmx.de>  Sun, 27 Oct 2013 21:29:26 +0100

nuitka (0.4.5.1+ds-1) unstable; urgency=low

  * New upstream hotfix release.
  * Corrects upstream Issue#106.

 -- Kay Hayen <kayhayen@gmx.de>  Wed, 25 Sep 2013 14:29:55 +0200

nuitka (0.4.5+ds-1) unstable; urgency=low

  * New upstream release.

 -- Kay Hayen <kayhayen@gmx.de>  Sun, 18 Aug 2013 09:06:29 +0200

nuitka (0.4.4.2+ds-1) unstable; urgency=low

  * New upstream hotfix release.
  * Corrects upstream Issue#98.
  * Corrects upstream Issue#100.
  * Corrects upstream Issue#101.
  * Corrects upstream Issue#102.

 -- Kay Hayen <kayhayen@gmx.de>  Sat, 20 Jul 2013 09:08:29 +0200

nuitka (0.4.4.1+ds-1) unstable; urgency=low

  * New upstream hotfix release.
  * Corrects upstream Issue#95.
  * Corrects upstream Issue#96.

 -- Kay Hayen <kayhayen@gmx.de>  Sat, 13 Jul 2013 11:56:21 +0200

nuitka (0.4.4+ds-1) unstable; urgency=low

  * New upstream release.
  * Upstream now supports Python3.3 and threads.
  * Bump to Standards Version 3.9.4, no changes needed.
  * Fix support for modules and Python3 was broken (Closes: #711459)
  * Fix encoding error changes  Python 2.7.5 (Closes: #713531)

 -- Kay Hayen <kayhayen@gmx.de>  Tue, 25 Jun 2013 10:46:40 +0200

nuitka (0.4.3+ds-1) unstable; urgency=low

  * New upstream release.

 -- Kay Hayen <kayhayen@gmx.de>  Sat, 18 May 2013 10:16:25 +0200

nuitka (0.4.2+ds-1) unstable; urgency=low

  * New upstream release.

 -- Kay Hayen <kayhayen@gmx.de>  Fri, 29 Mar 2013 11:05:08 +0100

nuitka (0.4.1+ds-1) unstable; urgency=low

  * New upstream release.

 -- Kay Hayen <kayhayen@gmx.de>  Tue, 05 Mar 2013 08:15:41 +0100

nuitka (0.4.0+ds-1) UNRELEASED; urgency=low

  * New upstream release.
  * Changes so the Debian package can be backported to Squeeze as well.

 -- Kay Hayen <kayhayen@gmx.de>  Sat, 09 Feb 2013 10:08:15 +0100

nuitka (0.3.25+ds-1) unstable; urgency=low

  * New upstream release.
  * Register the User Manual with "doc-base".

 -- Kay Hayen <kayhayen@gmx.de>  Sun, 11 Nov 2012 13:57:32 +0100

nuitka (0.3.24.1+ds-1) unstable; urgency=low

  * New upstream hotfix release.
  * Corrects upstream Issue#46.

 -- Kay Hayen <kayhayen@gmx.de>  Sat, 08 Sep 2012 22:30:11 +0000

nuitka (0.3.24+ds-1) unstable; urgency=low

  * New upstream release.
  * Detect the absence of "g++" and gracefully fallback to the
    compiler depended on. (Closes: #682146)
  * Changed usage of "temp" files in developer scripts to be
    secure. (Closes: #682145)
  * Added support for "DEB_BUILD_OPTIONS=nocheck" to skip the
    test runs. (Closes: #683090)

 -- Kay Hayen <kayhayen@gmx.de>  Sat, 18 Aug 2012 21:19:17 +0200

nuitka (0.3.23.1+ds-1) unstable; urgency=low

  * New upstream hotfix release.
  * Corrects upstream Issue#40, Issue#41, and Issue#42.

 -- Kay Hayen <kayhayen@gmx.de>  Mon, 16 Jul 2012 07:25:41 +0200

nuitka (0.3.23+ds-1) unstable; urgency=low

  * New upstream release.
  * License for Nuitka is now Apache License 2.0, no more GPLv3.
  * Corrects upstream Issue#37 and Issue#38.

 -- Kay Hayen <kayhayen@gmx.de>  Sun, 01 Jul 2012 00:00:57 +0200

nuitka (0.3.22.1+ds-1) unstable; urgency=low

  * New upstream hotfix release.
  * Corrected copyright file syntax error found by new lintian
    version.
  * Corrects upstream Issue#19.

 -- Kay Hayen <kayhayen@gmx.de>  Sat, 16 Jun 2012 08:58:30 +0200

nuitka (0.3.22+ds-1) unstable; urgency=low

  * New upstream release.

 -- Kay Hayen <kayhayen@gmx.de>  Sun, 13 May 2012 12:51:16 +0200

nuitka (0.3.21+ds-1) unstable; urgency=low

  * New upstream release.

 -- Kay Hayen <kayhayen@gmx.de>  Thu, 12 Apr 2012 20:24:01 +0200

nuitka (0.3.20.2+ds-1) unstable; urgency=low

  * New upstream hotfix release.
  * Corrects upstream Issue#35.
  * Bump to Standards Version 3.9.3, no changes needed.
  * In the alternative build dependencies, designed to make the
    Python3 build dependency optional, put option that is going
    to work on "unstable" first. (Closes: #665021)

 -- Kay Hayen <kayhayen@gmx.de>  Tue, 03 Apr 2012 22:31:36 +0200

nuitka (0.3.20.1+ds-1) unstable; urgency=low

  * New upstream hotfix release.
  * Corrects upstream Issue#34.

 -- Kay Hayen <kayhayen@gmx.de>  Sat, 03 Mar 2012 10:18:30 +0100

nuitka (0.3.20+ds-1) unstable; urgency=low

  * New upstream release.
  * Added upstream "Changelog.rst" as "changelog"

 -- Kay Hayen <kayhayen@gmx.de>  Mon, 27 Feb 2012 09:32:10 +0100

nuitka (0.3.19.2+ds-1) unstable; urgency=low

  * New upstream hotfix release.
  * Corrects upstream Issue#32.

 -- Kay Hayen <kayhayen@gmx.de>  Sun, 12 Feb 2012 20:33:30 +0100

nuitka (0.3.19.1+ds-1) unstable; urgency=low

  * New upstream hotfix release.
  * Corrects upstream Issue#30 and Issue#31.

 -- Kay Hayen <kayhayen@gmx.de>  Sat, 28 Jan 2012 07:27:38 +0100

nuitka (0.3.19+ds-1) unstable; urgency=low

  * New upstream release.
  * Improvements to option groups layout in manpages, and broken
    whitespace for "--recurse-to" option. (Closes: #655910)
  * Documented new option "--recurse-directory" in man page with
    example.
  * Made the "debian/watch" file ignore upstream pre-releases,
    these shall not be considered for this package.
  * Aligned depended version with build depended versions.
  * Depend on "python-dev" as well, needed to compile against
    "libpython".
  * Build depend on "python-dev-all" and "python-dbg-all" to
    execute tests with both all supported Python versions.
  * Build depend on "python3.2-dev-all" and "python3-dbg-all"
    to execute tests with Python3 as well. It is currently not
    supported by upstream, this is only preparatory.
  * Added suggestion of "ccache", can speed up the compilation
    process.

 -- Kay Hayen <kayhayen@gmx.de>  Tue, 17 Jan 2012 10:29:45 +0100

nuitka (0.3.18+ds-1) unstable; urgency=low

  * New upstream release.
  * Lowered dependencies so that a backport to Ubuntu Natty and
    higher is now feasible. A "scons >=2.0.0" is good enough,
    and so is "g++-4.5" as well.
  * Don't require the PDF generation to be successful on older
    Ubuntu versions as it crashes due to old "rst2pdf" bugs.

 -- Kay Hayen <kayhayen@gmx.de>  Thu, 12 Jan 2012 19:55:43 +0100

nuitka (0.3.18~pre2+ds-1) unstable; urgency=low

  * New upstream pre-release.
  * First upload to unstable, many thanks to my reviewer and
    sponsor Yaroslav Halchenko <debian@onerussian.com>
  * New maintainer (Closes: #648489)
  * Added Developer Manual to the generated PDF documentation.
  * Added python-dbg to Build-Depends to also execute reference
    count tests.
  * Changed copyright file to reference Apache license via its
    standard Debian location as well.

 -- Kay Hayen <kayhayen@gmx.de>  Tue, 10 Jan 2012 22:21:56 +0100

nuitka (0.3.17+ds-1) UNRELEASED; urgency=low

  * New upstream release.
  * Updated man page to use new "--recurse-*" options in examples
    over removed "--deep*" options.
  * Completed copyright file according to "licensecheck" findings
    and updated files accordingly. Put the included tests owned
    by upstream into public domain.
  * Use a "+ds" file as orig source with inline copy of Scons
    already removed instead of doing it as a patch.
  * Also removed the benchmark tests from "+ds" file, not useful
    to be provided with Nuitka.
  * Added syntax tests, these were omitted by mistake previously.
  * Run the test suite at package build time, it checks the basic
    tests, syntax error tests, program tests, and the compile
    itself test.
  * Added run time dependencies also as build time dependencies
    to be able to execute the tests.
  * Corrected handling of upstream pre-release names in the watch
    file.
  * Changed contributor notice to only require "Apache License 2.0"
    for the new parts.
  * Put Debian packaging and owned tests under "Apache License 2.0"
    as well.

 -- Kay Hayen <kayhayen@gmx.de>  Mon, 09 Jan 2012 09:02:19 +0100

nuitka (0.3.16-1) UNRELEASED; urgency=low

  * New upstream release.
  * Updated debian/copyright URI to match the latest one.
  * Updated debian/copyright to DEP5 changes.
  * Added Nuitka homepage to debian/control.
  * Added watch file, so uscan works.
  * Added git pointers to git repository and gitweb to the
    package control file.
  * Corrected examples section in man page to correctly escape "-".
  * Added meaningful "what is" to manpages.
  * Bump to Standards Version 3.9.2, no changes needed.
  * Added extended description to address lintian warning.

 -- Kay Hayen <kayhayen@gmx.de>  Sun, 18 Dec 2011 13:01:10 +0100

nuitka (0.3.15-1) UNRELEASED; urgency=low

  * New upstream release.
  * Renamed "/usr/bin/Python" to "/usr/bin/nuitka-python".
  * Added man pages for "nuitka" and "nuitka-python", the first
    with an examples section that shows the most important uses
    of the "nuitka" binary.
  * Removed foreign code for Windows generators, removed from
    debian/copyright.
  * Lowered dependency for Scons to what Ubuntu Oneiric has and
    what we have as an inline copy, (scons >=2.0.1) should be
    sufficient.
  * Recommend python-lxml, as it's used by Nuitka to dump XML
    representation.
  * Recommend python-qt4, as it may be used to display the node
    tree in a window.
  * Removed inline copy of Scons from the binary package.
  * Added patch to remove the setting nuitka package in sys.path,
    not needed in Debian.

 -- Kay Hayen <kayhayen@gmx.de>  Thu, 01 Dec 2011 22:43:33 +0100

nuitka (0.3.15pre2-1) UNRELEASED; urgency=low

  * Initial Debian package.

 -- Kay Hayen <kayhayen@gmx.de>  Fri, 11 Nov 2011 20:58:55 +0100<|MERGE_RESOLUTION|>--- conflicted
+++ resolved
@@ -1,16 +1,14 @@
-<<<<<<< HEAD
 nuitka (2.2~rc1+ds-1) unstable; urgency=medium
 
   * New upstream pre-release.
 
  -- Kay Hayen <kay.hayen@gmail.com>  Mon, 04 Mar 2024 10:56:18 +0100
-=======
+
 nuitka (2.1.1+ds-1) unstable; urgency=medium
 
   * New upstream hotfix release.
 
  -- Kay Hayen <kay.hayen@gmail.com>  Mon, 11 Mar 2024 18:02:57 +0100
->>>>>>> 92725842
 
 nuitka (2.1+ds-1) unstable; urgency=medium
 
