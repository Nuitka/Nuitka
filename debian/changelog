<<<<<<< HEAD
nuitka (2.3~rc2+ds-1) unstable; urgency=medium

  * New upstream pre-release.

 -- Kay Hayen <kay.hayen@gmail.com>  Sun, 05 May 2024 19:46:01 +0200
=======
nuitka (2.2.2+ds-1) unstable; urgency=medium

  * New upstream hotfix release.

 -- Kay Hayen <kay.hayen@gmail.com>  Tue, 14 May 2024 09:09:04 +0200
>>>>>>> 49590b97

nuitka (2.2.1+ds-1) unstable; urgency=medium

  * New upstream hotfix release.

 -- Kay Hayen <kay.hayen@gmail.com>  Sun, 05 May 2024 12:00:40 +0200

nuitka (2.2+ds-1) unstable; urgency=medium

  * New upstream release.

 -- Kay Hayen <kay.hayen@gmail.com>  Tue, 30 Apr 2024 09:05:13 +0200

nuitka (2.1.6+ds-1) unstable; urgency=medium

  * New upstream hotfix release.

 -- Kay Hayen <kay.hayen@gmail.com>  Fri, 19 Apr 2024 11:27:23 +0200

nuitka (2.1.5+ds-1) unstable; urgency=medium

  * New upstream hotfix release.

 -- Kay Hayen <kay.hayen@gmail.com>  Sat, 06 Apr 2024 13:02:40 +0200

nuitka (2.1.4+ds-1) unstable; urgency=medium

  * New upstream hotfix release.

 -- Kay Hayen <kay.hayen@gmail.com>  Wed, 27 Mar 2024 01:02:54 +0100

nuitka (2.1.3+ds-1) unstable; urgency=medium

  * New upstream hotfix release.

 -- Kay Hayen <kay.hayen@gmail.com>  Thu, 21 Mar 2024 11:07:28 +0100

nuitka (2.1.2+ds-1) unstable; urgency=medium

  * New upstream hotfix release.

 -- Kay Hayen <kay.hayen@gmail.com>  Thu, 14 Mar 2024 10:05:02 +0100

nuitka (2.1.1+ds-1) unstable; urgency=medium

  * New upstream hotfix release.

 -- Kay Hayen <kay.hayen@gmail.com>  Mon, 11 Mar 2024 18:02:57 +0100

nuitka (2.1+ds-1) unstable; urgency=medium

  * New upstream release.

 -- Kay Hayen <kay.hayen@gmail.com>  Mon, 04 Mar 2024 10:14:00 +0100

nuitka (2.0.6+ds-1) unstable; urgency=medium

  * New upstream hotfix release.

 -- Kay Hayen <kay.hayen@gmail.com>  Fri, 01 Mar 2024 13:27:15 +0100

nuitka (2.0.5+ds-1) unstable; urgency=medium

  * New upstream hotfix release.

 -- Kay Hayen <kay.hayen@gmail.com>  Mon, 26 Feb 2024 16:39:28 +0100

nuitka (2.0.4+ds-1) unstable; urgency=medium

  * New upstream hotfix release.

 -- Kay Hayen <kay.hayen@gmail.com>  Sun, 25 Feb 2024 11:23:55 +0100

nuitka (2.0.3+ds-1) unstable; urgency=medium

  * New upstream hotfix release.

 -- Kay Hayen <kay.hayen@gmail.com>  Sun, 18 Feb 2024 10:37:35 +0100

nuitka (2.0.2+ds-1) unstable; urgency=medium

  * New upstream hotfix release.

 -- Kay Hayen <kay.hayen@gmail.com>  Fri, 09 Feb 2024 12:18:45 +0100

nuitka (2.0.1+ds-1) unstable; urgency=medium

  * New upstream hotfix release.

 -- Kay Hayen <kay.hayen@gmail.com>  Fri, 02 Feb 2024 16:21:39 +0100

nuitka (2.0+ds-1) unstable; urgency=medium

  * New upstream release.

 -- Kay Hayen <kay.hayen@gmail.com>  Fri, 26 Jan 2024 12:44:50 +0100

nuitka (1.9.7+ds-1) unstable; urgency=medium

  * New upstream hotfix release.

 -- Kay Hayen <kay.hayen@gmail.com>  Sun, 07 Jan 2024 06:26:44 +0100

nuitka (1.9.6+ds-1) unstable; urgency=medium

  * New upstream hotfix release.

 -- Kay Hayen <kay.hayen@gmail.com>  Fri, 29 Dec 2023 14:52:54 +0100

nuitka (1.9.5+ds-1) unstable; urgency=medium

  * New upstream hotfix release.

 -- Kay Hayen <kay.hayen@gmail.com>  Thu, 14 Dec 2023 13:50:11 +0100

nuitka (1.9.4+ds-1) unstable; urgency=medium

  * New upstream hotfix release.

 -- Kay Hayen <kay.hayen@gmail.com>  Wed, 06 Dec 2023 21:58:31 +0100

nuitka (1.9.3+ds-1) unstable; urgency=medium

  * New upstream hotfix release.

 -- Kay Hayen <kay.hayen@gmail.com>  Fri, 01 Dec 2023 14:35:43 +0100

nuitka (1.9.2+ds-1) unstable; urgency=medium

  * New upstream hotfix release.

 -- Kay Hayen <kay.hayen@gmail.com>  Mon, 27 Nov 2023 04:42:21 +0100

nuitka (1.9.1+ds-1) unstable; urgency=medium

  * New upstream hotfix release.

 -- Kay Hayen <kay.hayen@gmail.com>  Fri, 24 Nov 2023 12:45:23 +0100

nuitka (1.9+ds-1) unstable; urgency=medium

  * New upstream release.

 -- Kay Hayen <kay.hayen@gmail.com>  Tue, 21 Nov 2023 07:05:50 +0100

nuitka (1.8.6+ds-1) unstable; urgency=medium

  * New upstream hotfix release.

 -- Kay Hayen <kay.hayen@gmail.com>  Sat, 11 Nov 2023 12:02:30 +0100

nuitka (1.8.5+ds-1) unstable; urgency=medium

  * New upstream hotfix release.

 -- Kay Hayen <kay.hayen@gmail.com>  Fri, 27 Oct 2023 12:46:19 +0200

nuitka (1.8.4+ds-1) unstable; urgency=medium

  * New upstream hotfix release.

 -- Kay Hayen <kay.hayen@gmail.com>  Sun, 08 Oct 2023 12:01:03 +0200

nuitka (1.8.3+ds-1) unstable; urgency=medium

  * New upstream hotfix release.

 -- Kay Hayen <kay.hayen@gmail.com>  Thu, 28 Sep 2023 15:30:04 +0200

nuitka (1.8.2+ds-1) unstable; urgency=medium

  * New upstream hotfix release.

 -- Kay Hayen <kay.hayen@gmail.com>  Tue, 19 Sep 2023 05:39:14 +0200

nuitka (1.8.1+ds-1) unstable; urgency=medium

  * New upstream hotfix release.

 -- Kay Hayen <kay.hayen@gmail.com>  Sun, 10 Sep 2023 11:03:41 +0200

nuitka (1.8+ds-1) unstable; urgency=medium

  * New upstream release.

 -- Kay Hayen <kay.hayen@gmail.com>  Thu, 31 Aug 2023 01:32:29 +0200

nuitka (1.7.10+ds-1) unstable; urgency=medium

  * New upstream hotfix release.

 -- Kay Hayen <kay.hayen@gmail.com>  Fri, 11 Aug 2023 12:06:42 +0200

nuitka (1.7.9+ds-1) unstable; urgency=medium

  * New upstream hotfix release.

 -- Kay Hayen <kay.hayen@gmail.com>  Thu, 03 Aug 2023 19:53:32 +0200

nuitka (1.7.8+ds-1) unstable; urgency=medium

  * New upstream hotfix release.

 -- Kay Hayen <kay.hayen@gmail.com>  Tue, 01 Aug 2023 13:48:24 +0200

nuitka (1.7.7+ds-1) unstable; urgency=medium

  * New upstream hotfix release.

 -- Kay Hayen <kay.hayen@gmail.com>  Thu, 27 Jul 2023 11:57:01 +0200

nuitka (1.7.6+ds-1) unstable; urgency=medium

  * New upstream hotfix release.

 -- Kay Hayen <kay.hayen@gmail.com>  Sat, 22 Jul 2023 11:47:47 +0200

nuitka (1.7.5+ds-1) unstable; urgency=medium

  * New upstream hotfix release.

 -- Kay Hayen <kay.hayen@gmail.com>  Fri, 14 Jul 2023 04:09:33 +0200

nuitka (1.7.4+ds-1) unstable; urgency=medium

  * New upstream hotfix release.

 -- Kay Hayen <kay.hayen@gmail.com>  Tue, 11 Jul 2023 14:54:05 +0200

nuitka (1.7.3+ds-1) unstable; urgency=medium

  * New upstream hotfix release.

 -- Kay Hayen <kay.hayen@gmail.com>  Sun, 09 Jul 2023 18:53:35 +0200

nuitka (1.7.2+ds-1) unstable; urgency=medium

  * New upstream hotfix release.

 -- Kay Hayen <kay.hayen@gmail.com>  Fri, 07 Jul 2023 09:40:11 +0200

nuitka (1.7.1+ds-1) unstable; urgency=medium

  * New upstream hotfix release.

 -- Kay Hayen <kay.hayen@gmail.com>  Wed, 05 Jul 2023 16:29:43 +0200

nuitka (1.7+ds-1) unstable; urgency=medium

  * New upstream release.

 -- Kay Hayen <kay.hayen@gmail.com>  Mon, 03 Jul 2023 10:57:55 +0200

nuitka (1.6.5+ds-1) unstable; urgency=medium

  * New upstream hotfix release.

 -- Kay Hayen <kay.hayen@gmail.com>  Thu, 22 Jun 2023 04:01:33 +0200

nuitka (1.6.4+ds-1) unstable; urgency=medium

  * New upstream hotfix release.

 -- Kay Hayen <kay.hayen@gmail.com>  Mon, 19 Jun 2023 15:31:28 +0200

nuitka (1.6.3+ds-1) unstable; urgency=medium

  * New upstream hotfix release.

 -- Kay Hayen <kay.hayen@gmail.com>  Sat, 10 Jun 2023 09:34:49 +0200

nuitka (1.6.2+ds-1) unstable; urgency=medium

  * New upstream hotfix release.

 -- Kay Hayen <kay.hayen@gmail.com>  Fri, 09 Jun 2023 12:00:01 +0200

nuitka (1.6.1+ds-1) unstable; urgency=medium

  * New upstream hotfix release.

 -- Kay Hayen <kay.hayen@gmail.com>  Mon, 05 Jun 2023 11:35:18 +0200

nuitka (1.6+ds-1) unstable; urgency=medium

  * New upstream release.

 -- Kay Hayen <kay.hayen@gmail.com>  Sun, 28 May 2023 21:05:53 +0200

nuitka (1.5.8+ds-1) unstable; urgency=medium

  * New upstream hotfix release.

 -- Kay Hayen <kay.hayen@gmail.com>  Mon, 15 May 2023 10:19:45 +0200

nuitka (1.5.7+ds-1) unstable; urgency=medium

  * New upstream hotfix release.

 -- Kay Hayen <kay.hayen@gmail.com>  Mon, 24 Apr 2023 16:45:23 +0200

nuitka (1.5.8+ds-1) unstable; urgency=medium

  * New upstream hotfix release.

 -- Kay Hayen <kay.hayen@gmail.com>  Mon, 15 May 2023 10:19:45 +0200

nuitka (1.5.7+ds-1) unstable; urgency=medium

  * New upstream hotfix release.

 -- Kay Hayen <kay.hayen@gmail.com>  Mon, 24 Apr 2023 16:45:23 +0200

nuitka (1.5.6+ds-1) unstable; urgency=medium

  * New upstream hotfix release.

 -- Kay Hayen <kay.hayen@gmail.com>  Tue, 11 Apr 2023 10:09:53 +0200

nuitka (1.5.5+ds-1) unstable; urgency=medium

  * New upstream hotfix release.

 -- Kay Hayen <kay.hayen@gmail.com>  Tue, 04 Apr 2023 08:43:30 +0200

nuitka (1.5.4+ds-1) unstable; urgency=medium

  * New upstream hotfix release.

 -- Kay Hayen <kay.hayen@gmail.com>  Sun, 26 Mar 2023 10:24:29 +0200

nuitka (1.5.3+ds-1) unstable; urgency=medium

  * New upstream hotfix release.

 -- Kay Hayen <kay.hayen@gmail.com>  Thu, 16 Mar 2023 20:51:55 +0100

nuitka (1.5.2+ds-1) unstable; urgency=medium

  * New upstream hotfix release.

 -- Kay Hayen <kay.hayen@gmail.com>  Thu, 16 Mar 2023 13:44:56 +0100

nuitka (1.5.1+ds-1) unstable; urgency=medium

  * New upstream hotfix release.

 -- Kay Hayen <kay.hayen@gmail.com>  Mon, 13 Mar 2023 15:52:36 +0100

nuitka (1.5+ds-1) unstable; urgency=medium

  * New upstream release.

 -- Kay Hayen <kay.hayen@gmail.com>  Sat, 11 Mar 2023 15:55:37 +0100

nuitka (1.4.8+ds-1) unstable; urgency=medium

  * New upstream hotfix release.

 -- Kay Hayen <kay.hayen@gmail.com>  Tue, 21 Feb 2023 09:18:59 +0100

nuitka (1.4.7+ds-1) unstable; urgency=medium

  * New upstream hotfix release.

 -- Kay Hayen <kay.hayen@gmail.com>  Mon, 13 Feb 2023 14:38:57 +0100

nuitka (1.4.6+ds-1) unstable; urgency=medium

  * New upstream hotfix release.

 -- Kay Hayen <kay.hayen@gmail.com>  Sun, 12 Feb 2023 19:11:46 +0100

nuitka (1.4.5+ds-1) unstable; urgency=medium

  * New upstream hotfix release.

 -- Kay Hayen <kay.hayen@gmail.com>  Fri, 10 Feb 2023 07:36:27 +0100

nuitka (1.4.4+ds-1) unstable; urgency=medium

  * New upstream hotfix release.

 -- Kay Hayen <kay.hayen@gmail.com>  Tue, 07 Feb 2023 19:03:45 +0100

nuitka (1.4.3+ds-1) unstable; urgency=medium

  * New upstream hotfix release.

 -- Kay Hayen <kay.hayen@gmail.com>  Sat, 04 Feb 2023 07:24:47 +0100

nuitka (1.4.2+ds-1) unstable; urgency=medium

  * New upstream hotfix release.

 -- Kay Hayen <kay.hayen@gmail.com>  Tue, 31 Jan 2023 07:17:15 +0100

nuitka (1.4.1+ds-1) unstable; urgency=medium

  * New upstream hotfix release.

 -- Kay Hayen <kay.hayen@gmail.com>  Sun, 29 Jan 2023 23:21:23 +0100

nuitka (1.4+ds-1) unstable; urgency=medium

  * New upstream release.

 -- Kay Hayen <kay.hayen@gmail.com>  Thu, 26 Jan 2023 14:56:48 +0100

nuitka (1.3.8+ds-1) unstable; urgency=medium

  * New upstream hotfix release.

 -- Kay Hayen <kay.hayen@gmail.com>  Mon, 16 Jan 2023 11:05:41 +0100

nuitka (1.3.7+ds-1) unstable; urgency=medium

  * New upstream hotfix release.

 -- Kay Hayen <kay.hayen@gmail.com>  Mon, 09 Jan 2023 16:51:14 +0100

nuitka (1.3.6+ds-1) unstable; urgency=medium

  * New upstream hotfix release.

 -- Kay Hayen <kay.hayen@gmail.com>  Fri, 06 Jan 2023 09:10:31 +0100

nuitka (1.3.5+ds-1) unstable; urgency=medium

  * New upstream hotfix release.

 -- Kay Hayen <kay.hayen@gmail.com>  Sun, 01 Jan 2023 09:39:39 +0100

nuitka (1.3.4+ds-1) unstable; urgency=medium

  * New upstream hotfix release.

 -- Kay Hayen <kay.hayen@gmail.com>  Wed, 28 Dec 2022 21:20:25 +0100

nuitka (1.3.3+ds-1) unstable; urgency=medium

  * New upstream hotfix release.

 -- Kay Hayen <kay.hayen@gmail.com>  Mon, 26 Dec 2022 10:39:49 +0100

nuitka (1.3.2+ds-1) unstable; urgency=medium

  * New upstream hotfix release.

 -- Kay Hayen <kay.hayen@gmail.com>  Fri, 23 Dec 2022 08:19:05 +0100

nuitka (1.3.1+ds-1) unstable; urgency=medium

  * New upstream hotfix release.

 -- Kay Hayen <kay.hayen@gmail.com>  Wed, 21 Dec 2022 19:14:46 +0100

nuitka (1.3+ds-1) unstable; urgency=medium

  * New upstream release.

 -- Kay Hayen <kay.hayen@gmail.com>  Wed, 21 Dec 2022 13:14:49 +0100

nuitka (1.2.7+ds-1) unstable; urgency=medium

  * New upstream hotfix release.

 -- Kay Hayen <kay.hayen@gmail.com>  Tue, 13 Dec 2022 11:16:23 +0100

nuitka (1.2.6+ds-1) unstable; urgency=medium

  * New upstream hotfix release.

 -- Kay Hayen <kay.hayen@gmail.com>  Thu, 08 Dec 2022 07:18:44 +0100

nuitka (1.2.5+ds-1) unstable; urgency=medium

  * New upstream hotfix release.

 -- Kay Hayen <kay.hayen@gmail.com>  Wed, 07 Dec 2022 15:57:44 +0100

nuitka (1.2.4+ds-1) unstable; urgency=medium

  * New upstream hotfix release.

 -- Kay Hayen <kay.hayen@gmail.com>  Sat, 03 Dec 2022 13:45:31 +0100

nuitka (1.2.3+ds-1) unstable; urgency=medium

  * New upstream hotfix release.

 -- Kay Hayen <kay.hayen@gmail.com>  Sat, 26 Nov 2022 11:07:57 +0100

nuitka (1.2.2+ds-1) unstable; urgency=medium

  * New upstream hotfix release.

 -- Kay Hayen <kay.hayen@gmail.com>  Sat, 19 Nov 2022 17:05:08 +0100

nuitka (1.2.1+ds-1) unstable; urgency=medium

  * New upstream hotfix release.

 -- Kay Hayen <kay.hayen@gmail.com>  Wed, 16 Nov 2022 17:15:00 +0100

nuitka (1.2+ds-1) unstable; urgency=medium

  * New upstream release.

 -- Kay Hayen <kay.hayen@gmail.com>  Tue, 08 Nov 2022 09:42:28 +0100

nuitka (1.1.7+ds-1) unstable; urgency=medium

  * New upstream hotfix release.

  * Handle Debian sid change in release number (Closes: #1022400)

 -- Kay Hayen <kay.hayen@gmail.com>  Wed, 26 Oct 2022 14:46:14 +0200

nuitka (1.1.6+ds-1) unstable; urgency=medium

  * New upstream hotfix release.

 -- Kay Hayen <kay.hayen@gmail.com>  Wed, 19 Oct 2022 18:36:12 +0200

nuitka (1.1.5+ds-1) unstable; urgency=medium

  * New upstream hotfix release.

 -- Kay Hayen <kay.hayen@gmail.com>  Fri, 14 Oct 2022 08:19:39 +0200

nuitka (1.1.4+ds-1) unstable; urgency=medium

  * New upstream hotfix release.

 -- Kay Hayen <kay.hayen@gmail.com>  Fri, 14 Oct 2022 08:19:33 +0200

nuitka (1.1.3+ds-1) unstable; urgency=medium

  * New upstream hotfix release.

 -- Kay Hayen <kay.hayen@gmail.com>  Sat, 08 Oct 2022 17:40:59 +0200

nuitka (1.1.2+ds-1) unstable; urgency=medium

  * New upstream hotfix release.

 -- Kay Hayen <kay.hayen@gmail.com>  Tue, 04 Oct 2022 14:39:39 +0200

nuitka (1.1.1+ds-1) unstable; urgency=medium

  * New upstream hotfix release.

 -- Kay Hayen <kay.hayen@gmail.com>  Sun, 02 Oct 2022 11:10:07 +0200

nuitka (1.1+ds-1) unstable; urgency=medium

  * New upstream release.

 -- Kay Hayen <kay.hayen@gmail.com>  Sun, 25 Sep 2022 18:58:01 +0200

nuitka (1.0.8+ds-1) unstable; urgency=medium

  * New upstream hotfix release.

 -- Kay Hayen <kay.hayen@gmail.com>  Mon, 19 Sep 2022 08:18:45 +0200

nuitka (1.0.7+ds-1) unstable; urgency=medium

  * New upstream hotfix release.

 -- Kay Hayen <kay.hayen@gmail.com>  Sun, 11 Sep 2022 10:34:06 +0200

nuitka (1.0.6+ds-1) unstable; urgency=medium

  * New upstream hotfix release.

 -- Kay Hayen <kay.hayen@gmail.com>  Tue, 23 Aug 2022 20:07:27 +0200

nuitka (1.0.5+ds-1) unstable; urgency=medium

  * New upstream hotfix release.

 -- Kay Hayen <kay.hayen@gmail.com>  Sun, 21 Aug 2022 08:24:28 +0200

nuitka (1.0.4+ds-1) unstable; urgency=medium

  * New upstream hotfix release.

 -- Kay Hayen <kay.hayen@gmail.com>  Sat, 13 Aug 2022 16:13:29 +0200

nuitka (1.0.3+ds-1) unstable; urgency=medium

  * New upstream hotfix release.

 -- Kay Hayen <kay.hayen@gmail.com>  Wed, 10 Aug 2022 13:16:19 +0200

nuitka (1.0.2+ds-1) unstable; urgency=medium

  * New upstream hotfix release.

 -- Kay Hayen <kay.hayen@gmail.com>  Mon, 08 Aug 2022 08:13:46 +0200

nuitka (1.0.1+ds-1) unstable; urgency=medium

  * New upstream hotfix release.

 -- Kay Hayen <kay.hayen@gmail.com>  Thu, 04 Aug 2022 16:55:17 +0200

nuitka (1.0+ds-1) unstable; urgency=medium

  * New upstream release.

 -- Kay Hayen <kay.hayen@gmail.com>  Sat, 30 Jul 2022 16:16:40 +0200

nuitka (0.9.6+ds-1) unstable; urgency=medium

  * New upstream hotfix release.

 -- Kay Hayen <kay.hayen@gmail.com>  Sun, 17 Jul 2022 18:40:22 +0200

nuitka (0.9.5+ds-1) unstable; urgency=medium

  * New upstream hotfix release.

 -- Kay Hayen <kay.hayen@gmail.com>  Fri, 15 Jul 2022 13:59:28 +0200

nuitka (0.9.4+ds-1) unstable; urgency=medium

  * New upstream hotfix release.

 -- Kay Hayen <kay.hayen@gmail.com>  Thu, 07 Jul 2022 09:24:53 +0200

nuitka (0.9.3+ds-1) unstable; urgency=medium

  * New upstream hotfix release.

 -- Kay Hayen <kay.hayen@gmail.com>  Sat, 02 Jul 2022 18:49:29 +0200

nuitka (0.9.2+ds-1) unstable; urgency=medium

  * New upstream hotfix release.

 -- Kay Hayen <kay.hayen@gmail.com>  Thu, 30 Jun 2022 08:40:14 +0200

nuitka (0.9.1+ds-1) unstable; urgency=medium

  * New upstream hotfix release.

 -- Kay Hayen <kay.hayen@gmail.com>  Sun, 26 Jun 2022 10:41:06 +0200

nuitka (0.9+ds-1) unstable; urgency=medium

  * New upstream release.

  * Python 3.10 is now compatible again. (Closes: #1006051)

  * Solved CVE-2022-2054 (Closes: #1012762)

 -- Kay Hayen <kay.hayen@gmail.com>  Thu, 23 Jun 2022 08:36:25 +0200

nuitka (0.8.4+ds-1) unstable; urgency=medium

  * New upstream hotfix release.

 -- Kay Hayen <kay.hayen@gmail.com>  Tue, 07 Jun 2022 17:21:39 +0200

nuitka (0.8.3+ds-1) unstable; urgency=medium

  * New upstream hotfix release.

 -- Kay Hayen <kay.hayen@gmail.com>  Sat, 28 May 2022 14:59:01 +0200

nuitka (0.8.2+ds-1) unstable; urgency=medium

  * New upstream hotfix release.

 -- Kay Hayen <kay.hayen@gmail.com>  Thu, 26 May 2022 08:23:28 +0200

nuitka (0.8.1+ds-1) unstable; urgency=medium

  * New upstream hotfix release.

 -- Kay Hayen <kay.hayen@gmail.com>  Mon, 23 May 2022 08:31:51 +0200

nuitka (0.8+ds-1) unstable; urgency=medium

  * New upstream release.

 -- Kay Hayen <kay.hayen@gmail.com>  Thu, 19 May 2022 14:24:06 +0200

nuitka (0.7.7+ds-1) unstable; urgency=medium

  * New upstream hotfix release.

 -- Kay Hayen <kay.hayen@gmail.com>  Fri, 01 Apr 2022 12:01:36 +0200

nuitka (0.7.6+ds-1) unstable; urgency=medium

  * New upstream hotfix release.

 -- Kay Hayen <kay.hayen@gmail.com>  Sat, 19 Mar 2022 13:44:59 +0100

nuitka (0.7.5+ds-1) unstable; urgency=medium

  * New upstream hotfix release.

 -- Kay Hayen <kay.hayen@gmail.com>  Mon, 14 Mar 2022 18:55:11 +0100

nuitka (0.7.4+ds-1) unstable; urgency=medium

  * New upstream hotfix release.

 -- Kay Hayen <kay.hayen@gmail.com>  Sat, 12 Mar 2022 13:50:50 +0100

nuitka (0.7.3+ds-1) unstable; urgency=medium

  * New upstream hotfix release.

 -- Kay Hayen <kay.hayen@gmail.com>  Sun, 27 Feb 2022 13:58:34 +0100

nuitka (0.7.2+ds-1) unstable; urgency=medium

  * New upstream hotfix release.

 -- Kay Hayen <kay.hayen@gmail.com>  Sat, 26 Feb 2022 16:54:03 +0100

nuitka (0.7.1+ds-1) unstable; urgency=medium

  * New upstream hotfix release.

 -- Kay Hayen <kay.hayen@gmail.com>  Thu, 24 Feb 2022 13:22:40 +0100

nuitka (0.7+ds-1) unstable; urgency=medium

  * New upstream release.

 -- Kay Hayen <kay.hayen@gmail.com>  Sun, 20 Feb 2022 09:09:50 +0100

nuitka (0.6.19.7+ds-1) unstable; urgency=medium

  * New upstream hotfix release.

 -- Kay Hayen <kay.hayen@gmail.com>  Fri, 11 Feb 2022 14:37:34 +0100

nuitka (0.6.19.6+ds-1) unstable; urgency=medium

  * New upstream hotfix release.

 -- Kay Hayen <kay.hayen@gmail.com>  Thu, 03 Feb 2022 10:30:39 +0100

nuitka (0.6.19.5+ds-1) unstable; urgency=medium

  * New upstream hotfix release.

 -- Kay Hayen <kay.hayen@gmail.com>  Tue, 01 Feb 2022 18:53:20 +0100

nuitka (0.6.19.4+ds-1) unstable; urgency=medium

  * New upstream hotfix release.

 -- Kay Hayen <kay.hayen@gmail.com>  Wed, 19 Jan 2022 10:02:04 +0100

nuitka (0.6.19.3+ds-1) unstable; urgency=medium

  * New upstream hotfix release.

 -- Kay Hayen <kay.hayen@gmail.com>  Sun, 16 Jan 2022 11:32:51 +0100

nuitka (0.6.19.2+ds-1) unstable; urgency=medium

  * New upstream hotfix release.

 -- Kay Hayen <kay.hayen@gmail.com>  Fri, 14 Jan 2022 11:03:16 +0100

nuitka (0.6.19.1+ds-1) unstable; urgency=medium

  * New upstream hotfix release.

 -- Kay Hayen <kay.hayen@gmail.com>  Tue, 11 Jan 2022 07:59:24 +0100

nuitka (0.6.19+ds-1) unstable; urgency=medium

  * New upstream release.

 -- Kay Hayen <kay.hayen@gmail.com>  Sun, 09 Jan 2022 13:14:29 +0100

nuitka (0.6.18.6+ds-1) unstable; urgency=medium

  * New upstream hotfix release.

 -- Kay Hayen <kay.hayen@gmail.com>  Wed, 29 Dec 2021 19:42:43 +0100

nuitka (0.6.18.5+ds-1) unstable; urgency=medium

  * New upstream hotfix release.

 -- Kay Hayen <kay.hayen@gmail.com>  Mon, 20 Dec 2021 13:41:00 +0100

nuitka (0.6.18.4+ds-1) unstable; urgency=medium

  * New upstream hotfix release.

 -- Kay Hayen <kay.hayen@gmail.com>  Thu, 16 Dec 2021 08:31:41 +0100

nuitka (0.6.18.3+ds-1) unstable; urgency=medium

  * New upstream hotfix release.

 -- Kay Hayen <kay.hayen@gmail.com>  Fri, 10 Dec 2021 17:49:19 +0100

nuitka (0.6.18.2+ds-1) unstable; urgency=medium

  * New upstream hotfix release.

 -- Kay Hayen <kay.hayen@gmail.com>  Thu, 09 Dec 2021 14:52:56 +0100

nuitka (0.6.18.1+ds-1) unstable; urgency=medium

  * New upstream hotfix release.

 -- Kay Hayen <kay.hayen@gmail.com>  Sat, 04 Dec 2021 18:39:19 +0100

nuitka (0.6.18+ds-1) unstable; urgency=medium

  * New upstream release.

 -- Kay Hayen <kay.hayen@gmail.com>  Thu, 02 Dec 2021 17:33:56 +0100

nuitka (0.6.17.7+ds-1) unstable; urgency=medium

  * New upstream hotfix release.

 -- Kay Hayen <kay.hayen@gmail.com>  Mon, 15 Nov 2021 14:33:27 +0100

nuitka (0.6.17.6+ds-1) unstable; urgency=medium

  * New upstream hotfix release.

 -- Kay Hayen <kay.hayen@gmail.com>  Mon, 08 Nov 2021 14:07:11 +0100

nuitka (0.6.17.5+ds-1) unstable; urgency=medium

  * New upstream hotfix release.

 -- Kay Hayen <kay.hayen@gmail.com>  Thu, 28 Oct 2021 11:52:02 +0200

nuitka (0.6.17.4+ds-1) unstable; urgency=medium

  * New upstream hotfix release.

 -- Kay Hayen <kay.hayen@gmail.com>  Thu, 21 Oct 2021 13:03:34 +0200

nuitka (0.6.17.3+ds-1) unstable; urgency=medium

  * New upstream hotfix release.

 -- Kay Hayen <kay.hayen@gmail.com>  Thu, 14 Oct 2021 10:32:17 +0200

nuitka (0.6.17.2+ds-1) unstable; urgency=medium

  * New upstream hotfix release.

 -- Kay Hayen <kay.hayen@gmail.com>  Tue, 05 Oct 2021 17:21:29 +0200

nuitka (0.6.17.1+ds-1) unstable; urgency=medium

  * New upstream hotfix release.

 -- Kay Hayen <kay.hayen@gmail.com>  Wed, 29 Sep 2021 12:28:39 +0200

nuitka (0.6.17+ds-1) unstable; urgency=medium

  * New upstream release.

 -- Kay Hayen <kay.hayen@gmail.com>  Mon, 27 Sep 2021 13:38:42 +0200

nuitka (0.6.16.5+ds-1) experimental; urgency=medium

  * New upstream hotfix release.

 -- Kay Hayen <kay.hayen@gmail.com>  Mon, 06 Sep 2021 10:46:40 +0200

nuitka (0.6.16.4+ds-1) experimental; urgency=medium

  * New upstream hotfix release.

 -- Kay Hayen <kay.hayen@gmail.com>  Wed, 25 Aug 2021 11:51:44 +0200

nuitka (0.6.16.3+ds-1) experimental; urgency=medium

  * New upstream hotfix release.

 -- Kay Hayen <kay.hayen@gmail.com>  Sat, 07 Aug 2021 18:14:58 +0200

nuitka (0.6.16.2+ds-1) experimental; urgency=medium

  * New upstream hotfix release.

 -- Kay Hayen <kay.hayen@gmail.com>  Fri, 02 Jul 2021 10:40:08 +0200

nuitka (0.6.16.1+ds-1) experimental; urgency=medium

  * New upstream hotfix release.

 -- Kay Hayen <kay.hayen@gmail.com>  Fri, 25 Jun 2021 16:45:43 +0200

nuitka (0.6.16+ds-1) experimental; urgency=medium

  * New upstream release.

 -- Kay Hayen <kay.hayen@gmail.com>  Thu, 24 Jun 2021 11:52:37 +0200

nuitka (0.6.15.3+ds-1) experimental; urgency=medium

  * New upstream hotfix release.

 -- Kay Hayen <kay.hayen@gmail.com>  Sun, 06 Jun 2021 12:18:06 +0200

nuitka (0.6.15.2+ds-1) experimental; urgency=medium

  * New upstream hotfix release.

 -- Kay Hayen <kay.hayen@gmail.com>  Thu, 03 Jun 2021 11:41:07 +0200

nuitka (0.6.15.1+ds-1) experimental; urgency=medium

  * New upstream hotfix release.

 -- Kay Hayen <kay.hayen@gmail.com>  Mon, 31 May 2021 17:12:04 +0200

nuitka (0.6.15+ds-1) experimental; urgency=medium

  * New upstream release.

 -- Kay Hayen <kay.hayen@gmail.com>  Mon, 24 May 2021 12:26:59 +0200

nuitka (0.6.14.7+ds-1) unstable; urgency=medium

  * New upstream hotfix release.

 -- Kay Hayen <kay.hayen@gmail.com>  Mon, 10 May 2021 16:25:14 +0200

nuitka (0.6.14.6+ds-1) unstable; urgency=medium

  * New upstream hotfix release.

 -- Kay Hayen <kay.hayen@gmail.com>  Mon, 03 May 2021 07:57:04 +0200

nuitka (0.6.14.5+ds-1) experimental; urgency=medium

  * New upstream hotfix release.

 -- Kay Hayen <kay.hayen@gmail.com>  Thu, 22 Apr 2021 08:51:05 +0200

nuitka (0.6.14.4+ds-1) unstable; urgency=medium

  * New upstream hotfix release.

 -- Kay Hayen <kay.hayen@gmail.com>  Sun, 18 Apr 2021 16:13:42 +0200

nuitka (0.6.14.3+ds-1) unstable; urgency=medium

  * New upstream hotfix release.

 -- Kay Hayen <kay.hayen@gmail.com>  Sun, 18 Apr 2021 10:29:07 +0200

nuitka (0.6.14.2+ds-1) unstable; urgency=medium

  * New upstream hotfix release.

 -- Kay Hayen <kay.hayen@gmail.com>  Sat, 17 Apr 2021 11:03:23 +0200

nuitka (0.6.14.1+ds-1) unstable; urgency=medium

  * New upstream hotfix release.

 -- Kay Hayen <kay.hayen@gmail.com>  Fri, 16 Apr 2021 07:49:30 +0200

nuitka (0.6.14+ds-1) unstable; urgency=medium

  * New upstream release.

 -- Kay Hayen <kay.hayen@gmail.com>  Thu, 15 Apr 2021 11:09:55 +0200

nuitka (0.6.13.3+ds-1) unstable; urgency=medium

  * New upstream hotfix release.

 -- Kay Hayen <kay.hayen@gmail.com>  Sun, 04 Apr 2021 11:11:56 +0200

nuitka (0.6.13.2+ds-1) unstable; urgency=medium

  * New upstream hotfix release.

 -- Kay Hayen <kay.hayen@gmail.com>  Sat, 27 Mar 2021 19:44:51 +0100

nuitka (0.6.13.1+ds-1) unstable; urgency=medium

  * New upstream hotfix release.

 -- Kay Hayen <kay.hayen@gmail.com>  Fri, 26 Mar 2021 14:28:02 +0100

nuitka (0.6.13+ds-1) unstable; urgency=medium

  * New upstream release.

 -- Kay Hayen <kay.hayen@gmail.com>  Wed, 17 Mar 2021 08:58:23 +0100

nuitka (0.6.12.4+ds-1) unstable; urgency=medium

  * New upstream hotfix release.

 -- Kay Hayen <kay.hayen@gmail.com>  Thu, 11 Mar 2021 12:16:01 +0100

nuitka (0.6.12.3+ds-1) unstable; urgency=medium

  * New upstream hotfix release.

 -- Kay Hayen <kay.hayen@gmail.com>  Sun, 21 Feb 2021 06:04:51 +0100

nuitka (0.6.12.2+ds-1) unstable; urgency=medium

  * New upstream hotfix release.

 -- Kay Hayen <kay.hayen@gmail.com>  Sun, 14 Feb 2021 14:25:06 +0100

nuitka (0.6.12.1+ds-1) unstable; urgency=medium

  * New upstream hotfix release.

 -- Kay Hayen <kay.hayen@gmail.com>  Wed, 10 Feb 2021 00:23:11 +0100

nuitka (0.6.12+ds-1) unstable; urgency=medium

  * New upstream release.

 -- Kay Hayen <kay.hayen@gmail.com>  Tue, 09 Feb 2021 11:08:35 +0100

nuitka (0.6.11.6+ds-1) unstable; urgency=medium

  * New upstream hotfix release.

 -- Kay Hayen <kay.hayen@gmail.com>  Sun, 07 Feb 2021 19:59:48 +0100

nuitka (0.6.11.5+ds-1) unstable; urgency=medium

  * New upstream hotfix release.

 -- Kay Hayen <kay.hayen@gmail.com>  Mon, 01 Feb 2021 12:17:21 +0100

nuitka (0.6.11.4+ds-1) unstable; urgency=medium

  * New upstream hotfix release.

 -- Kay Hayen <kay.hayen@gmail.com>  Wed, 27 Jan 2021 17:09:48 +0100

nuitka (0.6.11.3+ds-1) unstable; urgency=medium

  * New upstream hotfix release.

 -- Kay Hayen <kay.hayen@gmail.com>  Tue, 26 Jan 2021 11:16:07 +0100

nuitka (0.6.11.2+ds-1) unstable; urgency=medium

  * New upstream hotfix release.

 -- Kay Hayen <kay.hayen@gmail.com>  Mon, 25 Jan 2021 20:14:39 +0100

nuitka (0.6.11.1+ds-1) unstable; urgency=medium

  * New upstream hotfix release.

 -- Kay Hayen <kay.hayen@gmail.com>  Sun, 24 Jan 2021 17:55:22 +0100

nuitka (0.6.11+ds-1) unstable; urgency=medium

  * New upstream release.

 -- Kay Hayen <kay.hayen@gmail.com>  Sat, 23 Jan 2021 10:01:54 +0100

nuitka (0.6.10.5+ds-1) unstable; urgency=medium

  * New upstream hotfix release.

 -- Kay Hayen <kay.hayen@gmail.com>  Thu, 07 Jan 2021 11:04:59 +0100

nuitka (0.6.10.4+ds-1) unstable; urgency=medium

  * New upstream hotfix release.

 -- Kay Hayen <kay.hayen@gmail.com>  Tue, 29 Dec 2020 16:17:44 +0100

nuitka (0.6.10.3+ds-1) unstable; urgency=medium

  * New upstream hotfix release.

 -- Kay Hayen <kay.hayen@gmail.com>  Thu, 24 Dec 2020 16:30:17 +0100

nuitka (0.6.10.2+ds-1) unstable; urgency=medium

  * New upstream hotfix release.

 -- Kay Hayen <kay.hayen@gmail.com>  Sun, 20 Dec 2020 10:56:00 +0100

nuitka (0.6.10.1+ds-1) unstable; urgency=medium

  * New upstream hotfix release.

 -- Kay Hayen <kay.hayen@gmail.com>  Sun, 13 Dec 2020 19:47:53 +0100

nuitka (0.6.10+ds-1) unstable; urgency=medium

  * New upstream release.

 -- Kay Hayen <kay.hayen@gmail.com>  Mon, 07 Dec 2020 12:44:03 +0100

nuitka (0.6.9.7+ds-1) unstable; urgency=medium

  * New upstream hotfix release.

 -- Kay Hayen <kay.hayen@gmail.com>  Mon, 16 Nov 2020 11:20:22 +0100

nuitka (0.6.9.6+ds-1) unstable; urgency=medium

  * New upstream hotfix release.

 -- Kay Hayen <kay.hayen@gmail.com>  Wed, 04 Nov 2020 08:32:22 +0100

nuitka (0.6.9.5+ds-1) unstable; urgency=medium

  * New upstream hotfix release.

 -- Kay Hayen <kay.hayen@gmail.com>  Fri, 30 Oct 2020 13:49:19 +0100

nuitka (0.6.9.4+ds-1) unstable; urgency=medium

  * New upstream hotfix release.

 -- Kay Hayen <kay.hayen@gmail.com>  Mon, 19 Oct 2020 10:55:17 +0200

nuitka (0.6.9.3+ds-1) unstable; urgency=medium

  * New upstream hotfix release.

 -- Kay Hayen <kay.hayen@gmail.com>  Mon, 12 Oct 2020 17:17:10 +0200

nuitka (0.6.9.2+ds-1) unstable; urgency=medium

  * New upstream hotfix release.

 -- Kay Hayen <kay.hayen@gmail.com>  Sun, 04 Oct 2020 12:47:36 +0200

nuitka (0.6.9.1+ds-1) unstable; urgency=medium

  * New upstream hotfix release.

 -- Kay Hayen <kay.hayen@gmail.com>  Sat, 19 Sep 2020 14:38:08 +0200

nuitka (0.6.9+ds-1) unstable; urgency=medium

  * New upstream release.

 -- Kay Hayen <kay.hayen@gmail.com>  Mon, 14 Sep 2020 15:40:36 +0200

nuitka (0.6.8.4+ds-1) unstable; urgency=medium

  * New upstream hotfix release.

  * Source only upload. (Closes: #961896)

  * Updated VCS URLs. (Closes: #961895)

 -- Kay Hayen <kay.hayen@gmail.com>  Sat, 06 Jun 2020 09:58:32 +0200

nuitka (0.6.8.3+ds-1) unstable; urgency=medium

  * New upstream hotfix release.

 -- Kay Hayen <kay.hayen@gmail.com>  Sat, 23 May 2020 13:56:13 +0200

nuitka (0.6.8.2+ds-1) unstable; urgency=medium

  * New upstream hotfix release.

 -- Kay Hayen <kay.hayen@gmail.com>  Thu, 21 May 2020 15:04:13 +0200

nuitka (0.6.8.1+ds-1) unstable; urgency=medium

  * New upstream hotfix release.

  * Corrected copyright file format to not have emails.

 -- Kay Hayen <kay.hayen@gmail.com>  Fri, 15 May 2020 08:32:39 +0200

nuitka (0.6.8+ds-1) unstable; urgency=medium

  * New upstream release.

  * Changed dependencies to prefer Debian 11 packages.
    (Closes: #937166).

 -- Kay Hayen <kay.hayen@gmail.com>  Mon, 11 May 2020 16:41:34 +0200

nuitka (0.6.7+ds-1) unstable; urgency=medium

  * New upstream release.

  * The rst2pdf dependency is finally fixed
    (Closes: #943645) (Closes: #947573).

  * Enabled package build without Python2 (Closes: #937166)

 -- Kay Hayen <kay.hayen@gmail.com>  Thu, 23 Jan 2020 12:34:10 +0100

nuitka (0.6.6+ds-1) unstable; urgency=medium

  * New upstream release.

 -- Kay Hayen <kay.hayen@gmail.com>  Fri, 27 Dec 2019 08:47:38 +0100

nuitka (0.6.6~rc7+ds-1) unstable; urgency=medium

  * New upstream pre-release.

 -- Kay Hayen <kay.hayen@gmail.com>  Tue, 24 Sep 2019 08:49:41 +0200

nuitka (0.6.5+ds-1) unstable; urgency=medium

  * New upstream release.

 -- Kay Hayen <kay.hayen@gmail.com>  Sat, 27 Jul 2019 12:07:20 +0200

nuitka (0.6.4+ds-1) experimental; urgency=medium

  * New upstream release.

 -- Kay Hayen <kay.hayen@gmail.com>  Fri, 07 Jun 2019 23:30:22 +0200

nuitka (0.6.3.1+ds-1) experimental; urgency=medium

  * New upstream hotfix release.

 -- Kay Hayen <kay.hayen@gmail.com>  Thu, 25 Apr 2019 22:08:36 +0200

nuitka (0.6.3+ds-1) unstable; urgency=medium

  * New upstream release.

 -- Kay Hayen <kay.hayen@gmail.com>  Thu, 04 Apr 2019 06:12:30 +0200

nuitka (0.6.2+ds-1) unstable; urgency=medium

  * New upstream release.

 -- Kay Hayen <kay.hayen@gmail.com>  Sat, 16 Feb 2019 08:48:51 +0100

nuitka (0.6.1.1+ds-1) unstable; urgency=medium

  * New upstream hotfix release.

 -- Kay Hayen <kay.hayen@gmail.com>  Thu, 24 Jan 2019 09:13:53 +0100

nuitka (0.6.1+ds-1) unstable; urgency=medium

  * New upstream release.

  * Depend on python-pil over python-imaging (Closes: #917694).

 -- Kay Hayen <kay.hayen@gmail.com>  Sat, 05 Jan 2019 12:41:57 +0100

nuitka (0.6.0.6+ds-1) unstable; urgency=medium

  * New upstream hotfix release.

 -- Kay Hayen <kay.hayen@gmail.com>  Wed, 31 Oct 2018 09:03:57 +0100

nuitka (0.6.0.5+ds-1) unstable; urgency=medium

  * New upstream hotfix release.

 -- Kay Hayen <kay.hayen@gmail.com>  Thu, 18 Oct 2018 23:11:34 +0200

nuitka (0.6.0.4+ds-1) unstable; urgency=medium

  * New upstream hotfix release.

 -- Kay Hayen <kay.hayen@gmail.com>  Sun, 14 Oct 2018 08:26:48 +0200

nuitka (0.6.0.3+ds-1) unstable; urgency=medium

  * New upstream hotfix release.

 -- Kay Hayen <kay.hayen@gmail.com>  Sat, 06 Oct 2018 10:43:33 +0200

nuitka (0.6.0.2+ds-1) unstable; urgency=medium

  * New upstream hotfix release.

 -- Kay Hayen <kay.hayen@gmail.com>  Wed, 03 Oct 2018 10:41:52 +0200

nuitka (0.6.0.1+ds-1) unstable; urgency=medium

  * New upstream hotfix release.

 -- Kay Hayen <kay.hayen@gmail.com>  Thu, 27 Sep 2018 09:57:05 +0200

nuitka (0.6.0+ds-1) unstable; urgency=medium

  * New upstream release.

 -- Kay Hayen <kay.hayen@gmail.com>  Wed, 26 Sep 2018 07:00:04 +0200

nuitka (0.5.33+ds-1) unstable; urgency=medium

  * New upstream release.

 -- Kay Hayen <kay.hayen@gmail.com>  Thu, 13 Sep 2018 19:01:48 +0200

nuitka (0.5.32.8+ds-1) unstable; urgency=medium

  * New upstream hotfix release.

 -- Kay Hayen <kay.hayen@gmail.com>  Tue, 04 Sep 2018 14:58:47 +0200

nuitka (0.5.32.7+ds-1) unstable; urgency=medium

  * New upstream hotfix release.

 -- Kay Hayen <kay.hayen@gmail.com>  Thu, 23 Aug 2018 22:06:00 +0200

nuitka (0.5.32.6+ds-1) unstable; urgency=medium

  * New upstream hotfix release.

 -- Kay Hayen <kay.hayen@gmail.com>  Thu, 23 Aug 2018 20:05:18 +0200

nuitka (0.5.32.5+ds-1) unstable; urgency=medium

  * New upstream hotfix release.

 -- Kay Hayen <kay.hayen@gmail.com>  Wed, 15 Aug 2018 19:06:01 +0200

nuitka (0.5.32.4+ds-1) unstable; urgency=medium

  * New upstream hotfix release.

 -- Kay Hayen <kay.hayen@gmail.com>  Fri, 10 Aug 2018 12:06:44 +0200

nuitka (0.5.32.3+ds-1) unstable; urgency=medium

  * New upstream hotfix release.

 -- Kay Hayen <kay.hayen@gmail.com>  Sat, 04 Aug 2018 10:40:31 +0200

nuitka (0.5.32.2+ds-1) unstable; urgency=medium

  * New upstream hotfix release.

 -- Kay Hayen <kay.hayen@gmail.com>  Wed, 01 Aug 2018 17:38:43 +0200

nuitka (0.5.32.1+ds-1) unstable; urgency=medium

  * New upstream hotfix release.

 -- Kay Hayen <kay.hayen@gmail.com>  Sat, 28 Jul 2018 20:16:29 +0200

nuitka (0.5.32+ds-1) unstable; urgency=medium

  * New upstream release.

 -- Kay Hayen <kay.hayen@gmail.com>  Sat, 28 Jul 2018 15:07:21 +0200

nuitka (0.5.31+ds-1) unstable; urgency=medium

  * New upstream release.

 -- Kay Hayen <kay.hayen@gmail.com>  Mon, 09 Jul 2018 08:23:02 +0200

nuitka (0.5.30+ds-1) unstable; urgency=medium

  * New upstream release.

 -- Kay Hayen <kay.hayen@gmail.com>  Mon, 30 Apr 2018 09:50:54 +0200

nuitka (0.5.29.5+ds-1) unstable; urgency=medium

  * New upstream hotfix release.

 -- Kay Hayen <kay.hayen@gmail.com>  Wed, 25 Apr 2018 09:33:55 +0200

nuitka (0.5.29.4+ds-1) unstable; urgency=medium

  * New upstream hotfix release.

 -- Kay Hayen <kay.hayen@gmail.com>  Mon, 09 Apr 2018 20:22:37 +0200

nuitka (0.5.29.3+ds-1) unstable; urgency=medium

  * New upstream hotfix release.

 -- Kay Hayen <kay.hayen@gmail.com>  Sat, 31 Mar 2018 16:12:25 +0200

nuitka (0.5.29.2+ds-1) unstable; urgency=medium

  * New upstream hotfix release.

 -- Kay Hayen <kay.hayen@gmail.com>  Thu, 29 Mar 2018 10:19:24 +0200

nuitka (0.5.29.1+ds-1) unstable; urgency=medium

  * New upstream hotfix release.

 -- Kay Hayen <kay.hayen@gmail.com>  Tue, 27 Mar 2018 18:22:54 +0200

nuitka (0.5.29+ds-1) unstable; urgency=medium

  * New upstream release.

 -- Kay Hayen <kay.hayen@gmail.com>  Mon, 26 Mar 2018 20:13:44 +0200

nuitka (0.5.28.2+ds-1) unstable; urgency=medium

  * New upstream hotfix release.

 -- Kay Hayen <kay.hayen@gmail.com>  Wed, 29 Nov 2017 15:09:28 +0100

nuitka (0.5.28.1+ds-1) unstable; urgency=medium

  * New upstream hotfix release.
  * Also ignore sbuild non-existent directory (Closes: #871125).

 -- Kay Hayen <kay.hayen@gmail.com>  Sun, 22 Oct 2017 10:44:31 +0200

nuitka (0.5.28+ds-1) unstable; urgency=medium

  * New upstream release.

 -- Kay Hayen <kay.hayen@gmail.com>  Tue, 17 Oct 2017 10:03:56 +0200

nuitka (0.5.27+ds-1) unstable; urgency=medium

  * New upstream release.

 -- Kay Hayen <kay.hayen@gmail.com>  Sat, 22 Jul 2017 16:21:37 +0200

nuitka (0.5.26.4+ds-1) unstable; urgency=medium

  * New upstream hotfix release.
  * Recommend actual PyQT package (Closes: #866540).

 -- Kay Hayen <kay.hayen@gmail.com>  Mon, 03 Jul 2017 08:59:37 +0200

nuitka (0.5.26.3+ds-1) unstable; urgency=medium

  * New upstream hotfix release.

 -- Kay Hayen <kay.hayen@gmail.com>  Thu, 22 Jun 2017 08:08:53 +0200

nuitka (0.5.26.2+ds-1) unstable; urgency=medium

  * New upstream hotfix release.

 -- Kay Hayen <kay.hayen@gmail.com>  Sat, 17 Jun 2017 11:37:12 +0200

nuitka (0.5.26.1+ds-1) unstable; urgency=medium

  * New upstream hotfix release.

 -- Kay Hayen <kay.hayen@gmail.com>  Sat, 10 Jun 2017 13:09:51 +0200

nuitka (0.5.26+ds-1) unstable; urgency=medium

  * New upstream release.

 -- Kay Hayen <kay.hayen@gmail.com>  Wed, 07 Jun 2017 08:15:19 +0200

nuitka (0.5.25+ds-1) unstable; urgency=medium

  * New upstream release.

 -- Kay Hayen <kay.hayen@gmail.com>  Tue, 24 Jan 2017 06:13:46 +0100

nuitka (0.5.24.4+ds-1) unstable; urgency=medium

  * New upstream hotfix release.
  * Better detection of acceptable shared library loads from
    system paths for standalone tests (Closes: #844902).

 -- Kay Hayen <kay.hayen@gmail.com>  Sat, 10 Dec 2016 12:25:35 +0100

nuitka (0.5.24.3+ds-1) unstable; urgency=medium

  * New upstream hotfix release.

 -- Kay Hayen <kay.hayen@gmail.com>  Fri, 09 Dec 2016 06:50:55 +0100

nuitka (0.5.24.2+ds-1) unstable; urgency=medium

  * New upstream hotfix release.

 -- Kay Hayen <kay.hayen@gmail.com>  Wed, 30 Nov 2016 09:32:03 +0100

nuitka (0.5.24.1+ds-1) unstable; urgency=medium

  * New upstream hotfix release.

 -- Kay Hayen <kay.hayen@gmail.com>  Wed, 16 Nov 2016 08:16:53 +0100

nuitka (0.5.24+ds-1) unstable; urgency=medium

  * New upstream release.

 -- Kay Hayen <kay.hayen@gmail.com>  Mon, 14 Nov 2016 09:41:31 +0100

nuitka (0.5.23.2+ds-1) unstable; urgency=medium

  * New upstream hotfix release.

 -- Kay Hayen <kay.hayen@gmail.com>  Mon, 07 Nov 2016 07:55:11 +0100

nuitka (0.5.23.1+ds-1) unstable; urgency=medium

  * New upstream hotfix release.
  * Use of C11 compiler instead of C++ compiler, so we drop the
    versioned dependencies. (Closes: #835954)

 -- Kay Hayen <kay.hayen@gmail.com>  Sun, 16 Oct 2016 10:40:59 +0200

nuitka (0.5.23+ds-1) unstable; urgency=medium

  * New upstream release.

 -- Kay Hayen <kay.hayen@gmail.com>  Sun, 02 Oct 2016 18:14:41 +0200

nuitka (0.5.22+ds-1) unstable; urgency=medium

  * New upstream release.

 -- Kay Hayen <kay.hayen@gmail.com>  Tue, 16 Aug 2016 11:22:16 +0200

nuitka (0.5.21.3+ds-1) unstable; urgency=medium

  * New upstream hotfix release.

 -- Kay Hayen <kay.hayen@gmail.com>  Thu, 26 May 2016 14:51:39 +0200

nuitka (0.5.21.2+ds-1) unstable; urgency=medium

  * New upstream hotfix release.

 -- Kay Hayen <kay.hayen@gmail.com>  Sat, 14 May 2016 14:43:28 +0200

nuitka (0.5.21.1+ds-1) unstable; urgency=medium

  * New upstream hotfix release.

  * Depends on g++-5 now.

 -- Kay Hayen <kay.hayen@gmail.com>  Sat, 30 Apr 2016 07:59:57 +0200

nuitka (0.5.21+ds-1) unstable; urgency=medium

  * New upstream release.

 -- Kay Hayen <kay.hayen@gmail.com>  Sun, 24 Apr 2016 14:06:29 +0200

nuitka (0.5.20+ds-1) unstable; urgency=medium

  * New upstream release.

 -- Kay Hayen <kay.hayen@gmail.com>  Sun, 20 Mar 2016 08:11:16 +0100

nuitka (0.5.19.1+ds-1) unstable; urgency=medium

  * New upstream hotfix release.

 -- Kay Hayen <kay.hayen@gmail.com>  Tue, 15 Mar 2016 09:11:57 +0100

nuitka (0.5.19+ds-1) unstable; urgency=medium

  * New upstream release.

 -- Kay Hayen <kay.hayen@gmail.com>  Mon, 01 Feb 2016 07:53:08 +0100

nuitka (0.5.18.1+ds-1) unstable; urgency=medium

  * New upstream hotfix release.

 -- Kay Hayen <kay.hayen@gmail.com>  Sun, 24 Jan 2016 07:52:03 +0100

nuitka (0.5.18+ds-1) unstable; urgency=medium

  * New upstream release.

 -- Kay Hayen <kay.hayen@gmail.com>  Fri, 15 Jan 2016 07:48:41 +0100

nuitka (0.5.17.1+ds-1) unstable; urgency=medium

  * New upstream hotfix release.

 -- Kay Hayen <kay.hayen@gmail.com>  Thu, 14 Jan 2016 23:21:51 +0100

nuitka (0.5.17+ds-1) unstable; urgency=medium

  * New upstream release.

 -- Kay Hayen <kay.hayen@gmail.com>  Sun, 27 Dec 2015 15:18:39 +0100

nuitka (0.5.16.1+ds-1) unstable; urgency=medium

  * New upstream hotfix release.

 -- Kay Hayen <kay.hayen@gmail.com>  Thu, 03 Dec 2015 07:04:12 +0100

nuitka (0.5.16+ds-1) unstable; urgency=medium

  * New upstream release.

 -- Kay Hayen <kay.hayen@gmail.com>  Mon, 09 Nov 2015 18:30:07 +0100

nuitka (0.5.15+ds-1) unstable; urgency=medium

  * New upstream release.

 -- Kay Hayen <kay.hayen@gmail.com>  Mon, 12 Oct 2015 08:57:03 +0200

nuitka (0.5.14.3+ds-1) unstable; urgency=medium

  * New upstream hotfix release.

 -- Kay Hayen <kay.hayen@gmail.com>  Sun, 13 Sep 2015 12:26:59 +0200

nuitka (0.5.14.2+ds-1) unstable; urgency=medium

  * New upstream hotfix release.

 -- Kay Hayen <kay.hayen@gmail.com>  Mon, 07 Sep 2015 00:30:11 +0200

nuitka (0.5.14.1+ds-1) UNRELEASED; urgency=medium

  * New upstream hotfix release.

 -- Kay Hayen <kay.hayen@gmail.com>  Sun, 06 Sep 2015 22:37:22 +0200

nuitka (0.5.14+ds-1) unstable; urgency=medium

  * New upstream release.

 -- Kay Hayen <kay.hayen@gmail.com>  Thu, 27 Aug 2015 06:24:11 +0200

nuitka (0.5.13.8+ds-1) UNRELEASED; urgency=medium

  * New upstream hotfix release.

 -- Kay Hayen <kay.hayen@gmail.com>  Thu, 20 Aug 2015 11:55:53 +0200

nuitka (0.5.13.7+ds-1) UNRELEASED; urgency=medium

  * New upstream hotfix release.

 -- Kay Hayen <kay.hayen@gmail.com>  Tue, 18 Aug 2015 21:55:08 +0200

nuitka (0.5.13.6+ds-1) UNRELEASED; urgency=medium

  * New upstream hotfix release.

 -- Kay Hayen <kay.hayen@gmail.com>  Sun, 16 Aug 2015 14:38:46 +0200

nuitka (0.5.13.5+ds-1) UNRELEASED; urgency=medium

  * New upstream hotfix release.

 -- Kay Hayen <kay.hayen@gmail.com>  Sun, 16 Aug 2015 13:42:02 +0200

nuitka (0.5.13.4+ds-1) UNRELEASED; urgency=medium

  * New upstream hotfix release.

 -- Kay Hayen <kay.hayen@gmail.com>  Fri, 31 Jul 2015 17:24:40 +0200

nuitka (0.5.13.3+ds-1) UNRELEASED; urgency=medium

  * New upstream hotfix release.

 -- Kay Hayen <kay.hayen@gmail.com>  Wed, 29 Jul 2015 10:54:05 +0200

nuitka (0.5.13.2+ds-1) UNRELEASED; urgency=medium

  * New upstream hotfix release.

 -- Kay Hayen <kay.hayen@gmail.com>  Tue, 16 Jun 2015 10:29:12 +0200

nuitka (0.5.13.1+ds-1) UNRELEASED; urgency=medium

  * New upstream hotfix release.

 -- Kay Hayen <kay.hayen@gmail.com>  Mon, 04 May 2015 09:27:19 +0200

nuitka (0.5.13+ds-1) unstable; urgency=medium

  * New upstream release.

 -- Kay Hayen <kay.hayen@gmail.com>  Fri, 01 May 2015 10:44:27 +0200

nuitka (0.5.12.2+ds-1) UNRELEASED; urgency=medium

  * New upstream hotfix release.

 -- Kay Hayen <kay.hayen@gmail.com>  Sun, 26 Apr 2015 08:51:37 +0200

nuitka (0.5.12.1+ds-1) UNRELEASED; urgency=medium

  * New upstream hotfix release.

 -- Kay Hayen <kay.hayen@gmail.com>  Sat, 18 Apr 2015 09:35:06 +0200

nuitka (0.5.12+ds-1) experimental; urgency=medium

  * New upstream release.

 -- Kay Hayen <kay.hayen@gmail.com>  Mon, 06 Apr 2015 17:20:44 +0200

nuitka (0.5.11.2+ds-1) experimental; urgency=medium

  * New upstream hotfix release.

 -- Kay Hayen <kay.hayen@gmail.com>  Thu, 26 Mar 2015 20:09:06 +0100

nuitka (0.5.11.1+ds-1) experimental; urgency=medium

  * New upstream hotfix release.

 -- Kay Hayen <kay.hayen@gmail.com>  Mon, 23 Mar 2015 10:34:17 +0100

nuitka (0.5.11+ds-1) experimental; urgency=medium

  * New upstream release.

 -- Kay Hayen <kay.hayen@gmail.com>  Wed, 18 Mar 2015 08:38:39 +0100

nuitka (0.5.10.2+ds-1) experimental; urgency=medium

  * New upstream hotfix release.

 -- Kay Hayen <kay.hayen@gmail.com>  Tue, 10 Mar 2015 07:46:24 +0100

nuitka (0.5.10.1+ds-1) experimental; urgency=medium

  * New upstream hotfix release.

 -- Kay Hayen <kay.hayen@gmail.com>  Sun, 08 Mar 2015 11:56:55 +0100

nuitka (0.5.10+ds-1) experimental; urgency=medium

  * New upstream release.

 -- Kay Hayen <kay.hayen@gmail.com>  Thu, 05 Mar 2015 07:43:43 +0100

nuitka (0.5.9+ds-1) experimental; urgency=medium

  * New upstream release.

 -- Kay Hayen <kay.hayen@gmail.com>  Thu, 29 Jan 2015 08:18:06 +0100

nuitka (0.5.8+ds-1) experimental; urgency=medium

  * New upstream release.

 -- Kay Hayen <kay.hayen@gmail.com>  Thu, 15 Jan 2015 04:11:03 +0100

nuitka (0.5.7.1+ds-1) experimental; urgency=medium

  * New upstream hotfix release.

 -- Kay Hayen <kay.hayen@gmail.com>  Fri, 09 Jan 2015 13:52:15 +0100

nuitka (0.5.7+ds-1) UNRELEASED; urgency=medium

  * New upstream release.

 -- Kay Hayen <kay.hayen@gmail.com>  Thu, 01 Jan 2015 10:52:03 +0100

nuitka (0.5.6.1+ds-1) UNRELEASED; urgency=medium

  * New upstream hotfix release.

 -- Kay Hayen <kay.hayen@gmail.com>  Sun, 21 Dec 2014 08:32:58 +0100

nuitka (0.5.6+ds-1) UNRELEASED; urgency=medium

  * New upstream release.
  * Added support for hardening-wrapper to be installed.

 -- Kay Hayen <kay.hayen@gmail.com>  Fri, 19 Dec 2014 08:39:17 +0100

nuitka (0.5.5.3+ds-1) unstable; urgency=medium

  * New upstream hotfix release.
  * Added support for armhf architecture.

 -- Kay Hayen <kay.hayen@gmail.com>  Fri, 24 Oct 2014 17:33:59 +0200

nuitka (0.5.5.2+ds-1) unstable; urgency=medium

  * New upstream hotfix release.
  * Bump to Standards Version 3.9.6, no changes needed.

 -- Kay Hayen <kay.hayen@gmail.com>  Fri, 17 Oct 2014 07:56:05 +0200

nuitka (0.5.5+ds-1) unstable; urgency=medium

  * New upstream release.

 -- Kay Hayen <kay.hayen@gmail.com>  Sun, 05 Oct 2014 19:28:20 +0200

nuitka (0.5.4.3+ds-1) unstable; urgency=medium

  * New upstream hotfix release.

 -- Kay Hayen <kay.hayen@gmail.com>  Thu, 21 Aug 2014 09:41:37 +0200

nuitka (0.5.3.5+ds-1) unstable; urgency=medium

  * New upstream hotfix release.

 -- Kay Hayen <kay.hayen@gmail.com>  Fri, 18 Jul 2014 07:28:17 +0200

nuitka (0.5.3.3+ds-1) unstable; urgency=medium

  * New upstream release.
  * Original version didn't build for all versions due to error message
    changes, this release adapts to.

 -- Kay Hayen <kay.hayen@gmail.com>  Sat, 12 Jul 2014 20:50:01 +0200

nuitka (0.5.2+ds-1) unstable; urgency=medium

  * New upstream release.
  * Permit building using cowbuilder, eatmydata (Closes: #749518)
  * Do not require gcc in build-depends
    (Closes: #747984) (Closes: #748005) (Closes: #751325)

 -- Kay Hayen <kay.hayen@gmail.com>  Mon, 23 Jun 2014 08:17:57 +0200

nuitka (0.5.1.1+ds-1) unstable; urgency=medium

  * New upstream hotfix release.

 -- Kay Hayen <kay.hayen@gmail.com>  Thu, 06 Mar 2014 10:44:28 +0100

nuitka (0.5.1+ds-1) unstable; urgency=medium

  * New upstream release.

 -- Kay Hayen <kay.hayen@gmail.com>  Thu, 06 Mar 2014 09:33:51 +0100

nuitka (0.5.0.1+ds-1) unstable; urgency=medium

  * New upstream hotfix release.

 -- Kay Hayen <kay.hayen@gmail.com>  Mon, 13 Jan 2014 23:37:37 +0100

nuitka (0.5.0+ds-1) unstable; urgency=medium

  * New upstream release.
  * Added missing build dependency to process PNG images.

 -- Kay Hayen <kay.hayen@gmail.com>  Fri, 03 Jan 2014 19:18:18 +0100

nuitka (0.4.7.1+ds-1) unstable; urgency=low

  * New upstream hotfix release.

 -- Kay Hayen <kay.hayen@gmail.com>  Tue, 03 Dec 2013 08:44:31 +0100

nuitka (0.4.7+ds-1) UNRELEASED; urgency=low

  * New upstream release.
  * Handle unknown encoding error message change of CPython 2.7.6
    that was backported to CPython 2.7.5+ as well.
    (Closes: #730956)

 -- Kay Hayen <kay.hayen@gmail.com>  Mon, 02 Dec 2013 09:15:12 +0100

nuitka (0.4.6.2+ds-1) unstable; urgency=low

  * New upstream hotfix release.

 -- Kay Hayen <kayhayen@gmx.de>  Fri, 01 Nov 2013 19:07:42 +0100

nuitka (0.4.6+ds-1) unstable; urgency=low

  * New upstream release.

 -- Kay Hayen <kayhayen@gmx.de>  Sun, 27 Oct 2013 21:29:26 +0100

nuitka (0.4.5.1+ds-1) unstable; urgency=low

  * New upstream hotfix release.
  * Corrects upstream Issue#106.

 -- Kay Hayen <kayhayen@gmx.de>  Wed, 25 Sep 2013 14:29:55 +0200

nuitka (0.4.5+ds-1) unstable; urgency=low

  * New upstream release.

 -- Kay Hayen <kayhayen@gmx.de>  Sun, 18 Aug 2013 09:06:29 +0200

nuitka (0.4.4.2+ds-1) unstable; urgency=low

  * New upstream hotfix release.
  * Corrects upstream Issue#98.
  * Corrects upstream Issue#100.
  * Corrects upstream Issue#101.
  * Corrects upstream Issue#102.

 -- Kay Hayen <kayhayen@gmx.de>  Sat, 20 Jul 2013 09:08:29 +0200

nuitka (0.4.4.1+ds-1) unstable; urgency=low

  * New upstream hotfix release.
  * Corrects upstream Issue#95.
  * Corrects upstream Issue#96.

 -- Kay Hayen <kayhayen@gmx.de>  Sat, 13 Jul 2013 11:56:21 +0200

nuitka (0.4.4+ds-1) unstable; urgency=low

  * New upstream release.
  * Upstream now supports Python3.3 and threads.
  * Bump to Standards Version 3.9.4, no changes needed.
  * Fix support for modules and Python3 was broken (Closes: #711459)
  * Fix encoding error changes  Python 2.7.5 (Closes: #713531)

 -- Kay Hayen <kayhayen@gmx.de>  Tue, 25 Jun 2013 10:46:40 +0200

nuitka (0.4.3+ds-1) unstable; urgency=low

  * New upstream release.

 -- Kay Hayen <kayhayen@gmx.de>  Sat, 18 May 2013 10:16:25 +0200

nuitka (0.4.2+ds-1) unstable; urgency=low

  * New upstream release.

 -- Kay Hayen <kayhayen@gmx.de>  Fri, 29 Mar 2013 11:05:08 +0100

nuitka (0.4.1+ds-1) unstable; urgency=low

  * New upstream release.

 -- Kay Hayen <kayhayen@gmx.de>  Tue, 05 Mar 2013 08:15:41 +0100

nuitka (0.4.0+ds-1) UNRELEASED; urgency=low

  * New upstream release.
  * Changes so the Debian package can be backported to Squeeze as well.

 -- Kay Hayen <kayhayen@gmx.de>  Sat, 09 Feb 2013 10:08:15 +0100

nuitka (0.3.25+ds-1) unstable; urgency=low

  * New upstream release.
  * Register the User Manual with "doc-base".

 -- Kay Hayen <kayhayen@gmx.de>  Sun, 11 Nov 2012 13:57:32 +0100

nuitka (0.3.24.1+ds-1) unstable; urgency=low

  * New upstream hotfix release.
  * Corrects upstream Issue#46.

 -- Kay Hayen <kayhayen@gmx.de>  Sat, 08 Sep 2012 22:30:11 +0000

nuitka (0.3.24+ds-1) unstable; urgency=low

  * New upstream release.
  * Detect the absence of "g++" and gracefully fallback to the
    compiler depended on. (Closes: #682146)
  * Changed usage of "temp" files in developer scripts to be
    secure. (Closes: #682145)
  * Added support for "DEB_BUILD_OPTIONS=nocheck" to skip the
    test runs. (Closes: #683090)

 -- Kay Hayen <kayhayen@gmx.de>  Sat, 18 Aug 2012 21:19:17 +0200

nuitka (0.3.23.1+ds-1) unstable; urgency=low

  * New upstream hotfix release.
  * Corrects upstream Issue#40, Issue#41, and Issue#42.

 -- Kay Hayen <kayhayen@gmx.de>  Mon, 16 Jul 2012 07:25:41 +0200

nuitka (0.3.23+ds-1) unstable; urgency=low

  * New upstream release.
  * License for Nuitka is now Apache License 2.0, no more GPLv3.
  * Corrects upstream Issue#37 and Issue#38.

 -- Kay Hayen <kayhayen@gmx.de>  Sun, 01 Jul 2012 00:00:57 +0200

nuitka (0.3.22.1+ds-1) unstable; urgency=low

  * New upstream hotfix release.
  * Corrected copyright file syntax error found by new lintian
    version.
  * Corrects upstream Issue#19.

 -- Kay Hayen <kayhayen@gmx.de>  Sat, 16 Jun 2012 08:58:30 +0200

nuitka (0.3.22+ds-1) unstable; urgency=low

  * New upstream release.

 -- Kay Hayen <kayhayen@gmx.de>  Sun, 13 May 2012 12:51:16 +0200

nuitka (0.3.21+ds-1) unstable; urgency=low

  * New upstream release.

 -- Kay Hayen <kayhayen@gmx.de>  Thu, 12 Apr 2012 20:24:01 +0200

nuitka (0.3.20.2+ds-1) unstable; urgency=low

  * New upstream hotfix release.
  * Corrects upstream Issue#35.
  * Bump to Standards Version 3.9.3, no changes needed.
  * In the alternative build dependencies, designed to make the
    Python3 build dependency optional, put option that is going
    to work on "unstable" first. (Closes: #665021)

 -- Kay Hayen <kayhayen@gmx.de>  Tue, 03 Apr 2012 22:31:36 +0200

nuitka (0.3.20.1+ds-1) unstable; urgency=low

  * New upstream hotfix release.
  * Corrects upstream Issue#34.

 -- Kay Hayen <kayhayen@gmx.de>  Sat, 03 Mar 2012 10:18:30 +0100

nuitka (0.3.20+ds-1) unstable; urgency=low

  * New upstream release.
  * Added upstream "Changelog.rst" as "changelog"

 -- Kay Hayen <kayhayen@gmx.de>  Mon, 27 Feb 2012 09:32:10 +0100

nuitka (0.3.19.2+ds-1) unstable; urgency=low

  * New upstream hotfix release.
  * Corrects upstream Issue#32.

 -- Kay Hayen <kayhayen@gmx.de>  Sun, 12 Feb 2012 20:33:30 +0100

nuitka (0.3.19.1+ds-1) unstable; urgency=low

  * New upstream hotfix release.
  * Corrects upstream Issue#30 and Issue#31.

 -- Kay Hayen <kayhayen@gmx.de>  Sat, 28 Jan 2012 07:27:38 +0100

nuitka (0.3.19+ds-1) unstable; urgency=low

  * New upstream release.
  * Improvements to option groups layout in manpages, and broken
    whitespace for "--recurse-to" option. (Closes: #655910)
  * Documented new option "--recurse-directory" in man page with
    example.
  * Made the "debian/watch" file ignore upstream pre-releases,
    these shall not be considered for this package.
  * Aligned depended version with build depended versions.
  * Depend on "python-dev" as well, needed to compile against
    "libpython".
  * Build depend on "python-dev-all" and "python-dbg-all" to
    execute tests with both all supported Python versions.
  * Build depend on "python3.2-dev-all" and "python3-dbg-all"
    to execute tests with Python3 as well. It is currently not
    supported by upstream, this is only preparatory.
  * Added suggestion of "ccache", can speed up the compilation
    process.

 -- Kay Hayen <kayhayen@gmx.de>  Tue, 17 Jan 2012 10:29:45 +0100

nuitka (0.3.18+ds-1) unstable; urgency=low

  * New upstream release.
  * Lowered dependencies so that a backport to Ubuntu Natty and
    higher is now feasible. A "scons >=2.0.0" is good enough,
    and so is "g++-4.5" as well.
  * Don't require the PDF generation to be successful on older
    Ubuntu versions as it crashes due to old "rst2pdf" bugs.

 -- Kay Hayen <kayhayen@gmx.de>  Thu, 12 Jan 2012 19:55:43 +0100

nuitka (0.3.18~pre2+ds-1) unstable; urgency=low

  * New upstream pre-release.
  * First upload to unstable, many thanks to my reviewer and
    sponsor Yaroslav Halchenko <debian@onerussian.com>
  * New maintainer (Closes: #648489)
  * Added Developer Manual to the generated PDF documentation.
  * Added python-dbg to Build-Depends to also execute reference
    count tests.
  * Changed copyright file to reference Apache license via its
    standard Debian location as well.

 -- Kay Hayen <kayhayen@gmx.de>  Tue, 10 Jan 2012 22:21:56 +0100

nuitka (0.3.17+ds-1) UNRELEASED; urgency=low

  * New upstream release.
  * Updated man page to use new "--recurse-*" options in examples
    over removed "--deep*" options.
  * Completed copyright file according to "licensecheck" findings
    and updated files accordingly. Put the included tests owned
    by upstream into public domain.
  * Use a "+ds" file as orig source with inline copy of Scons
    already removed instead of doing it as a patch.
  * Also removed the benchmark tests from "+ds" file, not useful
    to be provided with Nuitka.
  * Added syntax tests, these were omitted by mistake previously.
  * Run the test suite at package build time, it checks the basic
    tests, syntax error tests, program tests, and the compile
    itself test.
  * Added run time dependencies also as build time dependencies
    to be able to execute the tests.
  * Corrected handling of upstream pre-release names in the watch
    file.
  * Changed contributor notice to only require "Apache License 2.0"
    for the new parts.
  * Put Debian packaging and owned tests under "Apache License 2.0"
    as well.

 -- Kay Hayen <kayhayen@gmx.de>  Mon, 09 Jan 2012 09:02:19 +0100

nuitka (0.3.16-1) UNRELEASED; urgency=low

  * New upstream release.
  * Updated debian/copyright URI to match the latest one.
  * Updated debian/copyright to DEP5 changes.
  * Added Nuitka homepage to debian/control.
  * Added watch file, so uscan works.
  * Added git pointers to git repository and gitweb to the
    package control file.
  * Corrected examples section in man page to correctly escape "-".
  * Added meaningful "what is" to manpages.
  * Bump to Standards Version 3.9.2, no changes needed.
  * Added extended description to address lintian warning.

 -- Kay Hayen <kayhayen@gmx.de>  Sun, 18 Dec 2011 13:01:10 +0100

nuitka (0.3.15-1) UNRELEASED; urgency=low

  * New upstream release.
  * Renamed "/usr/bin/Python" to "/usr/bin/nuitka-python".
  * Added man pages for "nuitka" and "nuitka-python", the first
    with an examples section that shows the most important uses
    of the "nuitka" binary.
  * Removed foreign code for Windows generators, removed from
    debian/copyright.
  * Lowered dependency for Scons to what Ubuntu Oneiric has and
    what we have as an inline copy, (scons >=2.0.1) should be
    sufficient.
  * Recommend python-lxml, as it's used by Nuitka to dump XML
    representation.
  * Recommend python-qt4, as it may be used to display the node
    tree in a window.
  * Removed inline copy of Scons from the binary package.
  * Added patch to remove the setting nuitka package in sys.path,
    not needed in Debian.

 -- Kay Hayen <kayhayen@gmx.de>  Thu, 01 Dec 2011 22:43:33 +0100

nuitka (0.3.15pre2-1) UNRELEASED; urgency=low

  * Initial Debian package.

 -- Kay Hayen <kayhayen@gmx.de>  Fri, 11 Nov 2011 20:58:55 +0100<|MERGE_RESOLUTION|>--- conflicted
+++ resolved
@@ -1,16 +1,14 @@
-<<<<<<< HEAD
 nuitka (2.3~rc2+ds-1) unstable; urgency=medium
 
   * New upstream pre-release.
 
  -- Kay Hayen <kay.hayen@gmail.com>  Sun, 05 May 2024 19:46:01 +0200
-=======
+
 nuitka (2.2.2+ds-1) unstable; urgency=medium
 
   * New upstream hotfix release.
 
  -- Kay Hayen <kay.hayen@gmail.com>  Tue, 14 May 2024 09:09:04 +0200
->>>>>>> 49590b97
 
 nuitka (2.2.1+ds-1) unstable; urgency=medium
 
