--- conflicted
+++ resolved
@@ -1,16 +1,14 @@
-<<<<<<< HEAD
 nuitka (2.3~rc3+ds-1) unstable; urgency=medium
 
   * New upstream pre-release.
 
  -- Kay Hayen <kay.hayen@gmail.com>  Tue, 14 May 2024 14:15:28 +0200
-=======
+
 nuitka (2.2.3+ds-1) unstable; urgency=medium
 
   * New upstream hotfix release.
 
  -- Kay Hayen <kay.hayen@gmail.com>  Thu, 16 May 2024 19:30:30 +0200
->>>>>>> 8fd5a9f9
 
 nuitka (2.2.2+ds-1) unstable; urgency=medium
 
