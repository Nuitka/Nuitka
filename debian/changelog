--- conflicted
+++ resolved
@@ -1,16 +1,14 @@
-<<<<<<< HEAD
-nuitka (0.3.21+ds-1) UNRELEASED; urgency=low
+nuitka (0.3.22~pre1+ds-1) UNRELEASED; urgency=low
 
-  * New upstream release.
+  * New upstream pre-release.
 
  -- Kay Hayen <kayhayen@gmx.de>  Thu, 12 Apr 2012 08:54:14 +0200
-=======
+
 nuitka (0.3.21+ds-1) unstable; urgency=low
 
   * New upstream release.
 
  -- Kay Hayen <kayhayen@gmx.de>  Thu, 12 Apr 2012 20:24:01 +0200
->>>>>>> d7a8a59e
 
 nuitka (0.3.20.2+ds-1) unstable; urgency=low
 
