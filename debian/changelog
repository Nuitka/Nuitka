<<<<<<< HEAD
nuitka (1.9~rc3+ds-1) unstable; urgency=medium

  * New upstream pre-release.

 -- Kay Hayen <kay.hayen@gmail.com>  Tue, 19 Sep 2023 05:41:36 +0200
=======
nuitka (1.8.3+ds-1) unstable; urgency=medium

  * New upstream hotfix release.

 -- Kay Hayen <kay.hayen@gmail.com>  Thu, 28 Sep 2023 15:30:04 +0200
>>>>>>> fb563031

nuitka (1.8.2+ds-1) unstable; urgency=medium

  * New upstream hotfix release.

 -- Kay Hayen <kay.hayen@gmail.com>  Tue, 19 Sep 2023 05:39:14 +0200

nuitka (1.8.1+ds-1) unstable; urgency=medium

  * New upstream hotfix release.

 -- Kay Hayen <kay.hayen@gmail.com>  Sun, 10 Sep 2023 11:03:41 +0200

nuitka (1.8+ds-1) unstable; urgency=medium

  * New upstream release.

 -- Kay Hayen <kay.hayen@gmail.com>  Thu, 31 Aug 2023 01:32:29 +0200

nuitka (1.7.10+ds-1) unstable; urgency=medium

  * New upstream hotfix release.

 -- Kay Hayen <kay.hayen@gmail.com>  Fri, 11 Aug 2023 12:06:42 +0200

nuitka (1.7.9+ds-1) unstable; urgency=medium

  * New upstream hotfix release.

 -- Kay Hayen <kay.hayen@gmail.com>  Thu, 03 Aug 2023 19:53:32 +0200

nuitka (1.7.8+ds-1) unstable; urgency=medium

  * New upstream hotfix release.

 -- Kay Hayen <kay.hayen@gmail.com>  Tue, 01 Aug 2023 13:48:24 +0200

nuitka (1.7.7+ds-1) unstable; urgency=medium

  * New upstream hotfix release.

 -- Kay Hayen <kay.hayen@gmail.com>  Thu, 27 Jul 2023 11:57:01 +0200

nuitka (1.7.6+ds-1) unstable; urgency=medium

  * New upstream hotfix release.

 -- Kay Hayen <kay.hayen@gmail.com>  Sat, 22 Jul 2023 11:47:47 +0200

nuitka (1.7.5+ds-1) unstable; urgency=medium

  * New upstream hotfix release.

 -- Kay Hayen <kay.hayen@gmail.com>  Fri, 14 Jul 2023 04:09:33 +0200

nuitka (1.7.4+ds-1) unstable; urgency=medium

  * New upstream hotfix release.

 -- Kay Hayen <kay.hayen@gmail.com>  Tue, 11 Jul 2023 14:54:05 +0200

nuitka (1.7.3+ds-1) unstable; urgency=medium

  * New upstream hotfix release.

 -- Kay Hayen <kay.hayen@gmail.com>  Sun, 09 Jul 2023 18:53:35 +0200

nuitka (1.7.2+ds-1) unstable; urgency=medium

  * New upstream hotfix release.

 -- Kay Hayen <kay.hayen@gmail.com>  Fri, 07 Jul 2023 09:40:11 +0200

nuitka (1.7.1+ds-1) unstable; urgency=medium

  * New upstream hotfix release.

 -- Kay Hayen <kay.hayen@gmail.com>  Wed, 05 Jul 2023 16:29:43 +0200

nuitka (1.7+ds-1) unstable; urgency=medium

  * New upstream release.

 -- Kay Hayen <kay.hayen@gmail.com>  Mon, 03 Jul 2023 10:57:55 +0200

nuitka (1.6.5+ds-1) unstable; urgency=medium

  * New upstream hotfix release.

 -- Kay Hayen <kay.hayen@gmail.com>  Thu, 22 Jun 2023 04:01:33 +0200

nuitka (1.6.4+ds-1) unstable; urgency=medium

  * New upstream hotfix release.

 -- Kay Hayen <kay.hayen@gmail.com>  Mon, 19 Jun 2023 15:31:28 +0200

nuitka (1.6.3+ds-1) unstable; urgency=medium

  * New upstream hotfix release.

 -- Kay Hayen <kay.hayen@gmail.com>  Sat, 10 Jun 2023 09:34:49 +0200

nuitka (1.6.2+ds-1) unstable; urgency=medium

  * New upstream hotfix release.

 -- Kay Hayen <kay.hayen@gmail.com>  Fri, 09 Jun 2023 12:00:01 +0200

nuitka (1.6.1+ds-1) unstable; urgency=medium

  * New upstream hotfix release.

 -- Kay Hayen <kay.hayen@gmail.com>  Mon, 05 Jun 2023 11:35:18 +0200

nuitka (1.6+ds-1) unstable; urgency=medium

  * New upstream release.

 -- Kay Hayen <kay.hayen@gmail.com>  Sun, 28 May 2023 21:05:53 +0200

nuitka (1.5.8+ds-1) unstable; urgency=medium

  * New upstream hotfix release.

 -- Kay Hayen <kay.hayen@gmail.com>  Mon, 15 May 2023 10:19:45 +0200

nuitka (1.5.7+ds-1) unstable; urgency=medium

  * New upstream hotfix release.

 -- Kay Hayen <kay.hayen@gmail.com>  Mon, 24 Apr 2023 16:45:23 +0200

nuitka (1.5.8+ds-1) unstable; urgency=medium

  * New upstream hotfix release.

 -- Kay Hayen <kay.hayen@gmail.com>  Mon, 15 May 2023 10:19:45 +0200

nuitka (1.5.7+ds-1) unstable; urgency=medium

  * New upstream hotfix release.

 -- Kay Hayen <kay.hayen@gmail.com>  Mon, 24 Apr 2023 16:45:23 +0200

nuitka (1.5.6+ds-1) unstable; urgency=medium

  * New upstream hotfix release.

 -- Kay Hayen <kay.hayen@gmail.com>  Tue, 11 Apr 2023 10:09:53 +0200

nuitka (1.5.5+ds-1) unstable; urgency=medium

  * New upstream hotfix release.

 -- Kay Hayen <kay.hayen@gmail.com>  Tue, 04 Apr 2023 08:43:30 +0200

nuitka (1.5.4+ds-1) unstable; urgency=medium

  * New upstream hotfix release.

 -- Kay Hayen <kay.hayen@gmail.com>  Sun, 26 Mar 2023 10:24:29 +0200

nuitka (1.5.3+ds-1) unstable; urgency=medium

  * New upstream hotfix release.

 -- Kay Hayen <kay.hayen@gmail.com>  Thu, 16 Mar 2023 20:51:55 +0100

nuitka (1.5.2+ds-1) unstable; urgency=medium

  * New upstream hotfix release.

 -- Kay Hayen <kay.hayen@gmail.com>  Thu, 16 Mar 2023 13:44:56 +0100

nuitka (1.5.1+ds-1) unstable; urgency=medium

  * New upstream hotfix release.

 -- Kay Hayen <kay.hayen@gmail.com>  Mon, 13 Mar 2023 15:52:36 +0100

nuitka (1.5+ds-1) unstable; urgency=medium

  * New upstream release.

 -- Kay Hayen <kay.hayen@gmail.com>  Sat, 11 Mar 2023 15:55:37 +0100

nuitka (1.4.8+ds-1) unstable; urgency=medium

  * New upstream hotfix release.

 -- Kay Hayen <kay.hayen@gmail.com>  Tue, 21 Feb 2023 09:18:59 +0100

nuitka (1.4.7+ds-1) unstable; urgency=medium

  * New upstream hotfix release.

 -- Kay Hayen <kay.hayen@gmail.com>  Mon, 13 Feb 2023 14:38:57 +0100

nuitka (1.4.6+ds-1) unstable; urgency=medium

  * New upstream hotfix release.

 -- Kay Hayen <kay.hayen@gmail.com>  Sun, 12 Feb 2023 19:11:46 +0100

nuitka (1.4.5+ds-1) unstable; urgency=medium

  * New upstream hotfix release.

 -- Kay Hayen <kay.hayen@gmail.com>  Fri, 10 Feb 2023 07:36:27 +0100

nuitka (1.4.4+ds-1) unstable; urgency=medium

  * New upstream hotfix release.

 -- Kay Hayen <kay.hayen@gmail.com>  Tue, 07 Feb 2023 19:03:45 +0100

nuitka (1.4.3+ds-1) unstable; urgency=medium

  * New upstream hotfix release.

 -- Kay Hayen <kay.hayen@gmail.com>  Sat, 04 Feb 2023 07:24:47 +0100

nuitka (1.4.2+ds-1) unstable; urgency=medium

  * New upstream hotfix release.

 -- Kay Hayen <kay.hayen@gmail.com>  Tue, 31 Jan 2023 07:17:15 +0100

nuitka (1.4.1+ds-1) unstable; urgency=medium

  * New upstream hotfix release.

 -- Kay Hayen <kay.hayen@gmail.com>  Sun, 29 Jan 2023 23:21:23 +0100

nuitka (1.4+ds-1) unstable; urgency=medium

  * New upstream release.

 -- Kay Hayen <kay.hayen@gmail.com>  Thu, 26 Jan 2023 14:56:48 +0100

nuitka (1.3.8+ds-1) unstable; urgency=medium

  * New upstream hotfix release.

 -- Kay Hayen <kay.hayen@gmail.com>  Mon, 16 Jan 2023 11:05:41 +0100

nuitka (1.3.7+ds-1) unstable; urgency=medium

  * New upstream hotfix release.

 -- Kay Hayen <kay.hayen@gmail.com>  Mon, 09 Jan 2023 16:51:14 +0100

nuitka (1.3.6+ds-1) unstable; urgency=medium

  * New upstream hotfix release.

 -- Kay Hayen <kay.hayen@gmail.com>  Fri, 06 Jan 2023 09:10:31 +0100

nuitka (1.3.5+ds-1) unstable; urgency=medium

  * New upstream hotfix release.

 -- Kay Hayen <kay.hayen@gmail.com>  Sun, 01 Jan 2023 09:39:39 +0100

nuitka (1.3.4+ds-1) unstable; urgency=medium

  * New upstream hotfix release.

 -- Kay Hayen <kay.hayen@gmail.com>  Wed, 28 Dec 2022 21:20:25 +0100

nuitka (1.3.3+ds-1) unstable; urgency=medium

  * New upstream hotfix release.

 -- Kay Hayen <kay.hayen@gmail.com>  Mon, 26 Dec 2022 10:39:49 +0100

nuitka (1.3.2+ds-1) unstable; urgency=medium

  * New upstream hotfix release.

 -- Kay Hayen <kay.hayen@gmail.com>  Fri, 23 Dec 2022 08:19:05 +0100

nuitka (1.3.1+ds-1) unstable; urgency=medium

  * New upstream hotfix release.

 -- Kay Hayen <kay.hayen@gmail.com>  Wed, 21 Dec 2022 19:14:46 +0100

nuitka (1.3+ds-1) unstable; urgency=medium

  * New upstream release.

 -- Kay Hayen <kay.hayen@gmail.com>  Wed, 21 Dec 2022 13:14:49 +0100

nuitka (1.2.7+ds-1) unstable; urgency=medium

  * New upstream hotfix release.

 -- Kay Hayen <kay.hayen@gmail.com>  Tue, 13 Dec 2022 11:16:23 +0100

nuitka (1.2.6+ds-1) unstable; urgency=medium

  * New upstream hotfix release.

 -- Kay Hayen <kay.hayen@gmail.com>  Thu, 08 Dec 2022 07:18:44 +0100

nuitka (1.2.5+ds-1) unstable; urgency=medium

  * New upstream hotfix release.

 -- Kay Hayen <kay.hayen@gmail.com>  Wed, 07 Dec 2022 15:57:44 +0100

nuitka (1.2.4+ds-1) unstable; urgency=medium

  * New upstream hotfix release.

 -- Kay Hayen <kay.hayen@gmail.com>  Sat, 03 Dec 2022 13:45:31 +0100

nuitka (1.2.3+ds-1) unstable; urgency=medium

  * New upstream hotfix release.

 -- Kay Hayen <kay.hayen@gmail.com>  Sat, 26 Nov 2022 11:07:57 +0100

nuitka (1.2.2+ds-1) unstable; urgency=medium

  * New upstream hotfix release.

 -- Kay Hayen <kay.hayen@gmail.com>  Sat, 19 Nov 2022 17:05:08 +0100

nuitka (1.2.1+ds-1) unstable; urgency=medium

  * New upstream hotfix release.

 -- Kay Hayen <kay.hayen@gmail.com>  Wed, 16 Nov 2022 17:15:00 +0100

nuitka (1.2+ds-1) unstable; urgency=medium

  * New upstream release.

 -- Kay Hayen <kay.hayen@gmail.com>  Tue, 08 Nov 2022 09:42:28 +0100

nuitka (1.1.7+ds-1) unstable; urgency=medium

  * New upstream hotfix release.

  * Handle Debian sid change in release number (Closes: #1022400)

 -- Kay Hayen <kay.hayen@gmail.com>  Wed, 26 Oct 2022 14:46:14 +0200

nuitka (1.1.6+ds-1) unstable; urgency=medium

  * New upstream hotfix release.

 -- Kay Hayen <kay.hayen@gmail.com>  Wed, 19 Oct 2022 18:36:12 +0200

nuitka (1.1.5+ds-1) unstable; urgency=medium

  * New upstream hotfix release.

 -- Kay Hayen <kay.hayen@gmail.com>  Fri, 14 Oct 2022 08:19:39 +0200

nuitka (1.1.4+ds-1) unstable; urgency=medium

  * New upstream hotfix release.

 -- Kay Hayen <kay.hayen@gmail.com>  Fri, 14 Oct 2022 08:19:33 +0200

nuitka (1.1.3+ds-1) unstable; urgency=medium

  * New upstream hotfix release.

 -- Kay Hayen <kay.hayen@gmail.com>  Sat, 08 Oct 2022 17:40:59 +0200

nuitka (1.1.2+ds-1) unstable; urgency=medium

  * New upstream hotfix release.

 -- Kay Hayen <kay.hayen@gmail.com>  Tue, 04 Oct 2022 14:39:39 +0200

nuitka (1.1.1+ds-1) unstable; urgency=medium

  * New upstream hotfix release.

 -- Kay Hayen <kay.hayen@gmail.com>  Sun, 02 Oct 2022 11:10:07 +0200

nuitka (1.1+ds-1) unstable; urgency=medium

  * New upstream release.

 -- Kay Hayen <kay.hayen@gmail.com>  Sun, 25 Sep 2022 18:58:01 +0200

nuitka (1.0.8+ds-1) unstable; urgency=medium

  * New upstream hotfix release.

 -- Kay Hayen <kay.hayen@gmail.com>  Mon, 19 Sep 2022 08:18:45 +0200

nuitka (1.0.7+ds-1) unstable; urgency=medium

  * New upstream hotfix release.

 -- Kay Hayen <kay.hayen@gmail.com>  Sun, 11 Sep 2022 10:34:06 +0200

nuitka (1.0.6+ds-1) unstable; urgency=medium

  * New upstream hotfix release.

 -- Kay Hayen <kay.hayen@gmail.com>  Tue, 23 Aug 2022 20:07:27 +0200

nuitka (1.0.5+ds-1) unstable; urgency=medium

  * New upstream hotfix release.

 -- Kay Hayen <kay.hayen@gmail.com>  Sun, 21 Aug 2022 08:24:28 +0200

nuitka (1.0.4+ds-1) unstable; urgency=medium

  * New upstream hotfix release.

 -- Kay Hayen <kay.hayen@gmail.com>  Sat, 13 Aug 2022 16:13:29 +0200

nuitka (1.0.3+ds-1) unstable; urgency=medium

  * New upstream hotfix release.

 -- Kay Hayen <kay.hayen@gmail.com>  Wed, 10 Aug 2022 13:16:19 +0200

nuitka (1.0.2+ds-1) unstable; urgency=medium

  * New upstream hotfix release.

 -- Kay Hayen <kay.hayen@gmail.com>  Mon, 08 Aug 2022 08:13:46 +0200

nuitka (1.0.1+ds-1) unstable; urgency=medium

  * New upstream hotfix release.

 -- Kay Hayen <kay.hayen@gmail.com>  Thu, 04 Aug 2022 16:55:17 +0200

nuitka (1.0+ds-1) unstable; urgency=medium

  * New upstream release.

 -- Kay Hayen <kay.hayen@gmail.com>  Sat, 30 Jul 2022 16:16:40 +0200

nuitka (0.9.6+ds-1) unstable; urgency=medium

  * New upstream hotfix release.

 -- Kay Hayen <kay.hayen@gmail.com>  Sun, 17 Jul 2022 18:40:22 +0200

nuitka (0.9.5+ds-1) unstable; urgency=medium

  * New upstream hotfix release.

 -- Kay Hayen <kay.hayen@gmail.com>  Fri, 15 Jul 2022 13:59:28 +0200

nuitka (0.9.4+ds-1) unstable; urgency=medium

  * New upstream hotfix release.

 -- Kay Hayen <kay.hayen@gmail.com>  Thu, 07 Jul 2022 09:24:53 +0200

nuitka (0.9.3+ds-1) unstable; urgency=medium

  * New upstream hotfix release.

 -- Kay Hayen <kay.hayen@gmail.com>  Sat, 02 Jul 2022 18:49:29 +0200

nuitka (0.9.2+ds-1) unstable; urgency=medium

  * New upstream hotfix release.

 -- Kay Hayen <kay.hayen@gmail.com>  Thu, 30 Jun 2022 08:40:14 +0200

nuitka (0.9.1+ds-1) unstable; urgency=medium

  * New upstream hotfix release.

 -- Kay Hayen <kay.hayen@gmail.com>  Sun, 26 Jun 2022 10:41:06 +0200

nuitka (0.9+ds-1) unstable; urgency=medium

  * New upstream release.

  * Python 3.10 is now compatible again. (Closes: #1006051)

  * Solved CVE-2022-2054 (Closes: #1012762)

 -- Kay Hayen <kay.hayen@gmail.com>  Thu, 23 Jun 2022 08:36:25 +0200

nuitka (0.8.4+ds-1) unstable; urgency=medium

  * New upstream hotfix release.

 -- Kay Hayen <kay.hayen@gmail.com>  Tue, 07 Jun 2022 17:21:39 +0200

nuitka (0.8.3+ds-1) unstable; urgency=medium

  * New upstream hotfix release.

 -- Kay Hayen <kay.hayen@gmail.com>  Sat, 28 May 2022 14:59:01 +0200

nuitka (0.8.2+ds-1) unstable; urgency=medium

  * New upstream hotfix release.

 -- Kay Hayen <kay.hayen@gmail.com>  Thu, 26 May 2022 08:23:28 +0200

nuitka (0.8.1+ds-1) unstable; urgency=medium

  * New upstream hotfix release.

 -- Kay Hayen <kay.hayen@gmail.com>  Mon, 23 May 2022 08:31:51 +0200

nuitka (0.8+ds-1) unstable; urgency=medium

  * New upstream release.

 -- Kay Hayen <kay.hayen@gmail.com>  Thu, 19 May 2022 14:24:06 +0200

nuitka (0.7.7+ds-1) unstable; urgency=medium

  * New upstream hotfix release.

 -- Kay Hayen <kay.hayen@gmail.com>  Fri, 01 Apr 2022 12:01:36 +0200

nuitka (0.7.6+ds-1) unstable; urgency=medium

  * New upstream hotfix release.

 -- Kay Hayen <kay.hayen@gmail.com>  Sat, 19 Mar 2022 13:44:59 +0100

nuitka (0.7.5+ds-1) unstable; urgency=medium

  * New upstream hotfix release.

 -- Kay Hayen <kay.hayen@gmail.com>  Mon, 14 Mar 2022 18:55:11 +0100

nuitka (0.7.4+ds-1) unstable; urgency=medium

  * New upstream hotfix release.

 -- Kay Hayen <kay.hayen@gmail.com>  Sat, 12 Mar 2022 13:50:50 +0100

nuitka (0.7.3+ds-1) unstable; urgency=medium

  * New upstream hotfix release.

 -- Kay Hayen <kay.hayen@gmail.com>  Sun, 27 Feb 2022 13:58:34 +0100

nuitka (0.7.2+ds-1) unstable; urgency=medium

  * New upstream hotfix release.

 -- Kay Hayen <kay.hayen@gmail.com>  Sat, 26 Feb 2022 16:54:03 +0100

nuitka (0.7.1+ds-1) unstable; urgency=medium

  * New upstream hotfix release.

 -- Kay Hayen <kay.hayen@gmail.com>  Thu, 24 Feb 2022 13:22:40 +0100

nuitka (0.7+ds-1) unstable; urgency=medium

  * New upstream release.

 -- Kay Hayen <kay.hayen@gmail.com>  Sun, 20 Feb 2022 09:09:50 +0100

nuitka (0.6.19.7+ds-1) unstable; urgency=medium

  * New upstream hotfix release.

 -- Kay Hayen <kay.hayen@gmail.com>  Fri, 11 Feb 2022 14:37:34 +0100

nuitka (0.6.19.6+ds-1) unstable; urgency=medium

  * New upstream hotfix release.

 -- Kay Hayen <kay.hayen@gmail.com>  Thu, 03 Feb 2022 10:30:39 +0100

nuitka (0.6.19.5+ds-1) unstable; urgency=medium

  * New upstream hotfix release.

 -- Kay Hayen <kay.hayen@gmail.com>  Tue, 01 Feb 2022 18:53:20 +0100

nuitka (0.6.19.4+ds-1) unstable; urgency=medium

  * New upstream hotfix release.

 -- Kay Hayen <kay.hayen@gmail.com>  Wed, 19 Jan 2022 10:02:04 +0100

nuitka (0.6.19.3+ds-1) unstable; urgency=medium

  * New upstream hotfix release.

 -- Kay Hayen <kay.hayen@gmail.com>  Sun, 16 Jan 2022 11:32:51 +0100

nuitka (0.6.19.2+ds-1) unstable; urgency=medium

  * New upstream hotfix release.

 -- Kay Hayen <kay.hayen@gmail.com>  Fri, 14 Jan 2022 11:03:16 +0100

nuitka (0.6.19.1+ds-1) unstable; urgency=medium

  * New upstream hotfix release.

 -- Kay Hayen <kay.hayen@gmail.com>  Tue, 11 Jan 2022 07:59:24 +0100

nuitka (0.6.19+ds-1) unstable; urgency=medium

  * New upstream release.

 -- Kay Hayen <kay.hayen@gmail.com>  Sun, 09 Jan 2022 13:14:29 +0100

nuitka (0.6.18.6+ds-1) unstable; urgency=medium

  * New upstream hotfix release.

 -- Kay Hayen <kay.hayen@gmail.com>  Wed, 29 Dec 2021 19:42:43 +0100

nuitka (0.6.18.5+ds-1) unstable; urgency=medium

  * New upstream hotfix release.

 -- Kay Hayen <kay.hayen@gmail.com>  Mon, 20 Dec 2021 13:41:00 +0100

nuitka (0.6.18.4+ds-1) unstable; urgency=medium

  * New upstream hotfix release.

 -- Kay Hayen <kay.hayen@gmail.com>  Thu, 16 Dec 2021 08:31:41 +0100

nuitka (0.6.18.3+ds-1) unstable; urgency=medium

  * New upstream hotfix release.

 -- Kay Hayen <kay.hayen@gmail.com>  Fri, 10 Dec 2021 17:49:19 +0100

nuitka (0.6.18.2+ds-1) unstable; urgency=medium

  * New upstream hotfix release.

 -- Kay Hayen <kay.hayen@gmail.com>  Thu, 09 Dec 2021 14:52:56 +0100

nuitka (0.6.18.1+ds-1) unstable; urgency=medium

  * New upstream hotfix release.

 -- Kay Hayen <kay.hayen@gmail.com>  Sat, 04 Dec 2021 18:39:19 +0100

nuitka (0.6.18+ds-1) unstable; urgency=medium

  * New upstream release.

 -- Kay Hayen <kay.hayen@gmail.com>  Thu, 02 Dec 2021 17:33:56 +0100

nuitka (0.6.17.7+ds-1) unstable; urgency=medium

  * New upstream hotfix release.

 -- Kay Hayen <kay.hayen@gmail.com>  Mon, 15 Nov 2021 14:33:27 +0100

nuitka (0.6.17.6+ds-1) unstable; urgency=medium

  * New upstream hotfix release.

 -- Kay Hayen <kay.hayen@gmail.com>  Mon, 08 Nov 2021 14:07:11 +0100

nuitka (0.6.17.5+ds-1) unstable; urgency=medium

  * New upstream hotfix release.

 -- Kay Hayen <kay.hayen@gmail.com>  Thu, 28 Oct 2021 11:52:02 +0200

nuitka (0.6.17.4+ds-1) unstable; urgency=medium

  * New upstream hotfix release.

 -- Kay Hayen <kay.hayen@gmail.com>  Thu, 21 Oct 2021 13:03:34 +0200

nuitka (0.6.17.3+ds-1) unstable; urgency=medium

  * New upstream hotfix release.

 -- Kay Hayen <kay.hayen@gmail.com>  Thu, 14 Oct 2021 10:32:17 +0200

nuitka (0.6.17.2+ds-1) unstable; urgency=medium

  * New upstream hotfix release.

 -- Kay Hayen <kay.hayen@gmail.com>  Tue, 05 Oct 2021 17:21:29 +0200

nuitka (0.6.17.1+ds-1) unstable; urgency=medium

  * New upstream hotfix release.

 -- Kay Hayen <kay.hayen@gmail.com>  Wed, 29 Sep 2021 12:28:39 +0200

nuitka (0.6.17+ds-1) unstable; urgency=medium

  * New upstream release.

 -- Kay Hayen <kay.hayen@gmail.com>  Mon, 27 Sep 2021 13:38:42 +0200

nuitka (0.6.16.5+ds-1) experimental; urgency=medium

  * New upstream hotfix release.

 -- Kay Hayen <kay.hayen@gmail.com>  Mon, 06 Sep 2021 10:46:40 +0200

nuitka (0.6.16.4+ds-1) experimental; urgency=medium

  * New upstream hotfix release.

 -- Kay Hayen <kay.hayen@gmail.com>  Wed, 25 Aug 2021 11:51:44 +0200

nuitka (0.6.16.3+ds-1) experimental; urgency=medium

  * New upstream hotfix release.

 -- Kay Hayen <kay.hayen@gmail.com>  Sat, 07 Aug 2021 18:14:58 +0200

nuitka (0.6.16.2+ds-1) experimental; urgency=medium

  * New upstream hotfix release.

 -- Kay Hayen <kay.hayen@gmail.com>  Fri, 02 Jul 2021 10:40:08 +0200

nuitka (0.6.16.1+ds-1) experimental; urgency=medium

  * New upstream hotfix release.

 -- Kay Hayen <kay.hayen@gmail.com>  Fri, 25 Jun 2021 16:45:43 +0200

nuitka (0.6.16+ds-1) experimental; urgency=medium

  * New upstream release.

 -- Kay Hayen <kay.hayen@gmail.com>  Thu, 24 Jun 2021 11:52:37 +0200

nuitka (0.6.15.3+ds-1) experimental; urgency=medium

  * New upstream hotfix release.

 -- Kay Hayen <kay.hayen@gmail.com>  Sun, 06 Jun 2021 12:18:06 +0200

nuitka (0.6.15.2+ds-1) experimental; urgency=medium

  * New upstream hotfix release.

 -- Kay Hayen <kay.hayen@gmail.com>  Thu, 03 Jun 2021 11:41:07 +0200

nuitka (0.6.15.1+ds-1) experimental; urgency=medium

  * New upstream hotfix release.

 -- Kay Hayen <kay.hayen@gmail.com>  Mon, 31 May 2021 17:12:04 +0200

nuitka (0.6.15+ds-1) experimental; urgency=medium

  * New upstream release.

 -- Kay Hayen <kay.hayen@gmail.com>  Mon, 24 May 2021 12:26:59 +0200

nuitka (0.6.14.7+ds-1) unstable; urgency=medium

  * New upstream hotfix release.

 -- Kay Hayen <kay.hayen@gmail.com>  Mon, 10 May 2021 16:25:14 +0200

nuitka (0.6.14.6+ds-1) unstable; urgency=medium

  * New upstream hotfix release.

 -- Kay Hayen <kay.hayen@gmail.com>  Mon, 03 May 2021 07:57:04 +0200

nuitka (0.6.14.5+ds-1) experimental; urgency=medium

  * New upstream hotfix release.

 -- Kay Hayen <kay.hayen@gmail.com>  Thu, 22 Apr 2021 08:51:05 +0200

nuitka (0.6.14.4+ds-1) unstable; urgency=medium

  * New upstream hotfix release.

 -- Kay Hayen <kay.hayen@gmail.com>  Sun, 18 Apr 2021 16:13:42 +0200

nuitka (0.6.14.3+ds-1) unstable; urgency=medium

  * New upstream hotfix release.

 -- Kay Hayen <kay.hayen@gmail.com>  Sun, 18 Apr 2021 10:29:07 +0200

nuitka (0.6.14.2+ds-1) unstable; urgency=medium

  * New upstream hotfix release.

 -- Kay Hayen <kay.hayen@gmail.com>  Sat, 17 Apr 2021 11:03:23 +0200

nuitka (0.6.14.1+ds-1) unstable; urgency=medium

  * New upstream hotfix release.

 -- Kay Hayen <kay.hayen@gmail.com>  Fri, 16 Apr 2021 07:49:30 +0200

nuitka (0.6.14+ds-1) unstable; urgency=medium

  * New upstream release.

 -- Kay Hayen <kay.hayen@gmail.com>  Thu, 15 Apr 2021 11:09:55 +0200

nuitka (0.6.13.3+ds-1) unstable; urgency=medium

  * New upstream hotfix release.

 -- Kay Hayen <kay.hayen@gmail.com>  Sun, 04 Apr 2021 11:11:56 +0200

nuitka (0.6.13.2+ds-1) unstable; urgency=medium

  * New upstream hotfix release.

 -- Kay Hayen <kay.hayen@gmail.com>  Sat, 27 Mar 2021 19:44:51 +0100

nuitka (0.6.13.1+ds-1) unstable; urgency=medium

  * New upstream hotfix release.

 -- Kay Hayen <kay.hayen@gmail.com>  Fri, 26 Mar 2021 14:28:02 +0100

nuitka (0.6.13+ds-1) unstable; urgency=medium

  * New upstream release.

 -- Kay Hayen <kay.hayen@gmail.com>  Wed, 17 Mar 2021 08:58:23 +0100

nuitka (0.6.12.4+ds-1) unstable; urgency=medium

  * New upstream hotfix release.

 -- Kay Hayen <kay.hayen@gmail.com>  Thu, 11 Mar 2021 12:16:01 +0100

nuitka (0.6.12.3+ds-1) unstable; urgency=medium

  * New upstream hotfix release.

 -- Kay Hayen <kay.hayen@gmail.com>  Sun, 21 Feb 2021 06:04:51 +0100

nuitka (0.6.12.2+ds-1) unstable; urgency=medium

  * New upstream hotfix release.

 -- Kay Hayen <kay.hayen@gmail.com>  Sun, 14 Feb 2021 14:25:06 +0100

nuitka (0.6.12.1+ds-1) unstable; urgency=medium

  * New upstream hotfix release.

 -- Kay Hayen <kay.hayen@gmail.com>  Wed, 10 Feb 2021 00:23:11 +0100

nuitka (0.6.12+ds-1) unstable; urgency=medium

  * New upstream release.

 -- Kay Hayen <kay.hayen@gmail.com>  Tue, 09 Feb 2021 11:08:35 +0100

nuitka (0.6.11.6+ds-1) unstable; urgency=medium

  * New upstream hotfix release.

 -- Kay Hayen <kay.hayen@gmail.com>  Sun, 07 Feb 2021 19:59:48 +0100

nuitka (0.6.11.5+ds-1) unstable; urgency=medium

  * New upstream hotfix release.

 -- Kay Hayen <kay.hayen@gmail.com>  Mon, 01 Feb 2021 12:17:21 +0100

nuitka (0.6.11.4+ds-1) unstable; urgency=medium

  * New upstream hotfix release.

 -- Kay Hayen <kay.hayen@gmail.com>  Wed, 27 Jan 2021 17:09:48 +0100

nuitka (0.6.11.3+ds-1) unstable; urgency=medium

  * New upstream hotfix release.

 -- Kay Hayen <kay.hayen@gmail.com>  Tue, 26 Jan 2021 11:16:07 +0100

nuitka (0.6.11.2+ds-1) unstable; urgency=medium

  * New upstream hotfix release.

 -- Kay Hayen <kay.hayen@gmail.com>  Mon, 25 Jan 2021 20:14:39 +0100

nuitka (0.6.11.1+ds-1) unstable; urgency=medium

  * New upstream hotfix release.

 -- Kay Hayen <kay.hayen@gmail.com>  Sun, 24 Jan 2021 17:55:22 +0100

nuitka (0.6.11+ds-1) unstable; urgency=medium

  * New upstream release.

 -- Kay Hayen <kay.hayen@gmail.com>  Sat, 23 Jan 2021 10:01:54 +0100

nuitka (0.6.10.5+ds-1) unstable; urgency=medium

  * New upstream hotfix release.

 -- Kay Hayen <kay.hayen@gmail.com>  Thu, 07 Jan 2021 11:04:59 +0100

nuitka (0.6.10.4+ds-1) unstable; urgency=medium

  * New upstream hotfix release.

 -- Kay Hayen <kay.hayen@gmail.com>  Tue, 29 Dec 2020 16:17:44 +0100

nuitka (0.6.10.3+ds-1) unstable; urgency=medium

  * New upstream hotfix release.

 -- Kay Hayen <kay.hayen@gmail.com>  Thu, 24 Dec 2020 16:30:17 +0100

nuitka (0.6.10.2+ds-1) unstable; urgency=medium

  * New upstream hotfix release.

 -- Kay Hayen <kay.hayen@gmail.com>  Sun, 20 Dec 2020 10:56:00 +0100

nuitka (0.6.10.1+ds-1) unstable; urgency=medium

  * New upstream hotfix release.

 -- Kay Hayen <kay.hayen@gmail.com>  Sun, 13 Dec 2020 19:47:53 +0100

nuitka (0.6.10+ds-1) unstable; urgency=medium

  * New upstream release.

 -- Kay Hayen <kay.hayen@gmail.com>  Mon, 07 Dec 2020 12:44:03 +0100

nuitka (0.6.9.7+ds-1) unstable; urgency=medium

  * New upstream hotfix release.

 -- Kay Hayen <kay.hayen@gmail.com>  Mon, 16 Nov 2020 11:20:22 +0100

nuitka (0.6.9.6+ds-1) unstable; urgency=medium

  * New upstream hotfix release.

 -- Kay Hayen <kay.hayen@gmail.com>  Wed, 04 Nov 2020 08:32:22 +0100

nuitka (0.6.9.5+ds-1) unstable; urgency=medium

  * New upstream hotfix release.

 -- Kay Hayen <kay.hayen@gmail.com>  Fri, 30 Oct 2020 13:49:19 +0100

nuitka (0.6.9.4+ds-1) unstable; urgency=medium

  * New upstream hotfix release.

 -- Kay Hayen <kay.hayen@gmail.com>  Mon, 19 Oct 2020 10:55:17 +0200

nuitka (0.6.9.3+ds-1) unstable; urgency=medium

  * New upstream hotfix release.

 -- Kay Hayen <kay.hayen@gmail.com>  Mon, 12 Oct 2020 17:17:10 +0200

nuitka (0.6.9.2+ds-1) unstable; urgency=medium

  * New upstream hotfix release.

 -- Kay Hayen <kay.hayen@gmail.com>  Sun, 04 Oct 2020 12:47:36 +0200

nuitka (0.6.9.1+ds-1) unstable; urgency=medium

  * New upstream hotfix release.

 -- Kay Hayen <kay.hayen@gmail.com>  Sat, 19 Sep 2020 14:38:08 +0200

nuitka (0.6.9+ds-1) unstable; urgency=medium

  * New upstream release.

 -- Kay Hayen <kay.hayen@gmail.com>  Mon, 14 Sep 2020 15:40:36 +0200

nuitka (0.6.8.4+ds-1) unstable; urgency=medium

  * New upstream hotfix release.

  * Source only upload. (Closes: #961896)

  * Updated VCS URLs. (Closes: #961895)

 -- Kay Hayen <kay.hayen@gmail.com>  Sat, 06 Jun 2020 09:58:32 +0200

nuitka (0.6.8.3+ds-1) unstable; urgency=medium

  * New upstream hotfix release.

 -- Kay Hayen <kay.hayen@gmail.com>  Sat, 23 May 2020 13:56:13 +0200

nuitka (0.6.8.2+ds-1) unstable; urgency=medium

  * New upstream hotfix release.

 -- Kay Hayen <kay.hayen@gmail.com>  Thu, 21 May 2020 15:04:13 +0200

nuitka (0.6.8.1+ds-1) unstable; urgency=medium

  * New upstream hotfix release.

  * Corrected copyright file format to not have emails.

 -- Kay Hayen <kay.hayen@gmail.com>  Fri, 15 May 2020 08:32:39 +0200

nuitka (0.6.8+ds-1) unstable; urgency=medium

  * New upstream release.

  * Changed dependencies to prefer Debian 11 packages.
    (Closes: #937166).

 -- Kay Hayen <kay.hayen@gmail.com>  Mon, 11 May 2020 16:41:34 +0200

nuitka (0.6.7+ds-1) unstable; urgency=medium

  * New upstream release.

  * The rst2pdf dependency is finally fixed
    (Closes: #943645) (Closes: #947573).

  * Enabled package build without Python2 (Closes: #937166)

 -- Kay Hayen <kay.hayen@gmail.com>  Thu, 23 Jan 2020 12:34:10 +0100

nuitka (0.6.6+ds-1) unstable; urgency=medium

  * New upstream release.

 -- Kay Hayen <kay.hayen@gmail.com>  Fri, 27 Dec 2019 08:47:38 +0100

nuitka (0.6.6~rc7+ds-1) unstable; urgency=medium

  * New upstream pre-release.

 -- Kay Hayen <kay.hayen@gmail.com>  Tue, 24 Sep 2019 08:49:41 +0200

nuitka (0.6.5+ds-1) unstable; urgency=medium

  * New upstream release.

 -- Kay Hayen <kay.hayen@gmail.com>  Sat, 27 Jul 2019 12:07:20 +0200

nuitka (0.6.4+ds-1) experimental; urgency=medium

  * New upstream release.

 -- Kay Hayen <kay.hayen@gmail.com>  Fri, 07 Jun 2019 23:30:22 +0200

nuitka (0.6.3.1+ds-1) experimental; urgency=medium

  * New upstream hotfix release.

 -- Kay Hayen <kay.hayen@gmail.com>  Thu, 25 Apr 2019 22:08:36 +0200

nuitka (0.6.3+ds-1) unstable; urgency=medium

  * New upstream release.

 -- Kay Hayen <kay.hayen@gmail.com>  Thu, 04 Apr 2019 06:12:30 +0200

nuitka (0.6.2+ds-1) unstable; urgency=medium

  * New upstream release.

 -- Kay Hayen <kay.hayen@gmail.com>  Sat, 16 Feb 2019 08:48:51 +0100

nuitka (0.6.1.1+ds-1) unstable; urgency=medium

  * New upstream hotfix release.

 -- Kay Hayen <kay.hayen@gmail.com>  Thu, 24 Jan 2019 09:13:53 +0100

nuitka (0.6.1+ds-1) unstable; urgency=medium

  * New upstream release.

  * Depend on python-pil over python-imaging (Closes: #917694).

 -- Kay Hayen <kay.hayen@gmail.com>  Sat, 05 Jan 2019 12:41:57 +0100

nuitka (0.6.0.6+ds-1) unstable; urgency=medium

  * New upstream hotfix release.

 -- Kay Hayen <kay.hayen@gmail.com>  Wed, 31 Oct 2018 09:03:57 +0100

nuitka (0.6.0.5+ds-1) unstable; urgency=medium

  * New upstream hotfix release.

 -- Kay Hayen <kay.hayen@gmail.com>  Thu, 18 Oct 2018 23:11:34 +0200

nuitka (0.6.0.4+ds-1) unstable; urgency=medium

  * New upstream hotfix release.

 -- Kay Hayen <kay.hayen@gmail.com>  Sun, 14 Oct 2018 08:26:48 +0200

nuitka (0.6.0.3+ds-1) unstable; urgency=medium

  * New upstream hotfix release.

 -- Kay Hayen <kay.hayen@gmail.com>  Sat, 06 Oct 2018 10:43:33 +0200

nuitka (0.6.0.2+ds-1) unstable; urgency=medium

  * New upstream hotfix release.

 -- Kay Hayen <kay.hayen@gmail.com>  Wed, 03 Oct 2018 10:41:52 +0200

nuitka (0.6.0.1+ds-1) unstable; urgency=medium

  * New upstream hotfix release.

 -- Kay Hayen <kay.hayen@gmail.com>  Thu, 27 Sep 2018 09:57:05 +0200

nuitka (0.6.0+ds-1) unstable; urgency=medium

  * New upstream release.

 -- Kay Hayen <kay.hayen@gmail.com>  Wed, 26 Sep 2018 07:00:04 +0200

nuitka (0.5.33+ds-1) unstable; urgency=medium

  * New upstream release.

 -- Kay Hayen <kay.hayen@gmail.com>  Thu, 13 Sep 2018 19:01:48 +0200

nuitka (0.5.32.8+ds-1) unstable; urgency=medium

  * New upstream hotfix release.

 -- Kay Hayen <kay.hayen@gmail.com>  Tue, 04 Sep 2018 14:58:47 +0200

nuitka (0.5.32.7+ds-1) unstable; urgency=medium

  * New upstream hotfix release.

 -- Kay Hayen <kay.hayen@gmail.com>  Thu, 23 Aug 2018 22:06:00 +0200

nuitka (0.5.32.6+ds-1) unstable; urgency=medium

  * New upstream hotfix release.

 -- Kay Hayen <kay.hayen@gmail.com>  Thu, 23 Aug 2018 20:05:18 +0200

nuitka (0.5.32.5+ds-1) unstable; urgency=medium

  * New upstream hotfix release.

 -- Kay Hayen <kay.hayen@gmail.com>  Wed, 15 Aug 2018 19:06:01 +0200

nuitka (0.5.32.4+ds-1) unstable; urgency=medium

  * New upstream hotfix release.

 -- Kay Hayen <kay.hayen@gmail.com>  Fri, 10 Aug 2018 12:06:44 +0200

nuitka (0.5.32.3+ds-1) unstable; urgency=medium

  * New upstream hotfix release.

 -- Kay Hayen <kay.hayen@gmail.com>  Sat, 04 Aug 2018 10:40:31 +0200

nuitka (0.5.32.2+ds-1) unstable; urgency=medium

  * New upstream hotfix release.

 -- Kay Hayen <kay.hayen@gmail.com>  Wed, 01 Aug 2018 17:38:43 +0200

nuitka (0.5.32.1+ds-1) unstable; urgency=medium

  * New upstream hotfix release.

 -- Kay Hayen <kay.hayen@gmail.com>  Sat, 28 Jul 2018 20:16:29 +0200

nuitka (0.5.32+ds-1) unstable; urgency=medium

  * New upstream release.

 -- Kay Hayen <kay.hayen@gmail.com>  Sat, 28 Jul 2018 15:07:21 +0200

nuitka (0.5.31+ds-1) unstable; urgency=medium

  * New upstream release.

 -- Kay Hayen <kay.hayen@gmail.com>  Mon, 09 Jul 2018 08:23:02 +0200

nuitka (0.5.30+ds-1) unstable; urgency=medium

  * New upstream release.

 -- Kay Hayen <kay.hayen@gmail.com>  Mon, 30 Apr 2018 09:50:54 +0200

nuitka (0.5.29.5+ds-1) unstable; urgency=medium

  * New upstream hotfix release.

 -- Kay Hayen <kay.hayen@gmail.com>  Wed, 25 Apr 2018 09:33:55 +0200

nuitka (0.5.29.4+ds-1) unstable; urgency=medium

  * New upstream hotfix release.

 -- Kay Hayen <kay.hayen@gmail.com>  Mon, 09 Apr 2018 20:22:37 +0200

nuitka (0.5.29.3+ds-1) unstable; urgency=medium

  * New upstream hotfix release.

 -- Kay Hayen <kay.hayen@gmail.com>  Sat, 31 Mar 2018 16:12:25 +0200

nuitka (0.5.29.2+ds-1) unstable; urgency=medium

  * New upstream hotfix release.

 -- Kay Hayen <kay.hayen@gmail.com>  Thu, 29 Mar 2018 10:19:24 +0200

nuitka (0.5.29.1+ds-1) unstable; urgency=medium

  * New upstream hotfix release.

 -- Kay Hayen <kay.hayen@gmail.com>  Tue, 27 Mar 2018 18:22:54 +0200

nuitka (0.5.29+ds-1) unstable; urgency=medium

  * New upstream release.

 -- Kay Hayen <kay.hayen@gmail.com>  Mon, 26 Mar 2018 20:13:44 +0200

nuitka (0.5.28.2+ds-1) unstable; urgency=medium

  * New upstream hotfix release.

 -- Kay Hayen <kay.hayen@gmail.com>  Wed, 29 Nov 2017 15:09:28 +0100

nuitka (0.5.28.1+ds-1) unstable; urgency=medium

  * New upstream hotfix release.
  * Also ignore sbuild non-existent directory (Closes: #871125).

 -- Kay Hayen <kay.hayen@gmail.com>  Sun, 22 Oct 2017 10:44:31 +0200

nuitka (0.5.28+ds-1) unstable; urgency=medium

  * New upstream release.

 -- Kay Hayen <kay.hayen@gmail.com>  Tue, 17 Oct 2017 10:03:56 +0200

nuitka (0.5.27+ds-1) unstable; urgency=medium

  * New upstream release.

 -- Kay Hayen <kay.hayen@gmail.com>  Sat, 22 Jul 2017 16:21:37 +0200

nuitka (0.5.26.4+ds-1) unstable; urgency=medium

  * New upstream hotfix release.
  * Recommend actual PyQT package (Closes: #866540).

 -- Kay Hayen <kay.hayen@gmail.com>  Mon, 03 Jul 2017 08:59:37 +0200

nuitka (0.5.26.3+ds-1) unstable; urgency=medium

  * New upstream hotfix release.

 -- Kay Hayen <kay.hayen@gmail.com>  Thu, 22 Jun 2017 08:08:53 +0200

nuitka (0.5.26.2+ds-1) unstable; urgency=medium

  * New upstream hotfix release.

 -- Kay Hayen <kay.hayen@gmail.com>  Sat, 17 Jun 2017 11:37:12 +0200

nuitka (0.5.26.1+ds-1) unstable; urgency=medium

  * New upstream hotfix release.

 -- Kay Hayen <kay.hayen@gmail.com>  Sat, 10 Jun 2017 13:09:51 +0200

nuitka (0.5.26+ds-1) unstable; urgency=medium

  * New upstream release.

 -- Kay Hayen <kay.hayen@gmail.com>  Wed, 07 Jun 2017 08:15:19 +0200

nuitka (0.5.25+ds-1) unstable; urgency=medium

  * New upstream release.

 -- Kay Hayen <kay.hayen@gmail.com>  Tue, 24 Jan 2017 06:13:46 +0100

nuitka (0.5.24.4+ds-1) unstable; urgency=medium

  * New upstream hotfix release.
  * Better detection of acceptable shared library loads from
    system paths for standalone tests (Closes: #844902).

 -- Kay Hayen <kay.hayen@gmail.com>  Sat, 10 Dec 2016 12:25:35 +0100

nuitka (0.5.24.3+ds-1) unstable; urgency=medium

  * New upstream hotfix release.

 -- Kay Hayen <kay.hayen@gmail.com>  Fri, 09 Dec 2016 06:50:55 +0100

nuitka (0.5.24.2+ds-1) unstable; urgency=medium

  * New upstream hotfix release.

 -- Kay Hayen <kay.hayen@gmail.com>  Wed, 30 Nov 2016 09:32:03 +0100

nuitka (0.5.24.1+ds-1) unstable; urgency=medium

  * New upstream hotfix release.

 -- Kay Hayen <kay.hayen@gmail.com>  Wed, 16 Nov 2016 08:16:53 +0100

nuitka (0.5.24+ds-1) unstable; urgency=medium

  * New upstream release.

 -- Kay Hayen <kay.hayen@gmail.com>  Mon, 14 Nov 2016 09:41:31 +0100

nuitka (0.5.23.2+ds-1) unstable; urgency=medium

  * New upstream hotfix release.

 -- Kay Hayen <kay.hayen@gmail.com>  Mon, 07 Nov 2016 07:55:11 +0100

nuitka (0.5.23.1+ds-1) unstable; urgency=medium

  * New upstream hotfix release.
  * Use of C11 compiler instead of C++ compiler, so we drop the
    versioned dependencies. (Closes: #835954)

 -- Kay Hayen <kay.hayen@gmail.com>  Sun, 16 Oct 2016 10:40:59 +0200

nuitka (0.5.23+ds-1) unstable; urgency=medium

  * New upstream release.

 -- Kay Hayen <kay.hayen@gmail.com>  Sun, 02 Oct 2016 18:14:41 +0200

nuitka (0.5.22+ds-1) unstable; urgency=medium

  * New upstream release.

 -- Kay Hayen <kay.hayen@gmail.com>  Tue, 16 Aug 2016 11:22:16 +0200

nuitka (0.5.21.3+ds-1) unstable; urgency=medium

  * New upstream hotfix release.

 -- Kay Hayen <kay.hayen@gmail.com>  Thu, 26 May 2016 14:51:39 +0200

nuitka (0.5.21.2+ds-1) unstable; urgency=medium

  * New upstream hotfix release.

 -- Kay Hayen <kay.hayen@gmail.com>  Sat, 14 May 2016 14:43:28 +0200

nuitka (0.5.21.1+ds-1) unstable; urgency=medium

  * New upstream hotfix release.

  * Depends on g++-5 now.

 -- Kay Hayen <kay.hayen@gmail.com>  Sat, 30 Apr 2016 07:59:57 +0200

nuitka (0.5.21+ds-1) unstable; urgency=medium

  * New upstream release.

 -- Kay Hayen <kay.hayen@gmail.com>  Sun, 24 Apr 2016 14:06:29 +0200

nuitka (0.5.20+ds-1) unstable; urgency=medium

  * New upstream release.

 -- Kay Hayen <kay.hayen@gmail.com>  Sun, 20 Mar 2016 08:11:16 +0100

nuitka (0.5.19.1+ds-1) unstable; urgency=medium

  * New upstream hotfix release.

 -- Kay Hayen <kay.hayen@gmail.com>  Tue, 15 Mar 2016 09:11:57 +0100

nuitka (0.5.19+ds-1) unstable; urgency=medium

  * New upstream release.

 -- Kay Hayen <kay.hayen@gmail.com>  Mon, 01 Feb 2016 07:53:08 +0100

nuitka (0.5.18.1+ds-1) unstable; urgency=medium

  * New upstream hotfix release.

 -- Kay Hayen <kay.hayen@gmail.com>  Sun, 24 Jan 2016 07:52:03 +0100

nuitka (0.5.18+ds-1) unstable; urgency=medium

  * New upstream release.

 -- Kay Hayen <kay.hayen@gmail.com>  Fri, 15 Jan 2016 07:48:41 +0100

nuitka (0.5.17.1+ds-1) unstable; urgency=medium

  * New upstream hotfix release.

 -- Kay Hayen <kay.hayen@gmail.com>  Thu, 14 Jan 2016 23:21:51 +0100

nuitka (0.5.17+ds-1) unstable; urgency=medium

  * New upstream release.

 -- Kay Hayen <kay.hayen@gmail.com>  Sun, 27 Dec 2015 15:18:39 +0100

nuitka (0.5.16.1+ds-1) unstable; urgency=medium

  * New upstream hotfix release.

 -- Kay Hayen <kay.hayen@gmail.com>  Thu, 03 Dec 2015 07:04:12 +0100

nuitka (0.5.16+ds-1) unstable; urgency=medium

  * New upstream release.

 -- Kay Hayen <kay.hayen@gmail.com>  Mon, 09 Nov 2015 18:30:07 +0100

nuitka (0.5.15+ds-1) unstable; urgency=medium

  * New upstream release.

 -- Kay Hayen <kay.hayen@gmail.com>  Mon, 12 Oct 2015 08:57:03 +0200

nuitka (0.5.14.3+ds-1) unstable; urgency=medium

  * New upstream hotfix release.

 -- Kay Hayen <kay.hayen@gmail.com>  Sun, 13 Sep 2015 12:26:59 +0200

nuitka (0.5.14.2+ds-1) unstable; urgency=medium

  * New upstream hotfix release.

 -- Kay Hayen <kay.hayen@gmail.com>  Mon, 07 Sep 2015 00:30:11 +0200

nuitka (0.5.14.1+ds-1) UNRELEASED; urgency=medium

  * New upstream hotfix release.

 -- Kay Hayen <kay.hayen@gmail.com>  Sun, 06 Sep 2015 22:37:22 +0200

nuitka (0.5.14+ds-1) unstable; urgency=medium

  * New upstream release.

 -- Kay Hayen <kay.hayen@gmail.com>  Thu, 27 Aug 2015 06:24:11 +0200

nuitka (0.5.13.8+ds-1) UNRELEASED; urgency=medium

  * New upstream hotfix release.

 -- Kay Hayen <kay.hayen@gmail.com>  Thu, 20 Aug 2015 11:55:53 +0200

nuitka (0.5.13.7+ds-1) UNRELEASED; urgency=medium

  * New upstream hotfix release.

 -- Kay Hayen <kay.hayen@gmail.com>  Tue, 18 Aug 2015 21:55:08 +0200

nuitka (0.5.13.6+ds-1) UNRELEASED; urgency=medium

  * New upstream hotfix release.

 -- Kay Hayen <kay.hayen@gmail.com>  Sun, 16 Aug 2015 14:38:46 +0200

nuitka (0.5.13.5+ds-1) UNRELEASED; urgency=medium

  * New upstream hotfix release.

 -- Kay Hayen <kay.hayen@gmail.com>  Sun, 16 Aug 2015 13:42:02 +0200

nuitka (0.5.13.4+ds-1) UNRELEASED; urgency=medium

  * New upstream hotfix release.

 -- Kay Hayen <kay.hayen@gmail.com>  Fri, 31 Jul 2015 17:24:40 +0200

nuitka (0.5.13.3+ds-1) UNRELEASED; urgency=medium

  * New upstream hotfix release.

 -- Kay Hayen <kay.hayen@gmail.com>  Wed, 29 Jul 2015 10:54:05 +0200

nuitka (0.5.13.2+ds-1) UNRELEASED; urgency=medium

  * New upstream hotfix release.

 -- Kay Hayen <kay.hayen@gmail.com>  Tue, 16 Jun 2015 10:29:12 +0200

nuitka (0.5.13.1+ds-1) UNRELEASED; urgency=medium

  * New upstream hotfix release.

 -- Kay Hayen <kay.hayen@gmail.com>  Mon, 04 May 2015 09:27:19 +0200

nuitka (0.5.13+ds-1) unstable; urgency=medium

  * New upstream release.

 -- Kay Hayen <kay.hayen@gmail.com>  Fri, 01 May 2015 10:44:27 +0200

nuitka (0.5.12.2+ds-1) UNRELEASED; urgency=medium

  * New upstream hotfix release.

 -- Kay Hayen <kay.hayen@gmail.com>  Sun, 26 Apr 2015 08:51:37 +0200

nuitka (0.5.12.1+ds-1) UNRELEASED; urgency=medium

  * New upstream hotfix release.

 -- Kay Hayen <kay.hayen@gmail.com>  Sat, 18 Apr 2015 09:35:06 +0200

nuitka (0.5.12+ds-1) experimental; urgency=medium

  * New upstream release.

 -- Kay Hayen <kay.hayen@gmail.com>  Mon, 06 Apr 2015 17:20:44 +0200

nuitka (0.5.11.2+ds-1) experimental; urgency=medium

  * New upstream hotfix release.

 -- Kay Hayen <kay.hayen@gmail.com>  Thu, 26 Mar 2015 20:09:06 +0100

nuitka (0.5.11.1+ds-1) experimental; urgency=medium

  * New upstream hotfix release.

 -- Kay Hayen <kay.hayen@gmail.com>  Mon, 23 Mar 2015 10:34:17 +0100

nuitka (0.5.11+ds-1) experimental; urgency=medium

  * New upstream release.

 -- Kay Hayen <kay.hayen@gmail.com>  Wed, 18 Mar 2015 08:38:39 +0100

nuitka (0.5.10.2+ds-1) experimental; urgency=medium

  * New upstream hotfix release.

 -- Kay Hayen <kay.hayen@gmail.com>  Tue, 10 Mar 2015 07:46:24 +0100

nuitka (0.5.10.1+ds-1) experimental; urgency=medium

  * New upstream hotfix release.

 -- Kay Hayen <kay.hayen@gmail.com>  Sun, 08 Mar 2015 11:56:55 +0100

nuitka (0.5.10+ds-1) experimental; urgency=medium

  * New upstream release.

 -- Kay Hayen <kay.hayen@gmail.com>  Thu, 05 Mar 2015 07:43:43 +0100

nuitka (0.5.9+ds-1) experimental; urgency=medium

  * New upstream release.

 -- Kay Hayen <kay.hayen@gmail.com>  Thu, 29 Jan 2015 08:18:06 +0100

nuitka (0.5.8+ds-1) experimental; urgency=medium

  * New upstream release.

 -- Kay Hayen <kay.hayen@gmail.com>  Thu, 15 Jan 2015 04:11:03 +0100

nuitka (0.5.7.1+ds-1) experimental; urgency=medium

  * New upstream hotfix release.

 -- Kay Hayen <kay.hayen@gmail.com>  Fri, 09 Jan 2015 13:52:15 +0100

nuitka (0.5.7+ds-1) UNRELEASED; urgency=medium

  * New upstream release.

 -- Kay Hayen <kay.hayen@gmail.com>  Thu, 01 Jan 2015 10:52:03 +0100

nuitka (0.5.6.1+ds-1) UNRELEASED; urgency=medium

  * New upstream hotfix release.

 -- Kay Hayen <kay.hayen@gmail.com>  Sun, 21 Dec 2014 08:32:58 +0100

nuitka (0.5.6+ds-1) UNRELEASED; urgency=medium

  * New upstream release.
  * Added support for hardening-wrapper to be installed.

 -- Kay Hayen <kay.hayen@gmail.com>  Fri, 19 Dec 2014 08:39:17 +0100

nuitka (0.5.5.3+ds-1) unstable; urgency=medium

  * New upstream hotfix release.
  * Added support for armhf architecture.

 -- Kay Hayen <kay.hayen@gmail.com>  Fri, 24 Oct 2014 17:33:59 +0200

nuitka (0.5.5.2+ds-1) unstable; urgency=medium

  * New upstream hotfix release.
  * Bump to Standards Version 3.9.6, no changes needed.

 -- Kay Hayen <kay.hayen@gmail.com>  Fri, 17 Oct 2014 07:56:05 +0200

nuitka (0.5.5+ds-1) unstable; urgency=medium

  * New upstream release.

 -- Kay Hayen <kay.hayen@gmail.com>  Sun, 05 Oct 2014 19:28:20 +0200

nuitka (0.5.4.3+ds-1) unstable; urgency=medium

  * New upstream hotfix release.

 -- Kay Hayen <kay.hayen@gmail.com>  Thu, 21 Aug 2014 09:41:37 +0200

nuitka (0.5.3.5+ds-1) unstable; urgency=medium

  * New upstream hotfix release.

 -- Kay Hayen <kay.hayen@gmail.com>  Fri, 18 Jul 2014 07:28:17 +0200

nuitka (0.5.3.3+ds-1) unstable; urgency=medium

  * New upstream release.
  * Original version didn't build for all versions due to error message
    changes, this release adapts to.

 -- Kay Hayen <kay.hayen@gmail.com>  Sat, 12 Jul 2014 20:50:01 +0200

nuitka (0.5.2+ds-1) unstable; urgency=medium

  * New upstream release.
  * Permit building using cowbuilder, eatmydata (Closes: #749518)
  * Do not require gcc in build-depends
    (Closes: #747984) (Closes: #748005) (Closes: #751325)

 -- Kay Hayen <kay.hayen@gmail.com>  Mon, 23 Jun 2014 08:17:57 +0200

nuitka (0.5.1.1+ds-1) unstable; urgency=medium

  * New upstream hotfix release.

 -- Kay Hayen <kay.hayen@gmail.com>  Thu, 06 Mar 2014 10:44:28 +0100

nuitka (0.5.1+ds-1) unstable; urgency=medium

  * New upstream release.

 -- Kay Hayen <kay.hayen@gmail.com>  Thu, 06 Mar 2014 09:33:51 +0100

nuitka (0.5.0.1+ds-1) unstable; urgency=medium

  * New upstream hotfix release.

 -- Kay Hayen <kay.hayen@gmail.com>  Mon, 13 Jan 2014 23:37:37 +0100

nuitka (0.5.0+ds-1) unstable; urgency=medium

  * New upstream release.
  * Added missing build dependency to process PNG images.

 -- Kay Hayen <kay.hayen@gmail.com>  Fri, 03 Jan 2014 19:18:18 +0100

nuitka (0.4.7.1+ds-1) unstable; urgency=low

  * New upstream hotfix release.

 -- Kay Hayen <kay.hayen@gmail.com>  Tue, 03 Dec 2013 08:44:31 +0100

nuitka (0.4.7+ds-1) UNRELEASED; urgency=low

  * New upstream release.
  * Handle unknown encoding error message change of CPython 2.7.6
    that was backported to CPython 2.7.5+ as well.
    (Closes: #730956)

 -- Kay Hayen <kay.hayen@gmail.com>  Mon, 02 Dec 2013 09:15:12 +0100

nuitka (0.4.6.2+ds-1) unstable; urgency=low

  * New upstream hotfix release.

 -- Kay Hayen <kayhayen@gmx.de>  Fri, 01 Nov 2013 19:07:42 +0100

nuitka (0.4.6+ds-1) unstable; urgency=low

  * New upstream release.

 -- Kay Hayen <kayhayen@gmx.de>  Sun, 27 Oct 2013 21:29:26 +0100

nuitka (0.4.5.1+ds-1) unstable; urgency=low

  * New upstream hotfix release.
  * Corrects upstream Issue#106.

 -- Kay Hayen <kayhayen@gmx.de>  Wed, 25 Sep 2013 14:29:55 +0200

nuitka (0.4.5+ds-1) unstable; urgency=low

  * New upstream release.

 -- Kay Hayen <kayhayen@gmx.de>  Sun, 18 Aug 2013 09:06:29 +0200

nuitka (0.4.4.2+ds-1) unstable; urgency=low

  * New upstream hotfix release.
  * Corrects upstream Issue#98.
  * Corrects upstream Issue#100.
  * Corrects upstream Issue#101.
  * Corrects upstream Issue#102.

 -- Kay Hayen <kayhayen@gmx.de>  Sat, 20 Jul 2013 09:08:29 +0200

nuitka (0.4.4.1+ds-1) unstable; urgency=low

  * New upstream hotfix release.
  * Corrects upstream Issue#95.
  * Corrects upstream Issue#96.

 -- Kay Hayen <kayhayen@gmx.de>  Sat, 13 Jul 2013 11:56:21 +0200

nuitka (0.4.4+ds-1) unstable; urgency=low

  * New upstream release.
  * Upstream now supports Python3.3 and threads.
  * Bump to Standards Version 3.9.4, no changes needed.
  * Fix support for modules and Python3 was broken (Closes: #711459)
  * Fix encoding error changes  Python 2.7.5 (Closes: #713531)

 -- Kay Hayen <kayhayen@gmx.de>  Tue, 25 Jun 2013 10:46:40 +0200

nuitka (0.4.3+ds-1) unstable; urgency=low

  * New upstream release.

 -- Kay Hayen <kayhayen@gmx.de>  Sat, 18 May 2013 10:16:25 +0200

nuitka (0.4.2+ds-1) unstable; urgency=low

  * New upstream release.

 -- Kay Hayen <kayhayen@gmx.de>  Fri, 29 Mar 2013 11:05:08 +0100

nuitka (0.4.1+ds-1) unstable; urgency=low

  * New upstream release.

 -- Kay Hayen <kayhayen@gmx.de>  Tue, 05 Mar 2013 08:15:41 +0100

nuitka (0.4.0+ds-1) UNRELEASED; urgency=low

  * New upstream release.
  * Changes so the Debian package can be backported to Squeeze as well.

 -- Kay Hayen <kayhayen@gmx.de>  Sat, 09 Feb 2013 10:08:15 +0100

nuitka (0.3.25+ds-1) unstable; urgency=low

  * New upstream release.
  * Register the User Manual with "doc-base".

 -- Kay Hayen <kayhayen@gmx.de>  Sun, 11 Nov 2012 13:57:32 +0100

nuitka (0.3.24.1+ds-1) unstable; urgency=low

  * New upstream hotfix release.
  * Corrects upstream Issue#46.

 -- Kay Hayen <kayhayen@gmx.de>  Sat, 08 Sep 2012 22:30:11 +0000

nuitka (0.3.24+ds-1) unstable; urgency=low

  * New upstream release.
  * Detect the absence of "g++" and gracefully fallback to the
    compiler depended on. (Closes: #682146)
  * Changed usage of "temp" files in developer scripts to be
    secure. (Closes: #682145)
  * Added support for "DEB_BUILD_OPTIONS=nocheck" to skip the
    test runs. (Closes: #683090)

 -- Kay Hayen <kayhayen@gmx.de>  Sat, 18 Aug 2012 21:19:17 +0200

nuitka (0.3.23.1+ds-1) unstable; urgency=low

  * New upstream hotfix release.
  * Corrects upstream Issue#40, Issue#41, and Issue#42.

 -- Kay Hayen <kayhayen@gmx.de>  Mon, 16 Jul 2012 07:25:41 +0200

nuitka (0.3.23+ds-1) unstable; urgency=low

  * New upstream release.
  * License for Nuitka is now Apache License 2.0, no more GPLv3.
  * Corrects upstream Issue#37 and Issue#38.

 -- Kay Hayen <kayhayen@gmx.de>  Sun, 01 Jul 2012 00:00:57 +0200

nuitka (0.3.22.1+ds-1) unstable; urgency=low

  * New upstream hotfix release.
  * Corrected copyright file syntax error found by new lintian
    version.
  * Corrects upstream Issue#19.

 -- Kay Hayen <kayhayen@gmx.de>  Sat, 16 Jun 2012 08:58:30 +0200

nuitka (0.3.22+ds-1) unstable; urgency=low

  * New upstream release.

 -- Kay Hayen <kayhayen@gmx.de>  Sun, 13 May 2012 12:51:16 +0200

nuitka (0.3.21+ds-1) unstable; urgency=low

  * New upstream release.

 -- Kay Hayen <kayhayen@gmx.de>  Thu, 12 Apr 2012 20:24:01 +0200

nuitka (0.3.20.2+ds-1) unstable; urgency=low

  * New upstream hotfix release.
  * Corrects upstream Issue#35.
  * Bump to Standards Version 3.9.3, no changes needed.
  * In the alternative build dependencies, designed to make the
    Python3 build dependency optional, put option that is going
    to work on "unstable" first. (Closes: #665021)

 -- Kay Hayen <kayhayen@gmx.de>  Tue, 03 Apr 2012 22:31:36 +0200

nuitka (0.3.20.1+ds-1) unstable; urgency=low

  * New upstream hotfix release.
  * Corrects upstream Issue#34.

 -- Kay Hayen <kayhayen@gmx.de>  Sat, 03 Mar 2012 10:18:30 +0100

nuitka (0.3.20+ds-1) unstable; urgency=low

  * New upstream release.
  * Added upstream "Changelog.rst" as "changelog"

 -- Kay Hayen <kayhayen@gmx.de>  Mon, 27 Feb 2012 09:32:10 +0100

nuitka (0.3.19.2+ds-1) unstable; urgency=low

  * New upstream hotfix release.
  * Corrects upstream Issue#32.

 -- Kay Hayen <kayhayen@gmx.de>  Sun, 12 Feb 2012 20:33:30 +0100

nuitka (0.3.19.1+ds-1) unstable; urgency=low

  * New upstream hotfix release.
  * Corrects upstream Issue#30 and Issue#31.

 -- Kay Hayen <kayhayen@gmx.de>  Sat, 28 Jan 2012 07:27:38 +0100

nuitka (0.3.19+ds-1) unstable; urgency=low

  * New upstream release.
  * Improvements to option groups layout in manpages, and broken
    whitespace for "--recurse-to" option. (Closes: #655910)
  * Documented new option "--recurse-directory" in man page with
    example.
  * Made the "debian/watch" file ignore upstream pre-releases,
    these shall not be considered for this package.
  * Aligned depended version with build depended versions.
  * Depend on "python-dev" as well, needed to compile against
    "libpython".
  * Build depend on "python-dev-all" and "python-dbg-all" to
    execute tests with both all supported Python versions.
  * Build depend on "python3.2-dev-all" and "python3-dbg-all"
    to execute tests with Python3 as well. It is currently not
    supported by upstream, this is only preparatory.
  * Added suggestion of "ccache", can speed up the compilation
    process.

 -- Kay Hayen <kayhayen@gmx.de>  Tue, 17 Jan 2012 10:29:45 +0100

nuitka (0.3.18+ds-1) unstable; urgency=low

  * New upstream release.
  * Lowered dependencies so that a backport to Ubuntu Natty and
    higher is now feasible. A "scons >=2.0.0" is good enough,
    and so is "g++-4.5" as well.
  * Don't require the PDF generation to be successful on older
    Ubuntu versions as it crashes due to old "rst2pdf" bugs.

 -- Kay Hayen <kayhayen@gmx.de>  Thu, 12 Jan 2012 19:55:43 +0100

nuitka (0.3.18~pre2+ds-1) unstable; urgency=low

  * New upstream pre-release.
  * First upload to unstable, many thanks to my reviewer and
    sponsor Yaroslav Halchenko <debian@onerussian.com>
  * New maintainer (Closes: #648489)
  * Added Developer Manual to the generated PDF documentation.
  * Added python-dbg to Build-Depends to also execute reference
    count tests.
  * Changed copyright file to reference Apache license via its
    standard Debian location as well.

 -- Kay Hayen <kayhayen@gmx.de>  Tue, 10 Jan 2012 22:21:56 +0100

nuitka (0.3.17+ds-1) UNRELEASED; urgency=low

  * New upstream release.
  * Updated man page to use new "--recurse-*" options in examples
    over removed "--deep*" options.
  * Completed copyright file according to "licensecheck" findings
    and updated files accordingly. Put the included tests owned
    by upstream into public domain.
  * Use a "+ds" file as orig source with inline copy of Scons
    already removed instead of doing it as a patch.
  * Also removed the benchmark tests from "+ds" file, not useful
    to be provided with Nuitka.
  * Added syntax tests, these were omitted by mistake previously.
  * Run the test suite at package build time, it checks the basic
    tests, syntax error tests, program tests, and the compile
    itself test.
  * Added run time dependencies also as build time dependencies
    to be able to execute the tests.
  * Corrected handling of upstream pre-release names in the watch
    file.
  * Changed contributor notice to only require "Apache License 2.0"
    for the new parts.
  * Put Debian packaging and owned tests under "Apache License 2.0"
    as well.

 -- Kay Hayen <kayhayen@gmx.de>  Mon, 09 Jan 2012 09:02:19 +0100

nuitka (0.3.16-1) UNRELEASED; urgency=low

  * New upstream release.
  * Updated debian/copyright URI to match the latest one.
  * Updated debian/copyright to DEP5 changes.
  * Added Nuitka homepage to debian/control.
  * Added watch file, so uscan works.
  * Added git pointers to git repository and gitweb to the
    package control file.
  * Corrected examples section in man page to correctly escape "-".
  * Added meaningful "what is" to manpages.
  * Bump to Standards Version 3.9.2, no changes needed.
  * Added extended description to address lintian warning.

 -- Kay Hayen <kayhayen@gmx.de>  Sun, 18 Dec 2011 13:01:10 +0100

nuitka (0.3.15-1) UNRELEASED; urgency=low

  * New upstream release.
  * Renamed "/usr/bin/Python" to "/usr/bin/nuitka-python".
  * Added man pages for "nuitka" and "nuitka-python", the first
    with an examples section that shows the most important uses
    of the "nuitka" binary.
  * Removed foreign code for Windows generators, removed from
    debian/copyright.
  * Lowered dependency for Scons to what Ubuntu Oneiric has and
    what we have as an inline copy, (scons >=2.0.1) should be
    sufficient.
  * Recommend python-lxml, as it's used by Nuitka to dump XML
    representation.
  * Recommend python-qt4, as it may be used to display the node
    tree in a window.
  * Removed inline copy of Scons from the binary package.
  * Added patch to remove the setting nuitka package in sys.path,
    not needed in Debian.

 -- Kay Hayen <kayhayen@gmx.de>  Thu, 01 Dec 2011 22:43:33 +0100

nuitka (0.3.15pre2-1) UNRELEASED; urgency=low

  * Initial Debian package.

 -- Kay Hayen <kayhayen@gmx.de>  Fri, 11 Nov 2011 20:58:55 +0100<|MERGE_RESOLUTION|>--- conflicted
+++ resolved
@@ -1,16 +1,14 @@
-<<<<<<< HEAD
 nuitka (1.9~rc3+ds-1) unstable; urgency=medium
 
   * New upstream pre-release.
 
  -- Kay Hayen <kay.hayen@gmail.com>  Tue, 19 Sep 2023 05:41:36 +0200
-=======
+
 nuitka (1.8.3+ds-1) unstable; urgency=medium
 
   * New upstream hotfix release.
 
  -- Kay Hayen <kay.hayen@gmail.com>  Thu, 28 Sep 2023 15:30:04 +0200
->>>>>>> fb563031
 
 nuitka (1.8.2+ds-1) unstable; urgency=medium
 
