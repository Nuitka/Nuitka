--- conflicted
+++ resolved
@@ -1,16 +1,14 @@
-<<<<<<< HEAD
 nuitka (1.9~rc2+ds-1) unstable; urgency=medium
 
   * New upstream pre-release.
 
  -- Kay Hayen <kay.hayen@gmail.com>  Mon, 11 Sep 2023 11:15:45 +0200
-=======
+
 nuitka (1.8.2+ds-1) unstable; urgency=medium
 
   * New upstream hotfix release.
 
  -- Kay Hayen <kay.hayen@gmail.com>  Tue, 19 Sep 2023 05:39:14 +0200
->>>>>>> 4cf979d8
 
 nuitka (1.8.1+ds-1) unstable; urgency=medium
 
