<<<<<<< HEAD
nuitka (2.4~rc2+ds-1) unstable; urgency=medium

  * New upstream pre-release.

 -- Kay Hayen <kay.hayen@gmail.com>  Fri, 07 Jun 2024 11:59:01 +0200
=======
nuitka (2.3.2+ds-1) unstable; urgency=medium

  * New upstream hotfix release.

 -- Kay Hayen <kay.hayen@gmail.com>  Sun, 09 Jun 2024 22:55:03 +0200
>>>>>>> 493200e4

nuitka (2.3.1+ds-1) unstable; urgency=medium

  * New upstream hotfix release.

 -- Kay Hayen <kay.hayen@gmail.com>  Thu, 06 Jun 2024 08:54:24 +0200

nuitka (2.3+ds-1) unstable; urgency=medium

  * New upstream release.

 -- Kay Hayen <kay.hayen@gmail.com>  Fri, 31 May 2024 09:36:10 +0200

nuitka (2.2.3+ds-1) unstable; urgency=medium

  * New upstream hotfix release.

 -- Kay Hayen <kay.hayen@gmail.com>  Thu, 16 May 2024 19:30:30 +0200

nuitka (2.2.2+ds-1) unstable; urgency=medium

  * New upstream hotfix release.

 -- Kay Hayen <kay.hayen@gmail.com>  Tue, 14 May 2024 09:09:04 +0200

nuitka (2.2.1+ds-1) unstable; urgency=medium

  * New upstream hotfix release.

 -- Kay Hayen <kay.hayen@gmail.com>  Sun, 05 May 2024 12:00:40 +0200

nuitka (2.2+ds-1) unstable; urgency=medium

  * New upstream release.

 -- Kay Hayen <kay.hayen@gmail.com>  Tue, 30 Apr 2024 09:05:13 +0200

nuitka (2.1.6+ds-1) unstable; urgency=medium

  * New upstream hotfix release.

 -- Kay Hayen <kay.hayen@gmail.com>  Fri, 19 Apr 2024 11:27:23 +0200

nuitka (2.1.5+ds-1) unstable; urgency=medium

  * New upstream hotfix release.

 -- Kay Hayen <kay.hayen@gmail.com>  Sat, 06 Apr 2024 13:02:40 +0200

nuitka (2.1.4+ds-1) unstable; urgency=medium

  * New upstream hotfix release.

 -- Kay Hayen <kay.hayen@gmail.com>  Wed, 27 Mar 2024 01:02:54 +0100

nuitka (2.1.3+ds-1) unstable; urgency=medium

  * New upstream hotfix release.

 -- Kay Hayen <kay.hayen@gmail.com>  Thu, 21 Mar 2024 11:07:28 +0100

nuitka (2.1.2+ds-1) unstable; urgency=medium

  * New upstream hotfix release.

 -- Kay Hayen <kay.hayen@gmail.com>  Thu, 14 Mar 2024 10:05:02 +0100

nuitka (2.1.1+ds-1) unstable; urgency=medium

  * New upstream hotfix release.

 -- Kay Hayen <kay.hayen@gmail.com>  Mon, 11 Mar 2024 18:02:57 +0100

nuitka (2.1+ds-1) unstable; urgency=medium

  * New upstream release.

 -- Kay Hayen <kay.hayen@gmail.com>  Mon, 04 Mar 2024 10:14:00 +0100

nuitka (2.0.6+ds-1) unstable; urgency=medium

  * New upstream hotfix release.

 -- Kay Hayen <kay.hayen@gmail.com>  Fri, 01 Mar 2024 13:27:15 +0100

nuitka (2.0.5+ds-1) unstable; urgency=medium

  * New upstream hotfix release.

 -- Kay Hayen <kay.hayen@gmail.com>  Mon, 26 Feb 2024 16:39:28 +0100

nuitka (2.0.4+ds-1) unstable; urgency=medium

  * New upstream hotfix release.

 -- Kay Hayen <kay.hayen@gmail.com>  Sun, 25 Feb 2024 11:23:55 +0100

nuitka (2.0.3+ds-1) unstable; urgency=medium

  * New upstream hotfix release.

 -- Kay Hayen <kay.hayen@gmail.com>  Sun, 18 Feb 2024 10:37:35 +0100

nuitka (2.0.2+ds-1) unstable; urgency=medium

  * New upstream hotfix release.

 -- Kay Hayen <kay.hayen@gmail.com>  Fri, 09 Feb 2024 12:18:45 +0100

nuitka (2.0.1+ds-1) unstable; urgency=medium

  * New upstream hotfix release.

 -- Kay Hayen <kay.hayen@gmail.com>  Fri, 02 Feb 2024 16:21:39 +0100

nuitka (2.0+ds-1) unstable; urgency=medium

  * New upstream release.

 -- Kay Hayen <kay.hayen@gmail.com>  Fri, 26 Jan 2024 12:44:50 +0100

nuitka (1.9.7+ds-1) unstable; urgency=medium

  * New upstream hotfix release.

 -- Kay Hayen <kay.hayen@gmail.com>  Sun, 07 Jan 2024 06:26:44 +0100

nuitka (1.9.6+ds-1) unstable; urgency=medium

  * New upstream hotfix release.

 -- Kay Hayen <kay.hayen@gmail.com>  Fri, 29 Dec 2023 14:52:54 +0100

nuitka (1.9.5+ds-1) unstable; urgency=medium

  * New upstream hotfix release.

 -- Kay Hayen <kay.hayen@gmail.com>  Thu, 14 Dec 2023 13:50:11 +0100

nuitka (1.9.4+ds-1) unstable; urgency=medium

  * New upstream hotfix release.

 -- Kay Hayen <kay.hayen@gmail.com>  Wed, 06 Dec 2023 21:58:31 +0100

nuitka (1.9.3+ds-1) unstable; urgency=medium

  * New upstream hotfix release.

 -- Kay Hayen <kay.hayen@gmail.com>  Fri, 01 Dec 2023 14:35:43 +0100

nuitka (1.9.2+ds-1) unstable; urgency=medium

  * New upstream hotfix release.

 -- Kay Hayen <kay.hayen@gmail.com>  Mon, 27 Nov 2023 04:42:21 +0100

nuitka (1.9.1+ds-1) unstable; urgency=medium

  * New upstream hotfix release.

 -- Kay Hayen <kay.hayen@gmail.com>  Fri, 24 Nov 2023 12:45:23 +0100

nuitka (1.9+ds-1) unstable; urgency=medium

  * New upstream release.

 -- Kay Hayen <kay.hayen@gmail.com>  Tue, 21 Nov 2023 07:05:50 +0100

nuitka (1.8.6+ds-1) unstable; urgency=medium

  * New upstream hotfix release.

 -- Kay Hayen <kay.hayen@gmail.com>  Sat, 11 Nov 2023 12:02:30 +0100

nuitka (1.8.5+ds-1) unstable; urgency=medium

  * New upstream hotfix release.

 -- Kay Hayen <kay.hayen@gmail.com>  Fri, 27 Oct 2023 12:46:19 +0200

nuitka (1.8.4+ds-1) unstable; urgency=medium

  * New upstream hotfix release.

 -- Kay Hayen <kay.hayen@gmail.com>  Sun, 08 Oct 2023 12:01:03 +0200

nuitka (1.8.3+ds-1) unstable; urgency=medium

  * New upstream hotfix release.

 -- Kay Hayen <kay.hayen@gmail.com>  Thu, 28 Sep 2023 15:30:04 +0200

nuitka (1.8.2+ds-1) unstable; urgency=medium

  * New upstream hotfix release.

 -- Kay Hayen <kay.hayen@gmail.com>  Tue, 19 Sep 2023 05:39:14 +0200

nuitka (1.8.1+ds-1) unstable; urgency=medium

  * New upstream hotfix release.

 -- Kay Hayen <kay.hayen@gmail.com>  Sun, 10 Sep 2023 11:03:41 +0200

nuitka (1.8+ds-1) unstable; urgency=medium

  * New upstream release.

 -- Kay Hayen <kay.hayen@gmail.com>  Thu, 31 Aug 2023 01:32:29 +0200

nuitka (1.7.10+ds-1) unstable; urgency=medium

  * New upstream hotfix release.

 -- Kay Hayen <kay.hayen@gmail.com>  Fri, 11 Aug 2023 12:06:42 +0200

nuitka (1.7.9+ds-1) unstable; urgency=medium

  * New upstream hotfix release.

 -- Kay Hayen <kay.hayen@gmail.com>  Thu, 03 Aug 2023 19:53:32 +0200

nuitka (1.7.8+ds-1) unstable; urgency=medium

  * New upstream hotfix release.

 -- Kay Hayen <kay.hayen@gmail.com>  Tue, 01 Aug 2023 13:48:24 +0200

nuitka (1.7.7+ds-1) unstable; urgency=medium

  * New upstream hotfix release.

 -- Kay Hayen <kay.hayen@gmail.com>  Thu, 27 Jul 2023 11:57:01 +0200

nuitka (1.7.6+ds-1) unstable; urgency=medium

  * New upstream hotfix release.

 -- Kay Hayen <kay.hayen@gmail.com>  Sat, 22 Jul 2023 11:47:47 +0200

nuitka (1.7.5+ds-1) unstable; urgency=medium

  * New upstream hotfix release.

 -- Kay Hayen <kay.hayen@gmail.com>  Fri, 14 Jul 2023 04:09:33 +0200

nuitka (1.7.4+ds-1) unstable; urgency=medium

  * New upstream hotfix release.

 -- Kay Hayen <kay.hayen@gmail.com>  Tue, 11 Jul 2023 14:54:05 +0200

nuitka (1.7.3+ds-1) unstable; urgency=medium

  * New upstream hotfix release.

 -- Kay Hayen <kay.hayen@gmail.com>  Sun, 09 Jul 2023 18:53:35 +0200

nuitka (1.7.2+ds-1) unstable; urgency=medium

  * New upstream hotfix release.

 -- Kay Hayen <kay.hayen@gmail.com>  Fri, 07 Jul 2023 09:40:11 +0200

nuitka (1.7.1+ds-1) unstable; urgency=medium

  * New upstream hotfix release.

 -- Kay Hayen <kay.hayen@gmail.com>  Wed, 05 Jul 2023 16:29:43 +0200

nuitka (1.7+ds-1) unstable; urgency=medium

  * New upstream release.

 -- Kay Hayen <kay.hayen@gmail.com>  Mon, 03 Jul 2023 10:57:55 +0200

nuitka (1.6.5+ds-1) unstable; urgency=medium

  * New upstream hotfix release.

 -- Kay Hayen <kay.hayen@gmail.com>  Thu, 22 Jun 2023 04:01:33 +0200

nuitka (1.6.4+ds-1) unstable; urgency=medium

  * New upstream hotfix release.

 -- Kay Hayen <kay.hayen@gmail.com>  Mon, 19 Jun 2023 15:31:28 +0200

nuitka (1.6.3+ds-1) unstable; urgency=medium

  * New upstream hotfix release.

 -- Kay Hayen <kay.hayen@gmail.com>  Sat, 10 Jun 2023 09:34:49 +0200

nuitka (1.6.2+ds-1) unstable; urgency=medium

  * New upstream hotfix release.

 -- Kay Hayen <kay.hayen@gmail.com>  Fri, 09 Jun 2023 12:00:01 +0200

nuitka (1.6.1+ds-1) unstable; urgency=medium

  * New upstream hotfix release.

 -- Kay Hayen <kay.hayen@gmail.com>  Mon, 05 Jun 2023 11:35:18 +0200

nuitka (1.6+ds-1) unstable; urgency=medium

  * New upstream release.

 -- Kay Hayen <kay.hayen@gmail.com>  Sun, 28 May 2023 21:05:53 +0200

nuitka (1.5.8+ds-1) unstable; urgency=medium

  * New upstream hotfix release.

 -- Kay Hayen <kay.hayen@gmail.com>  Mon, 15 May 2023 10:19:45 +0200

nuitka (1.5.7+ds-1) unstable; urgency=medium

  * New upstream hotfix release.

 -- Kay Hayen <kay.hayen@gmail.com>  Mon, 24 Apr 2023 16:45:23 +0200

nuitka (1.5.8+ds-1) unstable; urgency=medium

  * New upstream hotfix release.

 -- Kay Hayen <kay.hayen@gmail.com>  Mon, 15 May 2023 10:19:45 +0200

nuitka (1.5.7+ds-1) unstable; urgency=medium

  * New upstream hotfix release.

 -- Kay Hayen <kay.hayen@gmail.com>  Mon, 24 Apr 2023 16:45:23 +0200

nuitka (1.5.6+ds-1) unstable; urgency=medium

  * New upstream hotfix release.

 -- Kay Hayen <kay.hayen@gmail.com>  Tue, 11 Apr 2023 10:09:53 +0200

nuitka (1.5.5+ds-1) unstable; urgency=medium

  * New upstream hotfix release.

 -- Kay Hayen <kay.hayen@gmail.com>  Tue, 04 Apr 2023 08:43:30 +0200

nuitka (1.5.4+ds-1) unstable; urgency=medium

  * New upstream hotfix release.

 -- Kay Hayen <kay.hayen@gmail.com>  Sun, 26 Mar 2023 10:24:29 +0200

nuitka (1.5.3+ds-1) unstable; urgency=medium

  * New upstream hotfix release.

 -- Kay Hayen <kay.hayen@gmail.com>  Thu, 16 Mar 2023 20:51:55 +0100

nuitka (1.5.2+ds-1) unstable; urgency=medium

  * New upstream hotfix release.

 -- Kay Hayen <kay.hayen@gmail.com>  Thu, 16 Mar 2023 13:44:56 +0100

nuitka (1.5.1+ds-1) unstable; urgency=medium

  * New upstream hotfix release.

 -- Kay Hayen <kay.hayen@gmail.com>  Mon, 13 Mar 2023 15:52:36 +0100

nuitka (1.5+ds-1) unstable; urgency=medium

  * New upstream release.

 -- Kay Hayen <kay.hayen@gmail.com>  Sat, 11 Mar 2023 15:55:37 +0100

nuitka (1.4.8+ds-1) unstable; urgency=medium

  * New upstream hotfix release.

 -- Kay Hayen <kay.hayen@gmail.com>  Tue, 21 Feb 2023 09:18:59 +0100

nuitka (1.4.7+ds-1) unstable; urgency=medium

  * New upstream hotfix release.

 -- Kay Hayen <kay.hayen@gmail.com>  Mon, 13 Feb 2023 14:38:57 +0100

nuitka (1.4.6+ds-1) unstable; urgency=medium

  * New upstream hotfix release.

 -- Kay Hayen <kay.hayen@gmail.com>  Sun, 12 Feb 2023 19:11:46 +0100

nuitka (1.4.5+ds-1) unstable; urgency=medium

  * New upstream hotfix release.

 -- Kay Hayen <kay.hayen@gmail.com>  Fri, 10 Feb 2023 07:36:27 +0100

nuitka (1.4.4+ds-1) unstable; urgency=medium

  * New upstream hotfix release.

 -- Kay Hayen <kay.hayen@gmail.com>  Tue, 07 Feb 2023 19:03:45 +0100

nuitka (1.4.3+ds-1) unstable; urgency=medium

  * New upstream hotfix release.

 -- Kay Hayen <kay.hayen@gmail.com>  Sat, 04 Feb 2023 07:24:47 +0100

nuitka (1.4.2+ds-1) unstable; urgency=medium

  * New upstream hotfix release.

 -- Kay Hayen <kay.hayen@gmail.com>  Tue, 31 Jan 2023 07:17:15 +0100

nuitka (1.4.1+ds-1) unstable; urgency=medium

  * New upstream hotfix release.

 -- Kay Hayen <kay.hayen@gmail.com>  Sun, 29 Jan 2023 23:21:23 +0100

nuitka (1.4+ds-1) unstable; urgency=medium

  * New upstream release.

 -- Kay Hayen <kay.hayen@gmail.com>  Thu, 26 Jan 2023 14:56:48 +0100

nuitka (1.3.8+ds-1) unstable; urgency=medium

  * New upstream hotfix release.

 -- Kay Hayen <kay.hayen@gmail.com>  Mon, 16 Jan 2023 11:05:41 +0100

nuitka (1.3.7+ds-1) unstable; urgency=medium

  * New upstream hotfix release.

 -- Kay Hayen <kay.hayen@gmail.com>  Mon, 09 Jan 2023 16:51:14 +0100

nuitka (1.3.6+ds-1) unstable; urgency=medium

  * New upstream hotfix release.

 -- Kay Hayen <kay.hayen@gmail.com>  Fri, 06 Jan 2023 09:10:31 +0100

nuitka (1.3.5+ds-1) unstable; urgency=medium

  * New upstream hotfix release.

 -- Kay Hayen <kay.hayen@gmail.com>  Sun, 01 Jan 2023 09:39:39 +0100

nuitka (1.3.4+ds-1) unstable; urgency=medium

  * New upstream hotfix release.

 -- Kay Hayen <kay.hayen@gmail.com>  Wed, 28 Dec 2022 21:20:25 +0100

nuitka (1.3.3+ds-1) unstable; urgency=medium

  * New upstream hotfix release.

 -- Kay Hayen <kay.hayen@gmail.com>  Mon, 26 Dec 2022 10:39:49 +0100

nuitka (1.3.2+ds-1) unstable; urgency=medium

  * New upstream hotfix release.

 -- Kay Hayen <kay.hayen@gmail.com>  Fri, 23 Dec 2022 08:19:05 +0100

nuitka (1.3.1+ds-1) unstable; urgency=medium

  * New upstream hotfix release.

 -- Kay Hayen <kay.hayen@gmail.com>  Wed, 21 Dec 2022 19:14:46 +0100

nuitka (1.3+ds-1) unstable; urgency=medium

  * New upstream release.

 -- Kay Hayen <kay.hayen@gmail.com>  Wed, 21 Dec 2022 13:14:49 +0100

nuitka (1.2.7+ds-1) unstable; urgency=medium

  * New upstream hotfix release.

 -- Kay Hayen <kay.hayen@gmail.com>  Tue, 13 Dec 2022 11:16:23 +0100

nuitka (1.2.6+ds-1) unstable; urgency=medium

  * New upstream hotfix release.

 -- Kay Hayen <kay.hayen@gmail.com>  Thu, 08 Dec 2022 07:18:44 +0100

nuitka (1.2.5+ds-1) unstable; urgency=medium

  * New upstream hotfix release.

 -- Kay Hayen <kay.hayen@gmail.com>  Wed, 07 Dec 2022 15:57:44 +0100

nuitka (1.2.4+ds-1) unstable; urgency=medium

  * New upstream hotfix release.

 -- Kay Hayen <kay.hayen@gmail.com>  Sat, 03 Dec 2022 13:45:31 +0100

nuitka (1.2.3+ds-1) unstable; urgency=medium

  * New upstream hotfix release.

 -- Kay Hayen <kay.hayen@gmail.com>  Sat, 26 Nov 2022 11:07:57 +0100

nuitka (1.2.2+ds-1) unstable; urgency=medium

  * New upstream hotfix release.

 -- Kay Hayen <kay.hayen@gmail.com>  Sat, 19 Nov 2022 17:05:08 +0100

nuitka (1.2.1+ds-1) unstable; urgency=medium

  * New upstream hotfix release.

 -- Kay Hayen <kay.hayen@gmail.com>  Wed, 16 Nov 2022 17:15:00 +0100

nuitka (1.2+ds-1) unstable; urgency=medium

  * New upstream release.

 -- Kay Hayen <kay.hayen@gmail.com>  Tue, 08 Nov 2022 09:42:28 +0100

nuitka (1.1.7+ds-1) unstable; urgency=medium

  * New upstream hotfix release.

  * Handle Debian sid change in release number (Closes: #1022400)

 -- Kay Hayen <kay.hayen@gmail.com>  Wed, 26 Oct 2022 14:46:14 +0200

nuitka (1.1.6+ds-1) unstable; urgency=medium

  * New upstream hotfix release.

 -- Kay Hayen <kay.hayen@gmail.com>  Wed, 19 Oct 2022 18:36:12 +0200

nuitka (1.1.5+ds-1) unstable; urgency=medium

  * New upstream hotfix release.

 -- Kay Hayen <kay.hayen@gmail.com>  Fri, 14 Oct 2022 08:19:39 +0200

nuitka (1.1.4+ds-1) unstable; urgency=medium

  * New upstream hotfix release.

 -- Kay Hayen <kay.hayen@gmail.com>  Fri, 14 Oct 2022 08:19:33 +0200

nuitka (1.1.3+ds-1) unstable; urgency=medium

  * New upstream hotfix release.

 -- Kay Hayen <kay.hayen@gmail.com>  Sat, 08 Oct 2022 17:40:59 +0200

nuitka (1.1.2+ds-1) unstable; urgency=medium

  * New upstream hotfix release.

 -- Kay Hayen <kay.hayen@gmail.com>  Tue, 04 Oct 2022 14:39:39 +0200

nuitka (1.1.1+ds-1) unstable; urgency=medium

  * New upstream hotfix release.

 -- Kay Hayen <kay.hayen@gmail.com>  Sun, 02 Oct 2022 11:10:07 +0200

nuitka (1.1+ds-1) unstable; urgency=medium

  * New upstream release.

 -- Kay Hayen <kay.hayen@gmail.com>  Sun, 25 Sep 2022 18:58:01 +0200

nuitka (1.0.8+ds-1) unstable; urgency=medium

  * New upstream hotfix release.

 -- Kay Hayen <kay.hayen@gmail.com>  Mon, 19 Sep 2022 08:18:45 +0200

nuitka (1.0.7+ds-1) unstable; urgency=medium

  * New upstream hotfix release.

 -- Kay Hayen <kay.hayen@gmail.com>  Sun, 11 Sep 2022 10:34:06 +0200

nuitka (1.0.6+ds-1) unstable; urgency=medium

  * New upstream hotfix release.

 -- Kay Hayen <kay.hayen@gmail.com>  Tue, 23 Aug 2022 20:07:27 +0200

nuitka (1.0.5+ds-1) unstable; urgency=medium

  * New upstream hotfix release.

 -- Kay Hayen <kay.hayen@gmail.com>  Sun, 21 Aug 2022 08:24:28 +0200

nuitka (1.0.4+ds-1) unstable; urgency=medium

  * New upstream hotfix release.

 -- Kay Hayen <kay.hayen@gmail.com>  Sat, 13 Aug 2022 16:13:29 +0200

nuitka (1.0.3+ds-1) unstable; urgency=medium

  * New upstream hotfix release.

 -- Kay Hayen <kay.hayen@gmail.com>  Wed, 10 Aug 2022 13:16:19 +0200

nuitka (1.0.2+ds-1) unstable; urgency=medium

  * New upstream hotfix release.

 -- Kay Hayen <kay.hayen@gmail.com>  Mon, 08 Aug 2022 08:13:46 +0200

nuitka (1.0.1+ds-1) unstable; urgency=medium

  * New upstream hotfix release.

 -- Kay Hayen <kay.hayen@gmail.com>  Thu, 04 Aug 2022 16:55:17 +0200

nuitka (1.0+ds-1) unstable; urgency=medium

  * New upstream release.

 -- Kay Hayen <kay.hayen@gmail.com>  Sat, 30 Jul 2022 16:16:40 +0200

nuitka (0.9.6+ds-1) unstable; urgency=medium

  * New upstream hotfix release.

 -- Kay Hayen <kay.hayen@gmail.com>  Sun, 17 Jul 2022 18:40:22 +0200

nuitka (0.9.5+ds-1) unstable; urgency=medium

  * New upstream hotfix release.

 -- Kay Hayen <kay.hayen@gmail.com>  Fri, 15 Jul 2022 13:59:28 +0200

nuitka (0.9.4+ds-1) unstable; urgency=medium

  * New upstream hotfix release.

 -- Kay Hayen <kay.hayen@gmail.com>  Thu, 07 Jul 2022 09:24:53 +0200

nuitka (0.9.3+ds-1) unstable; urgency=medium

  * New upstream hotfix release.

 -- Kay Hayen <kay.hayen@gmail.com>  Sat, 02 Jul 2022 18:49:29 +0200

nuitka (0.9.2+ds-1) unstable; urgency=medium

  * New upstream hotfix release.

 -- Kay Hayen <kay.hayen@gmail.com>  Thu, 30 Jun 2022 08:40:14 +0200

nuitka (0.9.1+ds-1) unstable; urgency=medium

  * New upstream hotfix release.

 -- Kay Hayen <kay.hayen@gmail.com>  Sun, 26 Jun 2022 10:41:06 +0200

nuitka (0.9+ds-1) unstable; urgency=medium

  * New upstream release.

  * Python 3.10 is now compatible again. (Closes: #1006051)

  * Solved CVE-2022-2054 (Closes: #1012762)

 -- Kay Hayen <kay.hayen@gmail.com>  Thu, 23 Jun 2022 08:36:25 +0200

nuitka (0.8.4+ds-1) unstable; urgency=medium

  * New upstream hotfix release.

 -- Kay Hayen <kay.hayen@gmail.com>  Tue, 07 Jun 2022 17:21:39 +0200

nuitka (0.8.3+ds-1) unstable; urgency=medium

  * New upstream hotfix release.

 -- Kay Hayen <kay.hayen@gmail.com>  Sat, 28 May 2022 14:59:01 +0200

nuitka (0.8.2+ds-1) unstable; urgency=medium

  * New upstream hotfix release.

 -- Kay Hayen <kay.hayen@gmail.com>  Thu, 26 May 2022 08:23:28 +0200

nuitka (0.8.1+ds-1) unstable; urgency=medium

  * New upstream hotfix release.

 -- Kay Hayen <kay.hayen@gmail.com>  Mon, 23 May 2022 08:31:51 +0200

nuitka (0.8+ds-1) unstable; urgency=medium

  * New upstream release.

 -- Kay Hayen <kay.hayen@gmail.com>  Thu, 19 May 2022 14:24:06 +0200

nuitka (0.7.7+ds-1) unstable; urgency=medium

  * New upstream hotfix release.

 -- Kay Hayen <kay.hayen@gmail.com>  Fri, 01 Apr 2022 12:01:36 +0200

nuitka (0.7.6+ds-1) unstable; urgency=medium

  * New upstream hotfix release.

 -- Kay Hayen <kay.hayen@gmail.com>  Sat, 19 Mar 2022 13:44:59 +0100

nuitka (0.7.5+ds-1) unstable; urgency=medium

  * New upstream hotfix release.

 -- Kay Hayen <kay.hayen@gmail.com>  Mon, 14 Mar 2022 18:55:11 +0100

nuitka (0.7.4+ds-1) unstable; urgency=medium

  * New upstream hotfix release.

 -- Kay Hayen <kay.hayen@gmail.com>  Sat, 12 Mar 2022 13:50:50 +0100

nuitka (0.7.3+ds-1) unstable; urgency=medium

  * New upstream hotfix release.

 -- Kay Hayen <kay.hayen@gmail.com>  Sun, 27 Feb 2022 13:58:34 +0100

nuitka (0.7.2+ds-1) unstable; urgency=medium

  * New upstream hotfix release.

 -- Kay Hayen <kay.hayen@gmail.com>  Sat, 26 Feb 2022 16:54:03 +0100

nuitka (0.7.1+ds-1) unstable; urgency=medium

  * New upstream hotfix release.

 -- Kay Hayen <kay.hayen@gmail.com>  Thu, 24 Feb 2022 13:22:40 +0100

nuitka (0.7+ds-1) unstable; urgency=medium

  * New upstream release.

 -- Kay Hayen <kay.hayen@gmail.com>  Sun, 20 Feb 2022 09:09:50 +0100

nuitka (0.6.19.7+ds-1) unstable; urgency=medium

  * New upstream hotfix release.

 -- Kay Hayen <kay.hayen@gmail.com>  Fri, 11 Feb 2022 14:37:34 +0100

nuitka (0.6.19.6+ds-1) unstable; urgency=medium

  * New upstream hotfix release.

 -- Kay Hayen <kay.hayen@gmail.com>  Thu, 03 Feb 2022 10:30:39 +0100

nuitka (0.6.19.5+ds-1) unstable; urgency=medium

  * New upstream hotfix release.

 -- Kay Hayen <kay.hayen@gmail.com>  Tue, 01 Feb 2022 18:53:20 +0100

nuitka (0.6.19.4+ds-1) unstable; urgency=medium

  * New upstream hotfix release.

 -- Kay Hayen <kay.hayen@gmail.com>  Wed, 19 Jan 2022 10:02:04 +0100

nuitka (0.6.19.3+ds-1) unstable; urgency=medium

  * New upstream hotfix release.

 -- Kay Hayen <kay.hayen@gmail.com>  Sun, 16 Jan 2022 11:32:51 +0100

nuitka (0.6.19.2+ds-1) unstable; urgency=medium

  * New upstream hotfix release.

 -- Kay Hayen <kay.hayen@gmail.com>  Fri, 14 Jan 2022 11:03:16 +0100

nuitka (0.6.19.1+ds-1) unstable; urgency=medium

  * New upstream hotfix release.

 -- Kay Hayen <kay.hayen@gmail.com>  Tue, 11 Jan 2022 07:59:24 +0100

nuitka (0.6.19+ds-1) unstable; urgency=medium

  * New upstream release.

 -- Kay Hayen <kay.hayen@gmail.com>  Sun, 09 Jan 2022 13:14:29 +0100

nuitka (0.6.18.6+ds-1) unstable; urgency=medium

  * New upstream hotfix release.

 -- Kay Hayen <kay.hayen@gmail.com>  Wed, 29 Dec 2021 19:42:43 +0100

nuitka (0.6.18.5+ds-1) unstable; urgency=medium

  * New upstream hotfix release.

 -- Kay Hayen <kay.hayen@gmail.com>  Mon, 20 Dec 2021 13:41:00 +0100

nuitka (0.6.18.4+ds-1) unstable; urgency=medium

  * New upstream hotfix release.

 -- Kay Hayen <kay.hayen@gmail.com>  Thu, 16 Dec 2021 08:31:41 +0100

nuitka (0.6.18.3+ds-1) unstable; urgency=medium

  * New upstream hotfix release.

 -- Kay Hayen <kay.hayen@gmail.com>  Fri, 10 Dec 2021 17:49:19 +0100

nuitka (0.6.18.2+ds-1) unstable; urgency=medium

  * New upstream hotfix release.

 -- Kay Hayen <kay.hayen@gmail.com>  Thu, 09 Dec 2021 14:52:56 +0100

nuitka (0.6.18.1+ds-1) unstable; urgency=medium

  * New upstream hotfix release.

 -- Kay Hayen <kay.hayen@gmail.com>  Sat, 04 Dec 2021 18:39:19 +0100

nuitka (0.6.18+ds-1) unstable; urgency=medium

  * New upstream release.

 -- Kay Hayen <kay.hayen@gmail.com>  Thu, 02 Dec 2021 17:33:56 +0100

nuitka (0.6.17.7+ds-1) unstable; urgency=medium

  * New upstream hotfix release.

 -- Kay Hayen <kay.hayen@gmail.com>  Mon, 15 Nov 2021 14:33:27 +0100

nuitka (0.6.17.6+ds-1) unstable; urgency=medium

  * New upstream hotfix release.

 -- Kay Hayen <kay.hayen@gmail.com>  Mon, 08 Nov 2021 14:07:11 +0100

nuitka (0.6.17.5+ds-1) unstable; urgency=medium

  * New upstream hotfix release.

 -- Kay Hayen <kay.hayen@gmail.com>  Thu, 28 Oct 2021 11:52:02 +0200

nuitka (0.6.17.4+ds-1) unstable; urgency=medium

  * New upstream hotfix release.

 -- Kay Hayen <kay.hayen@gmail.com>  Thu, 21 Oct 2021 13:03:34 +0200

nuitka (0.6.17.3+ds-1) unstable; urgency=medium

  * New upstream hotfix release.

 -- Kay Hayen <kay.hayen@gmail.com>  Thu, 14 Oct 2021 10:32:17 +0200

nuitka (0.6.17.2+ds-1) unstable; urgency=medium

  * New upstream hotfix release.

 -- Kay Hayen <kay.hayen@gmail.com>  Tue, 05 Oct 2021 17:21:29 +0200

nuitka (0.6.17.1+ds-1) unstable; urgency=medium

  * New upstream hotfix release.

 -- Kay Hayen <kay.hayen@gmail.com>  Wed, 29 Sep 2021 12:28:39 +0200

nuitka (0.6.17+ds-1) unstable; urgency=medium

  * New upstream release.

 -- Kay Hayen <kay.hayen@gmail.com>  Mon, 27 Sep 2021 13:38:42 +0200

nuitka (0.6.16.5+ds-1) experimental; urgency=medium

  * New upstream hotfix release.

 -- Kay Hayen <kay.hayen@gmail.com>  Mon, 06 Sep 2021 10:46:40 +0200

nuitka (0.6.16.4+ds-1) experimental; urgency=medium

  * New upstream hotfix release.

 -- Kay Hayen <kay.hayen@gmail.com>  Wed, 25 Aug 2021 11:51:44 +0200

nuitka (0.6.16.3+ds-1) experimental; urgency=medium

  * New upstream hotfix release.

 -- Kay Hayen <kay.hayen@gmail.com>  Sat, 07 Aug 2021 18:14:58 +0200

nuitka (0.6.16.2+ds-1) experimental; urgency=medium

  * New upstream hotfix release.

 -- Kay Hayen <kay.hayen@gmail.com>  Fri, 02 Jul 2021 10:40:08 +0200

nuitka (0.6.16.1+ds-1) experimental; urgency=medium

  * New upstream hotfix release.

 -- Kay Hayen <kay.hayen@gmail.com>  Fri, 25 Jun 2021 16:45:43 +0200

nuitka (0.6.16+ds-1) experimental; urgency=medium

  * New upstream release.

 -- Kay Hayen <kay.hayen@gmail.com>  Thu, 24 Jun 2021 11:52:37 +0200

nuitka (0.6.15.3+ds-1) experimental; urgency=medium

  * New upstream hotfix release.

 -- Kay Hayen <kay.hayen@gmail.com>  Sun, 06 Jun 2021 12:18:06 +0200

nuitka (0.6.15.2+ds-1) experimental; urgency=medium

  * New upstream hotfix release.

 -- Kay Hayen <kay.hayen@gmail.com>  Thu, 03 Jun 2021 11:41:07 +0200

nuitka (0.6.15.1+ds-1) experimental; urgency=medium

  * New upstream hotfix release.

 -- Kay Hayen <kay.hayen@gmail.com>  Mon, 31 May 2021 17:12:04 +0200

nuitka (0.6.15+ds-1) experimental; urgency=medium

  * New upstream release.

 -- Kay Hayen <kay.hayen@gmail.com>  Mon, 24 May 2021 12:26:59 +0200

nuitka (0.6.14.7+ds-1) unstable; urgency=medium

  * New upstream hotfix release.

 -- Kay Hayen <kay.hayen@gmail.com>  Mon, 10 May 2021 16:25:14 +0200

nuitka (0.6.14.6+ds-1) unstable; urgency=medium

  * New upstream hotfix release.

 -- Kay Hayen <kay.hayen@gmail.com>  Mon, 03 May 2021 07:57:04 +0200

nuitka (0.6.14.5+ds-1) experimental; urgency=medium

  * New upstream hotfix release.

 -- Kay Hayen <kay.hayen@gmail.com>  Thu, 22 Apr 2021 08:51:05 +0200

nuitka (0.6.14.4+ds-1) unstable; urgency=medium

  * New upstream hotfix release.

 -- Kay Hayen <kay.hayen@gmail.com>  Sun, 18 Apr 2021 16:13:42 +0200

nuitka (0.6.14.3+ds-1) unstable; urgency=medium

  * New upstream hotfix release.

 -- Kay Hayen <kay.hayen@gmail.com>  Sun, 18 Apr 2021 10:29:07 +0200

nuitka (0.6.14.2+ds-1) unstable; urgency=medium

  * New upstream hotfix release.

 -- Kay Hayen <kay.hayen@gmail.com>  Sat, 17 Apr 2021 11:03:23 +0200

nuitka (0.6.14.1+ds-1) unstable; urgency=medium

  * New upstream hotfix release.

 -- Kay Hayen <kay.hayen@gmail.com>  Fri, 16 Apr 2021 07:49:30 +0200

nuitka (0.6.14+ds-1) unstable; urgency=medium

  * New upstream release.

 -- Kay Hayen <kay.hayen@gmail.com>  Thu, 15 Apr 2021 11:09:55 +0200

nuitka (0.6.13.3+ds-1) unstable; urgency=medium

  * New upstream hotfix release.

 -- Kay Hayen <kay.hayen@gmail.com>  Sun, 04 Apr 2021 11:11:56 +0200

nuitka (0.6.13.2+ds-1) unstable; urgency=medium

  * New upstream hotfix release.

 -- Kay Hayen <kay.hayen@gmail.com>  Sat, 27 Mar 2021 19:44:51 +0100

nuitka (0.6.13.1+ds-1) unstable; urgency=medium

  * New upstream hotfix release.

 -- Kay Hayen <kay.hayen@gmail.com>  Fri, 26 Mar 2021 14:28:02 +0100

nuitka (0.6.13+ds-1) unstable; urgency=medium

  * New upstream release.

 -- Kay Hayen <kay.hayen@gmail.com>  Wed, 17 Mar 2021 08:58:23 +0100

nuitka (0.6.12.4+ds-1) unstable; urgency=medium

  * New upstream hotfix release.

 -- Kay Hayen <kay.hayen@gmail.com>  Thu, 11 Mar 2021 12:16:01 +0100

nuitka (0.6.12.3+ds-1) unstable; urgency=medium

  * New upstream hotfix release.

 -- Kay Hayen <kay.hayen@gmail.com>  Sun, 21 Feb 2021 06:04:51 +0100

nuitka (0.6.12.2+ds-1) unstable; urgency=medium

  * New upstream hotfix release.

 -- Kay Hayen <kay.hayen@gmail.com>  Sun, 14 Feb 2021 14:25:06 +0100

nuitka (0.6.12.1+ds-1) unstable; urgency=medium

  * New upstream hotfix release.

 -- Kay Hayen <kay.hayen@gmail.com>  Wed, 10 Feb 2021 00:23:11 +0100

nuitka (0.6.12+ds-1) unstable; urgency=medium

  * New upstream release.

 -- Kay Hayen <kay.hayen@gmail.com>  Tue, 09 Feb 2021 11:08:35 +0100

nuitka (0.6.11.6+ds-1) unstable; urgency=medium

  * New upstream hotfix release.

 -- Kay Hayen <kay.hayen@gmail.com>  Sun, 07 Feb 2021 19:59:48 +0100

nuitka (0.6.11.5+ds-1) unstable; urgency=medium

  * New upstream hotfix release.

 -- Kay Hayen <kay.hayen@gmail.com>  Mon, 01 Feb 2021 12:17:21 +0100

nuitka (0.6.11.4+ds-1) unstable; urgency=medium

  * New upstream hotfix release.

 -- Kay Hayen <kay.hayen@gmail.com>  Wed, 27 Jan 2021 17:09:48 +0100

nuitka (0.6.11.3+ds-1) unstable; urgency=medium

  * New upstream hotfix release.

 -- Kay Hayen <kay.hayen@gmail.com>  Tue, 26 Jan 2021 11:16:07 +0100

nuitka (0.6.11.2+ds-1) unstable; urgency=medium

  * New upstream hotfix release.

 -- Kay Hayen <kay.hayen@gmail.com>  Mon, 25 Jan 2021 20:14:39 +0100

nuitka (0.6.11.1+ds-1) unstable; urgency=medium

  * New upstream hotfix release.

 -- Kay Hayen <kay.hayen@gmail.com>  Sun, 24 Jan 2021 17:55:22 +0100

nuitka (0.6.11+ds-1) unstable; urgency=medium

  * New upstream release.

 -- Kay Hayen <kay.hayen@gmail.com>  Sat, 23 Jan 2021 10:01:54 +0100

nuitka (0.6.10.5+ds-1) unstable; urgency=medium

  * New upstream hotfix release.

 -- Kay Hayen <kay.hayen@gmail.com>  Thu, 07 Jan 2021 11:04:59 +0100

nuitka (0.6.10.4+ds-1) unstable; urgency=medium

  * New upstream hotfix release.

 -- Kay Hayen <kay.hayen@gmail.com>  Tue, 29 Dec 2020 16:17:44 +0100

nuitka (0.6.10.3+ds-1) unstable; urgency=medium

  * New upstream hotfix release.

 -- Kay Hayen <kay.hayen@gmail.com>  Thu, 24 Dec 2020 16:30:17 +0100

nuitka (0.6.10.2+ds-1) unstable; urgency=medium

  * New upstream hotfix release.

 -- Kay Hayen <kay.hayen@gmail.com>  Sun, 20 Dec 2020 10:56:00 +0100

nuitka (0.6.10.1+ds-1) unstable; urgency=medium

  * New upstream hotfix release.

 -- Kay Hayen <kay.hayen@gmail.com>  Sun, 13 Dec 2020 19:47:53 +0100

nuitka (0.6.10+ds-1) unstable; urgency=medium

  * New upstream release.

 -- Kay Hayen <kay.hayen@gmail.com>  Mon, 07 Dec 2020 12:44:03 +0100

nuitka (0.6.9.7+ds-1) unstable; urgency=medium

  * New upstream hotfix release.

 -- Kay Hayen <kay.hayen@gmail.com>  Mon, 16 Nov 2020 11:20:22 +0100

nuitka (0.6.9.6+ds-1) unstable; urgency=medium

  * New upstream hotfix release.

 -- Kay Hayen <kay.hayen@gmail.com>  Wed, 04 Nov 2020 08:32:22 +0100

nuitka (0.6.9.5+ds-1) unstable; urgency=medium

  * New upstream hotfix release.

 -- Kay Hayen <kay.hayen@gmail.com>  Fri, 30 Oct 2020 13:49:19 +0100

nuitka (0.6.9.4+ds-1) unstable; urgency=medium

  * New upstream hotfix release.

 -- Kay Hayen <kay.hayen@gmail.com>  Mon, 19 Oct 2020 10:55:17 +0200

nuitka (0.6.9.3+ds-1) unstable; urgency=medium

  * New upstream hotfix release.

 -- Kay Hayen <kay.hayen@gmail.com>  Mon, 12 Oct 2020 17:17:10 +0200

nuitka (0.6.9.2+ds-1) unstable; urgency=medium

  * New upstream hotfix release.

 -- Kay Hayen <kay.hayen@gmail.com>  Sun, 04 Oct 2020 12:47:36 +0200

nuitka (0.6.9.1+ds-1) unstable; urgency=medium

  * New upstream hotfix release.

 -- Kay Hayen <kay.hayen@gmail.com>  Sat, 19 Sep 2020 14:38:08 +0200

nuitka (0.6.9+ds-1) unstable; urgency=medium

  * New upstream release.

 -- Kay Hayen <kay.hayen@gmail.com>  Mon, 14 Sep 2020 15:40:36 +0200

nuitka (0.6.8.4+ds-1) unstable; urgency=medium

  * New upstream hotfix release.

  * Source only upload. (Closes: #961896)

  * Updated VCS URLs. (Closes: #961895)

 -- Kay Hayen <kay.hayen@gmail.com>  Sat, 06 Jun 2020 09:58:32 +0200

nuitka (0.6.8.3+ds-1) unstable; urgency=medium

  * New upstream hotfix release.

 -- Kay Hayen <kay.hayen@gmail.com>  Sat, 23 May 2020 13:56:13 +0200

nuitka (0.6.8.2+ds-1) unstable; urgency=medium

  * New upstream hotfix release.

 -- Kay Hayen <kay.hayen@gmail.com>  Thu, 21 May 2020 15:04:13 +0200

nuitka (0.6.8.1+ds-1) unstable; urgency=medium

  * New upstream hotfix release.

  * Corrected copyright file format to not have emails.

 -- Kay Hayen <kay.hayen@gmail.com>  Fri, 15 May 2020 08:32:39 +0200

nuitka (0.6.8+ds-1) unstable; urgency=medium

  * New upstream release.

  * Changed dependencies to prefer Debian 11 packages.
    (Closes: #937166).

 -- Kay Hayen <kay.hayen@gmail.com>  Mon, 11 May 2020 16:41:34 +0200

nuitka (0.6.7+ds-1) unstable; urgency=medium

  * New upstream release.

  * The rst2pdf dependency is finally fixed
    (Closes: #943645) (Closes: #947573).

  * Enabled package build without Python2 (Closes: #937166)

 -- Kay Hayen <kay.hayen@gmail.com>  Thu, 23 Jan 2020 12:34:10 +0100

nuitka (0.6.6+ds-1) unstable; urgency=medium

  * New upstream release.

 -- Kay Hayen <kay.hayen@gmail.com>  Fri, 27 Dec 2019 08:47:38 +0100

nuitka (0.6.6~rc7+ds-1) unstable; urgency=medium

  * New upstream pre-release.

 -- Kay Hayen <kay.hayen@gmail.com>  Tue, 24 Sep 2019 08:49:41 +0200

nuitka (0.6.5+ds-1) unstable; urgency=medium

  * New upstream release.

 -- Kay Hayen <kay.hayen@gmail.com>  Sat, 27 Jul 2019 12:07:20 +0200

nuitka (0.6.4+ds-1) experimental; urgency=medium

  * New upstream release.

 -- Kay Hayen <kay.hayen@gmail.com>  Fri, 07 Jun 2019 23:30:22 +0200

nuitka (0.6.3.1+ds-1) experimental; urgency=medium

  * New upstream hotfix release.

 -- Kay Hayen <kay.hayen@gmail.com>  Thu, 25 Apr 2019 22:08:36 +0200

nuitka (0.6.3+ds-1) unstable; urgency=medium

  * New upstream release.

 -- Kay Hayen <kay.hayen@gmail.com>  Thu, 04 Apr 2019 06:12:30 +0200

nuitka (0.6.2+ds-1) unstable; urgency=medium

  * New upstream release.

 -- Kay Hayen <kay.hayen@gmail.com>  Sat, 16 Feb 2019 08:48:51 +0100

nuitka (0.6.1.1+ds-1) unstable; urgency=medium

  * New upstream hotfix release.

 -- Kay Hayen <kay.hayen@gmail.com>  Thu, 24 Jan 2019 09:13:53 +0100

nuitka (0.6.1+ds-1) unstable; urgency=medium

  * New upstream release.

  * Depend on python-pil over python-imaging (Closes: #917694).

 -- Kay Hayen <kay.hayen@gmail.com>  Sat, 05 Jan 2019 12:41:57 +0100

nuitka (0.6.0.6+ds-1) unstable; urgency=medium

  * New upstream hotfix release.

 -- Kay Hayen <kay.hayen@gmail.com>  Wed, 31 Oct 2018 09:03:57 +0100

nuitka (0.6.0.5+ds-1) unstable; urgency=medium

  * New upstream hotfix release.

 -- Kay Hayen <kay.hayen@gmail.com>  Thu, 18 Oct 2018 23:11:34 +0200

nuitka (0.6.0.4+ds-1) unstable; urgency=medium

  * New upstream hotfix release.

 -- Kay Hayen <kay.hayen@gmail.com>  Sun, 14 Oct 2018 08:26:48 +0200

nuitka (0.6.0.3+ds-1) unstable; urgency=medium

  * New upstream hotfix release.

 -- Kay Hayen <kay.hayen@gmail.com>  Sat, 06 Oct 2018 10:43:33 +0200

nuitka (0.6.0.2+ds-1) unstable; urgency=medium

  * New upstream hotfix release.

 -- Kay Hayen <kay.hayen@gmail.com>  Wed, 03 Oct 2018 10:41:52 +0200

nuitka (0.6.0.1+ds-1) unstable; urgency=medium

  * New upstream hotfix release.

 -- Kay Hayen <kay.hayen@gmail.com>  Thu, 27 Sep 2018 09:57:05 +0200

nuitka (0.6.0+ds-1) unstable; urgency=medium

  * New upstream release.

 -- Kay Hayen <kay.hayen@gmail.com>  Wed, 26 Sep 2018 07:00:04 +0200

nuitka (0.5.33+ds-1) unstable; urgency=medium

  * New upstream release.

 -- Kay Hayen <kay.hayen@gmail.com>  Thu, 13 Sep 2018 19:01:48 +0200

nuitka (0.5.32.8+ds-1) unstable; urgency=medium

  * New upstream hotfix release.

 -- Kay Hayen <kay.hayen@gmail.com>  Tue, 04 Sep 2018 14:58:47 +0200

nuitka (0.5.32.7+ds-1) unstable; urgency=medium

  * New upstream hotfix release.

 -- Kay Hayen <kay.hayen@gmail.com>  Thu, 23 Aug 2018 22:06:00 +0200

nuitka (0.5.32.6+ds-1) unstable; urgency=medium

  * New upstream hotfix release.

 -- Kay Hayen <kay.hayen@gmail.com>  Thu, 23 Aug 2018 20:05:18 +0200

nuitka (0.5.32.5+ds-1) unstable; urgency=medium

  * New upstream hotfix release.

 -- Kay Hayen <kay.hayen@gmail.com>  Wed, 15 Aug 2018 19:06:01 +0200

nuitka (0.5.32.4+ds-1) unstable; urgency=medium

  * New upstream hotfix release.

 -- Kay Hayen <kay.hayen@gmail.com>  Fri, 10 Aug 2018 12:06:44 +0200

nuitka (0.5.32.3+ds-1) unstable; urgency=medium

  * New upstream hotfix release.

 -- Kay Hayen <kay.hayen@gmail.com>  Sat, 04 Aug 2018 10:40:31 +0200

nuitka (0.5.32.2+ds-1) unstable; urgency=medium

  * New upstream hotfix release.

 -- Kay Hayen <kay.hayen@gmail.com>  Wed, 01 Aug 2018 17:38:43 +0200

nuitka (0.5.32.1+ds-1) unstable; urgency=medium

  * New upstream hotfix release.

 -- Kay Hayen <kay.hayen@gmail.com>  Sat, 28 Jul 2018 20:16:29 +0200

nuitka (0.5.32+ds-1) unstable; urgency=medium

  * New upstream release.

 -- Kay Hayen <kay.hayen@gmail.com>  Sat, 28 Jul 2018 15:07:21 +0200

nuitka (0.5.31+ds-1) unstable; urgency=medium

  * New upstream release.

 -- Kay Hayen <kay.hayen@gmail.com>  Mon, 09 Jul 2018 08:23:02 +0200

nuitka (0.5.30+ds-1) unstable; urgency=medium

  * New upstream release.

 -- Kay Hayen <kay.hayen@gmail.com>  Mon, 30 Apr 2018 09:50:54 +0200

nuitka (0.5.29.5+ds-1) unstable; urgency=medium

  * New upstream hotfix release.

 -- Kay Hayen <kay.hayen@gmail.com>  Wed, 25 Apr 2018 09:33:55 +0200

nuitka (0.5.29.4+ds-1) unstable; urgency=medium

  * New upstream hotfix release.

 -- Kay Hayen <kay.hayen@gmail.com>  Mon, 09 Apr 2018 20:22:37 +0200

nuitka (0.5.29.3+ds-1) unstable; urgency=medium

  * New upstream hotfix release.

 -- Kay Hayen <kay.hayen@gmail.com>  Sat, 31 Mar 2018 16:12:25 +0200

nuitka (0.5.29.2+ds-1) unstable; urgency=medium

  * New upstream hotfix release.

 -- Kay Hayen <kay.hayen@gmail.com>  Thu, 29 Mar 2018 10:19:24 +0200

nuitka (0.5.29.1+ds-1) unstable; urgency=medium

  * New upstream hotfix release.

 -- Kay Hayen <kay.hayen@gmail.com>  Tue, 27 Mar 2018 18:22:54 +0200

nuitka (0.5.29+ds-1) unstable; urgency=medium

  * New upstream release.

 -- Kay Hayen <kay.hayen@gmail.com>  Mon, 26 Mar 2018 20:13:44 +0200

nuitka (0.5.28.2+ds-1) unstable; urgency=medium

  * New upstream hotfix release.

 -- Kay Hayen <kay.hayen@gmail.com>  Wed, 29 Nov 2017 15:09:28 +0100

nuitka (0.5.28.1+ds-1) unstable; urgency=medium

  * New upstream hotfix release.
  * Also ignore sbuild non-existent directory (Closes: #871125).

 -- Kay Hayen <kay.hayen@gmail.com>  Sun, 22 Oct 2017 10:44:31 +0200

nuitka (0.5.28+ds-1) unstable; urgency=medium

  * New upstream release.

 -- Kay Hayen <kay.hayen@gmail.com>  Tue, 17 Oct 2017 10:03:56 +0200

nuitka (0.5.27+ds-1) unstable; urgency=medium

  * New upstream release.

 -- Kay Hayen <kay.hayen@gmail.com>  Sat, 22 Jul 2017 16:21:37 +0200

nuitka (0.5.26.4+ds-1) unstable; urgency=medium

  * New upstream hotfix release.
  * Recommend actual PyQT package (Closes: #866540).

 -- Kay Hayen <kay.hayen@gmail.com>  Mon, 03 Jul 2017 08:59:37 +0200

nuitka (0.5.26.3+ds-1) unstable; urgency=medium

  * New upstream hotfix release.

 -- Kay Hayen <kay.hayen@gmail.com>  Thu, 22 Jun 2017 08:08:53 +0200

nuitka (0.5.26.2+ds-1) unstable; urgency=medium

  * New upstream hotfix release.

 -- Kay Hayen <kay.hayen@gmail.com>  Sat, 17 Jun 2017 11:37:12 +0200

nuitka (0.5.26.1+ds-1) unstable; urgency=medium

  * New upstream hotfix release.

 -- Kay Hayen <kay.hayen@gmail.com>  Sat, 10 Jun 2017 13:09:51 +0200

nuitka (0.5.26+ds-1) unstable; urgency=medium

  * New upstream release.

 -- Kay Hayen <kay.hayen@gmail.com>  Wed, 07 Jun 2017 08:15:19 +0200

nuitka (0.5.25+ds-1) unstable; urgency=medium

  * New upstream release.

 -- Kay Hayen <kay.hayen@gmail.com>  Tue, 24 Jan 2017 06:13:46 +0100

nuitka (0.5.24.4+ds-1) unstable; urgency=medium

  * New upstream hotfix release.
  * Better detection of acceptable shared library loads from
    system paths for standalone tests (Closes: #844902).

 -- Kay Hayen <kay.hayen@gmail.com>  Sat, 10 Dec 2016 12:25:35 +0100

nuitka (0.5.24.3+ds-1) unstable; urgency=medium

  * New upstream hotfix release.

 -- Kay Hayen <kay.hayen@gmail.com>  Fri, 09 Dec 2016 06:50:55 +0100

nuitka (0.5.24.2+ds-1) unstable; urgency=medium

  * New upstream hotfix release.

 -- Kay Hayen <kay.hayen@gmail.com>  Wed, 30 Nov 2016 09:32:03 +0100

nuitka (0.5.24.1+ds-1) unstable; urgency=medium

  * New upstream hotfix release.

 -- Kay Hayen <kay.hayen@gmail.com>  Wed, 16 Nov 2016 08:16:53 +0100

nuitka (0.5.24+ds-1) unstable; urgency=medium

  * New upstream release.

 -- Kay Hayen <kay.hayen@gmail.com>  Mon, 14 Nov 2016 09:41:31 +0100

nuitka (0.5.23.2+ds-1) unstable; urgency=medium

  * New upstream hotfix release.

 -- Kay Hayen <kay.hayen@gmail.com>  Mon, 07 Nov 2016 07:55:11 +0100

nuitka (0.5.23.1+ds-1) unstable; urgency=medium

  * New upstream hotfix release.
  * Use of C11 compiler instead of C++ compiler, so we drop the
    versioned dependencies. (Closes: #835954)

 -- Kay Hayen <kay.hayen@gmail.com>  Sun, 16 Oct 2016 10:40:59 +0200

nuitka (0.5.23+ds-1) unstable; urgency=medium

  * New upstream release.

 -- Kay Hayen <kay.hayen@gmail.com>  Sun, 02 Oct 2016 18:14:41 +0200

nuitka (0.5.22+ds-1) unstable; urgency=medium

  * New upstream release.

 -- Kay Hayen <kay.hayen@gmail.com>  Tue, 16 Aug 2016 11:22:16 +0200

nuitka (0.5.21.3+ds-1) unstable; urgency=medium

  * New upstream hotfix release.

 -- Kay Hayen <kay.hayen@gmail.com>  Thu, 26 May 2016 14:51:39 +0200

nuitka (0.5.21.2+ds-1) unstable; urgency=medium

  * New upstream hotfix release.

 -- Kay Hayen <kay.hayen@gmail.com>  Sat, 14 May 2016 14:43:28 +0200

nuitka (0.5.21.1+ds-1) unstable; urgency=medium

  * New upstream hotfix release.

  * Depends on g++-5 now.

 -- Kay Hayen <kay.hayen@gmail.com>  Sat, 30 Apr 2016 07:59:57 +0200

nuitka (0.5.21+ds-1) unstable; urgency=medium

  * New upstream release.

 -- Kay Hayen <kay.hayen@gmail.com>  Sun, 24 Apr 2016 14:06:29 +0200

nuitka (0.5.20+ds-1) unstable; urgency=medium

  * New upstream release.

 -- Kay Hayen <kay.hayen@gmail.com>  Sun, 20 Mar 2016 08:11:16 +0100

nuitka (0.5.19.1+ds-1) unstable; urgency=medium

  * New upstream hotfix release.

 -- Kay Hayen <kay.hayen@gmail.com>  Tue, 15 Mar 2016 09:11:57 +0100

nuitka (0.5.19+ds-1) unstable; urgency=medium

  * New upstream release.

 -- Kay Hayen <kay.hayen@gmail.com>  Mon, 01 Feb 2016 07:53:08 +0100

nuitka (0.5.18.1+ds-1) unstable; urgency=medium

  * New upstream hotfix release.

 -- Kay Hayen <kay.hayen@gmail.com>  Sun, 24 Jan 2016 07:52:03 +0100

nuitka (0.5.18+ds-1) unstable; urgency=medium

  * New upstream release.

 -- Kay Hayen <kay.hayen@gmail.com>  Fri, 15 Jan 2016 07:48:41 +0100

nuitka (0.5.17.1+ds-1) unstable; urgency=medium

  * New upstream hotfix release.

 -- Kay Hayen <kay.hayen@gmail.com>  Thu, 14 Jan 2016 23:21:51 +0100

nuitka (0.5.17+ds-1) unstable; urgency=medium

  * New upstream release.

 -- Kay Hayen <kay.hayen@gmail.com>  Sun, 27 Dec 2015 15:18:39 +0100

nuitka (0.5.16.1+ds-1) unstable; urgency=medium

  * New upstream hotfix release.

 -- Kay Hayen <kay.hayen@gmail.com>  Thu, 03 Dec 2015 07:04:12 +0100

nuitka (0.5.16+ds-1) unstable; urgency=medium

  * New upstream release.

 -- Kay Hayen <kay.hayen@gmail.com>  Mon, 09 Nov 2015 18:30:07 +0100

nuitka (0.5.15+ds-1) unstable; urgency=medium

  * New upstream release.

 -- Kay Hayen <kay.hayen@gmail.com>  Mon, 12 Oct 2015 08:57:03 +0200

nuitka (0.5.14.3+ds-1) unstable; urgency=medium

  * New upstream hotfix release.

 -- Kay Hayen <kay.hayen@gmail.com>  Sun, 13 Sep 2015 12:26:59 +0200

nuitka (0.5.14.2+ds-1) unstable; urgency=medium

  * New upstream hotfix release.

 -- Kay Hayen <kay.hayen@gmail.com>  Mon, 07 Sep 2015 00:30:11 +0200

nuitka (0.5.14.1+ds-1) UNRELEASED; urgency=medium

  * New upstream hotfix release.

 -- Kay Hayen <kay.hayen@gmail.com>  Sun, 06 Sep 2015 22:37:22 +0200

nuitka (0.5.14+ds-1) unstable; urgency=medium

  * New upstream release.

 -- Kay Hayen <kay.hayen@gmail.com>  Thu, 27 Aug 2015 06:24:11 +0200

nuitka (0.5.13.8+ds-1) UNRELEASED; urgency=medium

  * New upstream hotfix release.

 -- Kay Hayen <kay.hayen@gmail.com>  Thu, 20 Aug 2015 11:55:53 +0200

nuitka (0.5.13.7+ds-1) UNRELEASED; urgency=medium

  * New upstream hotfix release.

 -- Kay Hayen <kay.hayen@gmail.com>  Tue, 18 Aug 2015 21:55:08 +0200

nuitka (0.5.13.6+ds-1) UNRELEASED; urgency=medium

  * New upstream hotfix release.

 -- Kay Hayen <kay.hayen@gmail.com>  Sun, 16 Aug 2015 14:38:46 +0200

nuitka (0.5.13.5+ds-1) UNRELEASED; urgency=medium

  * New upstream hotfix release.

 -- Kay Hayen <kay.hayen@gmail.com>  Sun, 16 Aug 2015 13:42:02 +0200

nuitka (0.5.13.4+ds-1) UNRELEASED; urgency=medium

  * New upstream hotfix release.

 -- Kay Hayen <kay.hayen@gmail.com>  Fri, 31 Jul 2015 17:24:40 +0200

nuitka (0.5.13.3+ds-1) UNRELEASED; urgency=medium

  * New upstream hotfix release.

 -- Kay Hayen <kay.hayen@gmail.com>  Wed, 29 Jul 2015 10:54:05 +0200

nuitka (0.5.13.2+ds-1) UNRELEASED; urgency=medium

  * New upstream hotfix release.

 -- Kay Hayen <kay.hayen@gmail.com>  Tue, 16 Jun 2015 10:29:12 +0200

nuitka (0.5.13.1+ds-1) UNRELEASED; urgency=medium

  * New upstream hotfix release.

 -- Kay Hayen <kay.hayen@gmail.com>  Mon, 04 May 2015 09:27:19 +0200

nuitka (0.5.13+ds-1) unstable; urgency=medium

  * New upstream release.

 -- Kay Hayen <kay.hayen@gmail.com>  Fri, 01 May 2015 10:44:27 +0200

nuitka (0.5.12.2+ds-1) UNRELEASED; urgency=medium

  * New upstream hotfix release.

 -- Kay Hayen <kay.hayen@gmail.com>  Sun, 26 Apr 2015 08:51:37 +0200

nuitka (0.5.12.1+ds-1) UNRELEASED; urgency=medium

  * New upstream hotfix release.

 -- Kay Hayen <kay.hayen@gmail.com>  Sat, 18 Apr 2015 09:35:06 +0200

nuitka (0.5.12+ds-1) experimental; urgency=medium

  * New upstream release.

 -- Kay Hayen <kay.hayen@gmail.com>  Mon, 06 Apr 2015 17:20:44 +0200

nuitka (0.5.11.2+ds-1) experimental; urgency=medium

  * New upstream hotfix release.

 -- Kay Hayen <kay.hayen@gmail.com>  Thu, 26 Mar 2015 20:09:06 +0100

nuitka (0.5.11.1+ds-1) experimental; urgency=medium

  * New upstream hotfix release.

 -- Kay Hayen <kay.hayen@gmail.com>  Mon, 23 Mar 2015 10:34:17 +0100

nuitka (0.5.11+ds-1) experimental; urgency=medium

  * New upstream release.

 -- Kay Hayen <kay.hayen@gmail.com>  Wed, 18 Mar 2015 08:38:39 +0100

nuitka (0.5.10.2+ds-1) experimental; urgency=medium

  * New upstream hotfix release.

 -- Kay Hayen <kay.hayen@gmail.com>  Tue, 10 Mar 2015 07:46:24 +0100

nuitka (0.5.10.1+ds-1) experimental; urgency=medium

  * New upstream hotfix release.

 -- Kay Hayen <kay.hayen@gmail.com>  Sun, 08 Mar 2015 11:56:55 +0100

nuitka (0.5.10+ds-1) experimental; urgency=medium

  * New upstream release.

 -- Kay Hayen <kay.hayen@gmail.com>  Thu, 05 Mar 2015 07:43:43 +0100

nuitka (0.5.9+ds-1) experimental; urgency=medium

  * New upstream release.

 -- Kay Hayen <kay.hayen@gmail.com>  Thu, 29 Jan 2015 08:18:06 +0100

nuitka (0.5.8+ds-1) experimental; urgency=medium

  * New upstream release.

 -- Kay Hayen <kay.hayen@gmail.com>  Thu, 15 Jan 2015 04:11:03 +0100

nuitka (0.5.7.1+ds-1) experimental; urgency=medium

  * New upstream hotfix release.

 -- Kay Hayen <kay.hayen@gmail.com>  Fri, 09 Jan 2015 13:52:15 +0100

nuitka (0.5.7+ds-1) UNRELEASED; urgency=medium

  * New upstream release.

 -- Kay Hayen <kay.hayen@gmail.com>  Thu, 01 Jan 2015 10:52:03 +0100

nuitka (0.5.6.1+ds-1) UNRELEASED; urgency=medium

  * New upstream hotfix release.

 -- Kay Hayen <kay.hayen@gmail.com>  Sun, 21 Dec 2014 08:32:58 +0100

nuitka (0.5.6+ds-1) UNRELEASED; urgency=medium

  * New upstream release.
  * Added support for hardening-wrapper to be installed.

 -- Kay Hayen <kay.hayen@gmail.com>  Fri, 19 Dec 2014 08:39:17 +0100

nuitka (0.5.5.3+ds-1) unstable; urgency=medium

  * New upstream hotfix release.
  * Added support for armhf architecture.

 -- Kay Hayen <kay.hayen@gmail.com>  Fri, 24 Oct 2014 17:33:59 +0200

nuitka (0.5.5.2+ds-1) unstable; urgency=medium

  * New upstream hotfix release.
  * Bump to Standards Version 3.9.6, no changes needed.

 -- Kay Hayen <kay.hayen@gmail.com>  Fri, 17 Oct 2014 07:56:05 +0200

nuitka (0.5.5+ds-1) unstable; urgency=medium

  * New upstream release.

 -- Kay Hayen <kay.hayen@gmail.com>  Sun, 05 Oct 2014 19:28:20 +0200

nuitka (0.5.4.3+ds-1) unstable; urgency=medium

  * New upstream hotfix release.

 -- Kay Hayen <kay.hayen@gmail.com>  Thu, 21 Aug 2014 09:41:37 +0200

nuitka (0.5.3.5+ds-1) unstable; urgency=medium

  * New upstream hotfix release.

 -- Kay Hayen <kay.hayen@gmail.com>  Fri, 18 Jul 2014 07:28:17 +0200

nuitka (0.5.3.3+ds-1) unstable; urgency=medium

  * New upstream release.
  * Original version didn't build for all versions due to error message
    changes, this release adapts to.

 -- Kay Hayen <kay.hayen@gmail.com>  Sat, 12 Jul 2014 20:50:01 +0200

nuitka (0.5.2+ds-1) unstable; urgency=medium

  * New upstream release.
  * Permit building using cowbuilder, eatmydata (Closes: #749518)
  * Do not require gcc in build-depends
    (Closes: #747984) (Closes: #748005) (Closes: #751325)

 -- Kay Hayen <kay.hayen@gmail.com>  Mon, 23 Jun 2014 08:17:57 +0200

nuitka (0.5.1.1+ds-1) unstable; urgency=medium

  * New upstream hotfix release.

 -- Kay Hayen <kay.hayen@gmail.com>  Thu, 06 Mar 2014 10:44:28 +0100

nuitka (0.5.1+ds-1) unstable; urgency=medium

  * New upstream release.

 -- Kay Hayen <kay.hayen@gmail.com>  Thu, 06 Mar 2014 09:33:51 +0100

nuitka (0.5.0.1+ds-1) unstable; urgency=medium

  * New upstream hotfix release.

 -- Kay Hayen <kay.hayen@gmail.com>  Mon, 13 Jan 2014 23:37:37 +0100

nuitka (0.5.0+ds-1) unstable; urgency=medium

  * New upstream release.
  * Added missing build dependency to process PNG images.

 -- Kay Hayen <kay.hayen@gmail.com>  Fri, 03 Jan 2014 19:18:18 +0100

nuitka (0.4.7.1+ds-1) unstable; urgency=low

  * New upstream hotfix release.

 -- Kay Hayen <kay.hayen@gmail.com>  Tue, 03 Dec 2013 08:44:31 +0100

nuitka (0.4.7+ds-1) UNRELEASED; urgency=low

  * New upstream release.
  * Handle unknown encoding error message change of CPython 2.7.6
    that was backported to CPython 2.7.5+ as well.
    (Closes: #730956)

 -- Kay Hayen <kay.hayen@gmail.com>  Mon, 02 Dec 2013 09:15:12 +0100

nuitka (0.4.6.2+ds-1) unstable; urgency=low

  * New upstream hotfix release.

 -- Kay Hayen <kayhayen@gmx.de>  Fri, 01 Nov 2013 19:07:42 +0100

nuitka (0.4.6+ds-1) unstable; urgency=low

  * New upstream release.

 -- Kay Hayen <kayhayen@gmx.de>  Sun, 27 Oct 2013 21:29:26 +0100

nuitka (0.4.5.1+ds-1) unstable; urgency=low

  * New upstream hotfix release.
  * Corrects upstream Issue#106.

 -- Kay Hayen <kayhayen@gmx.de>  Wed, 25 Sep 2013 14:29:55 +0200

nuitka (0.4.5+ds-1) unstable; urgency=low

  * New upstream release.

 -- Kay Hayen <kayhayen@gmx.de>  Sun, 18 Aug 2013 09:06:29 +0200

nuitka (0.4.4.2+ds-1) unstable; urgency=low

  * New upstream hotfix release.
  * Corrects upstream Issue#98.
  * Corrects upstream Issue#100.
  * Corrects upstream Issue#101.
  * Corrects upstream Issue#102.

 -- Kay Hayen <kayhayen@gmx.de>  Sat, 20 Jul 2013 09:08:29 +0200

nuitka (0.4.4.1+ds-1) unstable; urgency=low

  * New upstream hotfix release.
  * Corrects upstream Issue#95.
  * Corrects upstream Issue#96.

 -- Kay Hayen <kayhayen@gmx.de>  Sat, 13 Jul 2013 11:56:21 +0200

nuitka (0.4.4+ds-1) unstable; urgency=low

  * New upstream release.
  * Upstream now supports Python3.3 and threads.
  * Bump to Standards Version 3.9.4, no changes needed.
  * Fix support for modules and Python3 was broken (Closes: #711459)
  * Fix encoding error changes  Python 2.7.5 (Closes: #713531)

 -- Kay Hayen <kayhayen@gmx.de>  Tue, 25 Jun 2013 10:46:40 +0200

nuitka (0.4.3+ds-1) unstable; urgency=low

  * New upstream release.

 -- Kay Hayen <kayhayen@gmx.de>  Sat, 18 May 2013 10:16:25 +0200

nuitka (0.4.2+ds-1) unstable; urgency=low

  * New upstream release.

 -- Kay Hayen <kayhayen@gmx.de>  Fri, 29 Mar 2013 11:05:08 +0100

nuitka (0.4.1+ds-1) unstable; urgency=low

  * New upstream release.

 -- Kay Hayen <kayhayen@gmx.de>  Tue, 05 Mar 2013 08:15:41 +0100

nuitka (0.4.0+ds-1) UNRELEASED; urgency=low

  * New upstream release.
  * Changes so the Debian package can be backported to Squeeze as well.

 -- Kay Hayen <kayhayen@gmx.de>  Sat, 09 Feb 2013 10:08:15 +0100

nuitka (0.3.25+ds-1) unstable; urgency=low

  * New upstream release.
  * Register the User Manual with "doc-base".

 -- Kay Hayen <kayhayen@gmx.de>  Sun, 11 Nov 2012 13:57:32 +0100

nuitka (0.3.24.1+ds-1) unstable; urgency=low

  * New upstream hotfix release.
  * Corrects upstream Issue#46.

 -- Kay Hayen <kayhayen@gmx.de>  Sat, 08 Sep 2012 22:30:11 +0000

nuitka (0.3.24+ds-1) unstable; urgency=low

  * New upstream release.
  * Detect the absence of "g++" and gracefully fallback to the
    compiler depended on. (Closes: #682146)
  * Changed usage of "temp" files in developer scripts to be
    secure. (Closes: #682145)
  * Added support for "DEB_BUILD_OPTIONS=nocheck" to skip the
    test runs. (Closes: #683090)

 -- Kay Hayen <kayhayen@gmx.de>  Sat, 18 Aug 2012 21:19:17 +0200

nuitka (0.3.23.1+ds-1) unstable; urgency=low

  * New upstream hotfix release.
  * Corrects upstream Issue#40, Issue#41, and Issue#42.

 -- Kay Hayen <kayhayen@gmx.de>  Mon, 16 Jul 2012 07:25:41 +0200

nuitka (0.3.23+ds-1) unstable; urgency=low

  * New upstream release.
  * License for Nuitka is now Apache License 2.0, no more GPLv3.
  * Corrects upstream Issue#37 and Issue#38.

 -- Kay Hayen <kayhayen@gmx.de>  Sun, 01 Jul 2012 00:00:57 +0200

nuitka (0.3.22.1+ds-1) unstable; urgency=low

  * New upstream hotfix release.
  * Corrected copyright file syntax error found by new lintian
    version.
  * Corrects upstream Issue#19.

 -- Kay Hayen <kayhayen@gmx.de>  Sat, 16 Jun 2012 08:58:30 +0200

nuitka (0.3.22+ds-1) unstable; urgency=low

  * New upstream release.

 -- Kay Hayen <kayhayen@gmx.de>  Sun, 13 May 2012 12:51:16 +0200

nuitka (0.3.21+ds-1) unstable; urgency=low

  * New upstream release.

 -- Kay Hayen <kayhayen@gmx.de>  Thu, 12 Apr 2012 20:24:01 +0200

nuitka (0.3.20.2+ds-1) unstable; urgency=low

  * New upstream hotfix release.
  * Corrects upstream Issue#35.
  * Bump to Standards Version 3.9.3, no changes needed.
  * In the alternative build dependencies, designed to make the
    Python3 build dependency optional, put option that is going
    to work on "unstable" first. (Closes: #665021)

 -- Kay Hayen <kayhayen@gmx.de>  Tue, 03 Apr 2012 22:31:36 +0200

nuitka (0.3.20.1+ds-1) unstable; urgency=low

  * New upstream hotfix release.
  * Corrects upstream Issue#34.

 -- Kay Hayen <kayhayen@gmx.de>  Sat, 03 Mar 2012 10:18:30 +0100

nuitka (0.3.20+ds-1) unstable; urgency=low

  * New upstream release.
  * Added upstream "Changelog.rst" as "changelog"

 -- Kay Hayen <kayhayen@gmx.de>  Mon, 27 Feb 2012 09:32:10 +0100

nuitka (0.3.19.2+ds-1) unstable; urgency=low

  * New upstream hotfix release.
  * Corrects upstream Issue#32.

 -- Kay Hayen <kayhayen@gmx.de>  Sun, 12 Feb 2012 20:33:30 +0100

nuitka (0.3.19.1+ds-1) unstable; urgency=low

  * New upstream hotfix release.
  * Corrects upstream Issue#30 and Issue#31.

 -- Kay Hayen <kayhayen@gmx.de>  Sat, 28 Jan 2012 07:27:38 +0100

nuitka (0.3.19+ds-1) unstable; urgency=low

  * New upstream release.
  * Improvements to option groups layout in manpages, and broken
    whitespace for "--recurse-to" option. (Closes: #655910)
  * Documented new option "--recurse-directory" in man page with
    example.
  * Made the "debian/watch" file ignore upstream pre-releases,
    these shall not be considered for this package.
  * Aligned depended version with build depended versions.
  * Depend on "python-dev" as well, needed to compile against
    "libpython".
  * Build depend on "python-dev-all" and "python-dbg-all" to
    execute tests with both all supported Python versions.
  * Build depend on "python3.2-dev-all" and "python3-dbg-all"
    to execute tests with Python3 as well. It is currently not
    supported by upstream, this is only preparatory.
  * Added suggestion of "ccache", can speed up the compilation
    process.

 -- Kay Hayen <kayhayen@gmx.de>  Tue, 17 Jan 2012 10:29:45 +0100

nuitka (0.3.18+ds-1) unstable; urgency=low

  * New upstream release.
  * Lowered dependencies so that a backport to Ubuntu Natty and
    higher is now feasible. A "scons >=2.0.0" is good enough,
    and so is "g++-4.5" as well.
  * Don't require the PDF generation to be successful on older
    Ubuntu versions as it crashes due to old "rst2pdf" bugs.

 -- Kay Hayen <kayhayen@gmx.de>  Thu, 12 Jan 2012 19:55:43 +0100

nuitka (0.3.18~pre2+ds-1) unstable; urgency=low

  * New upstream pre-release.
  * First upload to unstable, many thanks to my reviewer and
    sponsor Yaroslav Halchenko <debian@onerussian.com>
  * New maintainer (Closes: #648489)
  * Added Developer Manual to the generated PDF documentation.
  * Added python-dbg to Build-Depends to also execute reference
    count tests.
  * Changed copyright file to reference Apache license via its
    standard Debian location as well.

 -- Kay Hayen <kayhayen@gmx.de>  Tue, 10 Jan 2012 22:21:56 +0100

nuitka (0.3.17+ds-1) UNRELEASED; urgency=low

  * New upstream release.
  * Updated man page to use new "--recurse-*" options in examples
    over removed "--deep*" options.
  * Completed copyright file according to "licensecheck" findings
    and updated files accordingly. Put the included tests owned
    by upstream into public domain.
  * Use a "+ds" file as orig source with inline copy of Scons
    already removed instead of doing it as a patch.
  * Also removed the benchmark tests from "+ds" file, not useful
    to be provided with Nuitka.
  * Added syntax tests, these were omitted by mistake previously.
  * Run the test suite at package build time, it checks the basic
    tests, syntax error tests, program tests, and the compile
    itself test.
  * Added run time dependencies also as build time dependencies
    to be able to execute the tests.
  * Corrected handling of upstream pre-release names in the watch
    file.
  * Changed contributor notice to only require "Apache License 2.0"
    for the new parts.
  * Put Debian packaging and owned tests under "Apache License 2.0"
    as well.

 -- Kay Hayen <kayhayen@gmx.de>  Mon, 09 Jan 2012 09:02:19 +0100

nuitka (0.3.16-1) UNRELEASED; urgency=low

  * New upstream release.
  * Updated debian/copyright URI to match the latest one.
  * Updated debian/copyright to DEP5 changes.
  * Added Nuitka homepage to debian/control.
  * Added watch file, so uscan works.
  * Added git pointers to git repository and gitweb to the
    package control file.
  * Corrected examples section in man page to correctly escape "-".
  * Added meaningful "what is" to manpages.
  * Bump to Standards Version 3.9.2, no changes needed.
  * Added extended description to address lintian warning.

 -- Kay Hayen <kayhayen@gmx.de>  Sun, 18 Dec 2011 13:01:10 +0100

nuitka (0.3.15-1) UNRELEASED; urgency=low

  * New upstream release.
  * Renamed "/usr/bin/Python" to "/usr/bin/nuitka-python".
  * Added man pages for "nuitka" and "nuitka-python", the first
    with an examples section that shows the most important uses
    of the "nuitka" binary.
  * Removed foreign code for Windows generators, removed from
    debian/copyright.
  * Lowered dependency for Scons to what Ubuntu Oneiric has and
    what we have as an inline copy, (scons >=2.0.1) should be
    sufficient.
  * Recommend python-lxml, as it's used by Nuitka to dump XML
    representation.
  * Recommend python-qt4, as it may be used to display the node
    tree in a window.
  * Removed inline copy of Scons from the binary package.
  * Added patch to remove the setting nuitka package in sys.path,
    not needed in Debian.

 -- Kay Hayen <kayhayen@gmx.de>  Thu, 01 Dec 2011 22:43:33 +0100

nuitka (0.3.15pre2-1) UNRELEASED; urgency=low

  * Initial Debian package.

 -- Kay Hayen <kayhayen@gmx.de>  Fri, 11 Nov 2011 20:58:55 +0100<|MERGE_RESOLUTION|>--- conflicted
+++ resolved
@@ -1,16 +1,14 @@
-<<<<<<< HEAD
 nuitka (2.4~rc2+ds-1) unstable; urgency=medium
 
   * New upstream pre-release.
 
  -- Kay Hayen <kay.hayen@gmail.com>  Fri, 07 Jun 2024 11:59:01 +0200
-=======
+
 nuitka (2.3.2+ds-1) unstable; urgency=medium
 
   * New upstream hotfix release.
 
  -- Kay Hayen <kay.hayen@gmail.com>  Sun, 09 Jun 2024 22:55:03 +0200
->>>>>>> 493200e4
 
 nuitka (2.3.1+ds-1) unstable; urgency=medium
 
