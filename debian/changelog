<<<<<<< HEAD
nuitka (2.6~rc3+ds-1) unstable; urgency=medium

  * New upstream pre-release.

 -- Kay Hayen <kay.hayen@gmail.com>  Sun, 24 Nov 2024 09:40:10 +0100
=======
nuitka (2.5.3+ds-1) unstable; urgency=medium

  * New upstream hotfix release.

 -- Kay Hayen <kay.hayen@gmail.com>  Sun, 24 Nov 2024 15:33:43 +0100
>>>>>>> 82cdc24c

nuitka (2.5.2+ds-1) unstable; urgency=medium

  * New upstream hotfix release.

 -- Kay Hayen <kay.hayen@gmail.com>  Sun, 24 Nov 2024 09:32:17 +0100

nuitka (2.5.1+ds-1) unstable; urgency=medium

  * New upstream hotfix release.

 -- Kay Hayen <kay.hayen@gmail.com>  Sat, 16 Nov 2024 20:34:37 +0100

nuitka (2.5+ds-1) unstable; urgency=medium

  * New upstream release.

 -- Kay Hayen <kay.hayen@gmail.com>  Sat, 16 Nov 2024 10:46:15 +0100

nuitka (2.4.11+ds-1) unstable; urgency=medium

  * New upstream hotfix release.

 -- Kay Hayen <kay.hayen@gmail.com>  Tue, 22 Oct 2024 18:34:54 +0200

nuitka (2.4.10+ds-1) unstable; urgency=medium

  * New upstream hotfix release.

 -- Kay Hayen <kay.hayen@gmail.com>  Tue, 15 Oct 2024 10:17:37 +0200

nuitka (2.4.9+ds-1) unstable; urgency=medium

  * New upstream hotfix release.

 -- Kay Hayen <kay.hayen@gmail.com>  Fri, 11 Oct 2024 12:45:19 +0200

nuitka (2.4.8+ds-1) unstable; urgency=medium

  * New upstream hotfix release.

 -- Kay Hayen <kay.hayen@gmail.com>  Thu, 22 Aug 2024 16:48:54 +0200

nuitka (2.4.7+ds-1) unstable; urgency=medium

  * New upstream hotfix release.

 -- Kay Hayen <kay.hayen@gmail.com>  Sat, 10 Aug 2024 16:50:52 +0200

nuitka (2.4.6+ds-1) unstable; urgency=medium

  * New upstream hotfix release.

 -- Kay Hayen <kay.hayen@gmail.com>  Tue, 06 Aug 2024 10:39:11 +0200

nuitka (2.4.5+ds-1) unstable; urgency=medium

  * New upstream hotfix release.

 -- Kay Hayen <kay.hayen@gmail.com>  Wed, 31 Jul 2024 10:07:59 +0200

nuitka (2.4.4+ds-1) unstable; urgency=medium

  * New upstream hotfix release.

 -- Kay Hayen <kay.hayen@gmail.com>  Mon, 29 Jul 2024 11:08:23 +0200

nuitka (2.4.3+ds-1) unstable; urgency=medium

  * New upstream hotfix release.

 -- Kay Hayen <kay.hayen@gmail.com>  Sun, 28 Jul 2024 12:22:32 +0200

nuitka (2.4.2+ds-1) unstable; urgency=medium

  * New upstream hotfix release.

 -- Kay Hayen <kay.hayen@gmail.com>  Wed, 24 Jul 2024 08:42:23 +0200

nuitka (2.4.1+ds-1) unstable; urgency=medium

  * New upstream hotfix release.

 -- Kay Hayen <kay.hayen@gmail.com>  Sun, 21 Jul 2024 09:53:01 +0200

nuitka (2.4+ds-1) unstable; urgency=medium

  * New upstream release.

 -- Kay Hayen <kay.hayen@gmail.com>  Sat, 20 Jul 2024 14:42:18 +0200

nuitka (2.3.11+ds-1) unstable; urgency=medium

  * New upstream hotfix release.

 -- Kay Hayen <kay.hayen@gmail.com>  Mon, 01 Jul 2024 08:02:34 +0200

nuitka (2.3.10+ds-1) unstable; urgency=medium

  * New upstream hotfix release.

 -- Kay Hayen <kay.hayen@gmail.com>  Wed, 26 Jun 2024 13:54:04 +0200

nuitka (2.3.9+ds-1) unstable; urgency=medium

  * New upstream hotfix release.

 -- Kay Hayen <kay.hayen@gmail.com>  Fri, 21 Jun 2024 01:05:38 +0200

nuitka (2.3.8+ds-1) unstable; urgency=medium

  * New upstream hotfix release.

 -- Kay Hayen <kay.hayen@gmail.com>  Thu, 20 Jun 2024 20:00:14 +0200

nuitka (2.3.7+ds-1) unstable; urgency=medium

  * New upstream hotfix release.

 -- Kay Hayen <kay.hayen@gmail.com>  Wed, 19 Jun 2024 09:10:30 +0200

nuitka (2.3.6+ds-1) unstable; urgency=medium

  * New upstream hotfix release.

 -- Kay Hayen <kay.hayen@gmail.com>  Tue, 18 Jun 2024 12:07:39 +0200

nuitka (2.3.5+ds-1) unstable; urgency=medium

  * New upstream hotfix release.

 -- Kay Hayen <kay.hayen@gmail.com>  Sun, 16 Jun 2024 18:29:06 +0200

nuitka (2.3.4+ds-1) unstable; urgency=medium

  * New upstream hotfix release.

 -- Kay Hayen <kay.hayen@gmail.com>  Sat, 15 Jun 2024 15:01:32 +0200

nuitka (2.3.3+ds-1) unstable; urgency=medium

  * New upstream hotfix release.

 -- Kay Hayen <kay.hayen@gmail.com>  Tue, 11 Jun 2024 11:25:46 +0200

nuitka (2.3.2+ds-1) unstable; urgency=medium

  * New upstream hotfix release.

 -- Kay Hayen <kay.hayen@gmail.com>  Sun, 09 Jun 2024 22:55:03 +0200

nuitka (2.3.1+ds-1) unstable; urgency=medium

  * New upstream hotfix release.

 -- Kay Hayen <kay.hayen@gmail.com>  Thu, 06 Jun 2024 08:54:24 +0200

nuitka (2.3+ds-1) unstable; urgency=medium

  * New upstream release.

 -- Kay Hayen <kay.hayen@gmail.com>  Fri, 31 May 2024 09:36:10 +0200

nuitka (2.2.3+ds-1) unstable; urgency=medium

  * New upstream hotfix release.

 -- Kay Hayen <kay.hayen@gmail.com>  Thu, 16 May 2024 19:30:30 +0200

nuitka (2.2.2+ds-1) unstable; urgency=medium

  * New upstream hotfix release.

 -- Kay Hayen <kay.hayen@gmail.com>  Tue, 14 May 2024 09:09:04 +0200

nuitka (2.2.1+ds-1) unstable; urgency=medium

  * New upstream hotfix release.

 -- Kay Hayen <kay.hayen@gmail.com>  Sun, 05 May 2024 12:00:40 +0200

nuitka (2.2+ds-1) unstable; urgency=medium

  * New upstream release.

 -- Kay Hayen <kay.hayen@gmail.com>  Tue, 30 Apr 2024 09:05:13 +0200

nuitka (2.1.6+ds-1) unstable; urgency=medium

  * New upstream hotfix release.

 -- Kay Hayen <kay.hayen@gmail.com>  Fri, 19 Apr 2024 11:27:23 +0200

nuitka (2.1.5+ds-1) unstable; urgency=medium

  * New upstream hotfix release.

 -- Kay Hayen <kay.hayen@gmail.com>  Sat, 06 Apr 2024 13:02:40 +0200

nuitka (2.1.4+ds-1) unstable; urgency=medium

  * New upstream hotfix release.

 -- Kay Hayen <kay.hayen@gmail.com>  Wed, 27 Mar 2024 01:02:54 +0100

nuitka (2.1.3+ds-1) unstable; urgency=medium

  * New upstream hotfix release.

 -- Kay Hayen <kay.hayen@gmail.com>  Thu, 21 Mar 2024 11:07:28 +0100

nuitka (2.1.2+ds-1) unstable; urgency=medium

  * New upstream hotfix release.

 -- Kay Hayen <kay.hayen@gmail.com>  Thu, 14 Mar 2024 10:05:02 +0100

nuitka (2.1.1+ds-1) unstable; urgency=medium

  * New upstream hotfix release.

 -- Kay Hayen <kay.hayen@gmail.com>  Mon, 11 Mar 2024 18:02:57 +0100

nuitka (2.1+ds-1) unstable; urgency=medium

  * New upstream release.

 -- Kay Hayen <kay.hayen@gmail.com>  Mon, 04 Mar 2024 10:14:00 +0100

nuitka (2.0.6+ds-1) unstable; urgency=medium

  * New upstream hotfix release.

 -- Kay Hayen <kay.hayen@gmail.com>  Fri, 01 Mar 2024 13:27:15 +0100

nuitka (2.0.5+ds-1) unstable; urgency=medium

  * New upstream hotfix release.

 -- Kay Hayen <kay.hayen@gmail.com>  Mon, 26 Feb 2024 16:39:28 +0100

nuitka (2.0.4+ds-1) unstable; urgency=medium

  * New upstream hotfix release.

 -- Kay Hayen <kay.hayen@gmail.com>  Sun, 25 Feb 2024 11:23:55 +0100

nuitka (2.0.3+ds-1) unstable; urgency=medium

  * New upstream hotfix release.

 -- Kay Hayen <kay.hayen@gmail.com>  Sun, 18 Feb 2024 10:37:35 +0100

nuitka (2.0.2+ds-1) unstable; urgency=medium

  * New upstream hotfix release.

 -- Kay Hayen <kay.hayen@gmail.com>  Fri, 09 Feb 2024 12:18:45 +0100

nuitka (2.0.1+ds-1) unstable; urgency=medium

  * New upstream hotfix release.

 -- Kay Hayen <kay.hayen@gmail.com>  Fri, 02 Feb 2024 16:21:39 +0100

nuitka (2.0+ds-1) unstable; urgency=medium

  * New upstream release.

 -- Kay Hayen <kay.hayen@gmail.com>  Fri, 26 Jan 2024 12:44:50 +0100

nuitka (1.9.7+ds-1) unstable; urgency=medium

  * New upstream hotfix release.

 -- Kay Hayen <kay.hayen@gmail.com>  Sun, 07 Jan 2024 06:26:44 +0100

nuitka (1.9.6+ds-1) unstable; urgency=medium

  * New upstream hotfix release.

 -- Kay Hayen <kay.hayen@gmail.com>  Fri, 29 Dec 2023 14:52:54 +0100

nuitka (1.9.5+ds-1) unstable; urgency=medium

  * New upstream hotfix release.

 -- Kay Hayen <kay.hayen@gmail.com>  Thu, 14 Dec 2023 13:50:11 +0100

nuitka (1.9.4+ds-1) unstable; urgency=medium

  * New upstream hotfix release.

 -- Kay Hayen <kay.hayen@gmail.com>  Wed, 06 Dec 2023 21:58:31 +0100

nuitka (1.9.3+ds-1) unstable; urgency=medium

  * New upstream hotfix release.

 -- Kay Hayen <kay.hayen@gmail.com>  Fri, 01 Dec 2023 14:35:43 +0100

nuitka (1.9.2+ds-1) unstable; urgency=medium

  * New upstream hotfix release.

 -- Kay Hayen <kay.hayen@gmail.com>  Mon, 27 Nov 2023 04:42:21 +0100

nuitka (1.9.1+ds-1) unstable; urgency=medium

  * New upstream hotfix release.

 -- Kay Hayen <kay.hayen@gmail.com>  Fri, 24 Nov 2023 12:45:23 +0100

nuitka (1.9+ds-1) unstable; urgency=medium

  * New upstream release.

 -- Kay Hayen <kay.hayen@gmail.com>  Tue, 21 Nov 2023 07:05:50 +0100

nuitka (1.8.6+ds-1) unstable; urgency=medium

  * New upstream hotfix release.

 -- Kay Hayen <kay.hayen@gmail.com>  Sat, 11 Nov 2023 12:02:30 +0100

nuitka (1.8.5+ds-1) unstable; urgency=medium

  * New upstream hotfix release.

 -- Kay Hayen <kay.hayen@gmail.com>  Fri, 27 Oct 2023 12:46:19 +0200

nuitka (1.8.4+ds-1) unstable; urgency=medium

  * New upstream hotfix release.

 -- Kay Hayen <kay.hayen@gmail.com>  Sun, 08 Oct 2023 12:01:03 +0200

nuitka (1.8.3+ds-1) unstable; urgency=medium

  * New upstream hotfix release.

 -- Kay Hayen <kay.hayen@gmail.com>  Thu, 28 Sep 2023 15:30:04 +0200

nuitka (1.8.2+ds-1) unstable; urgency=medium

  * New upstream hotfix release.

 -- Kay Hayen <kay.hayen@gmail.com>  Tue, 19 Sep 2023 05:39:14 +0200

nuitka (1.8.1+ds-1) unstable; urgency=medium

  * New upstream hotfix release.

 -- Kay Hayen <kay.hayen@gmail.com>  Sun, 10 Sep 2023 11:03:41 +0200

nuitka (1.8+ds-1) unstable; urgency=medium

  * New upstream release.

 -- Kay Hayen <kay.hayen@gmail.com>  Thu, 31 Aug 2023 01:32:29 +0200

nuitka (1.7.10+ds-1) unstable; urgency=medium

  * New upstream hotfix release.

 -- Kay Hayen <kay.hayen@gmail.com>  Fri, 11 Aug 2023 12:06:42 +0200

nuitka (1.7.9+ds-1) unstable; urgency=medium

  * New upstream hotfix release.

 -- Kay Hayen <kay.hayen@gmail.com>  Thu, 03 Aug 2023 19:53:32 +0200

nuitka (1.7.8+ds-1) unstable; urgency=medium

  * New upstream hotfix release.

 -- Kay Hayen <kay.hayen@gmail.com>  Tue, 01 Aug 2023 13:48:24 +0200

nuitka (1.7.7+ds-1) unstable; urgency=medium

  * New upstream hotfix release.

 -- Kay Hayen <kay.hayen@gmail.com>  Thu, 27 Jul 2023 11:57:01 +0200

nuitka (1.7.6+ds-1) unstable; urgency=medium

  * New upstream hotfix release.

 -- Kay Hayen <kay.hayen@gmail.com>  Sat, 22 Jul 2023 11:47:47 +0200

nuitka (1.7.5+ds-1) unstable; urgency=medium

  * New upstream hotfix release.

 -- Kay Hayen <kay.hayen@gmail.com>  Fri, 14 Jul 2023 04:09:33 +0200

nuitka (1.7.4+ds-1) unstable; urgency=medium

  * New upstream hotfix release.

 -- Kay Hayen <kay.hayen@gmail.com>  Tue, 11 Jul 2023 14:54:05 +0200

nuitka (1.7.3+ds-1) unstable; urgency=medium

  * New upstream hotfix release.

 -- Kay Hayen <kay.hayen@gmail.com>  Sun, 09 Jul 2023 18:53:35 +0200

nuitka (1.7.2+ds-1) unstable; urgency=medium

  * New upstream hotfix release.

 -- Kay Hayen <kay.hayen@gmail.com>  Fri, 07 Jul 2023 09:40:11 +0200

nuitka (1.7.1+ds-1) unstable; urgency=medium

  * New upstream hotfix release.

 -- Kay Hayen <kay.hayen@gmail.com>  Wed, 05 Jul 2023 16:29:43 +0200

nuitka (1.7+ds-1) unstable; urgency=medium

  * New upstream release.

 -- Kay Hayen <kay.hayen@gmail.com>  Mon, 03 Jul 2023 10:57:55 +0200

nuitka (1.6.5+ds-1) unstable; urgency=medium

  * New upstream hotfix release.

 -- Kay Hayen <kay.hayen@gmail.com>  Thu, 22 Jun 2023 04:01:33 +0200

nuitka (1.6.4+ds-1) unstable; urgency=medium

  * New upstream hotfix release.

 -- Kay Hayen <kay.hayen@gmail.com>  Mon, 19 Jun 2023 15:31:28 +0200

nuitka (1.6.3+ds-1) unstable; urgency=medium

  * New upstream hotfix release.

 -- Kay Hayen <kay.hayen@gmail.com>  Sat, 10 Jun 2023 09:34:49 +0200

nuitka (1.6.2+ds-1) unstable; urgency=medium

  * New upstream hotfix release.

 -- Kay Hayen <kay.hayen@gmail.com>  Fri, 09 Jun 2023 12:00:01 +0200

nuitka (1.6.1+ds-1) unstable; urgency=medium

  * New upstream hotfix release.

 -- Kay Hayen <kay.hayen@gmail.com>  Mon, 05 Jun 2023 11:35:18 +0200

nuitka (1.6+ds-1) unstable; urgency=medium

  * New upstream release.

 -- Kay Hayen <kay.hayen@gmail.com>  Sun, 28 May 2023 21:05:53 +0200

nuitka (1.5.8+ds-1) unstable; urgency=medium

  * New upstream hotfix release.

 -- Kay Hayen <kay.hayen@gmail.com>  Mon, 15 May 2023 10:19:45 +0200

nuitka (1.5.7+ds-1) unstable; urgency=medium

  * New upstream hotfix release.

 -- Kay Hayen <kay.hayen@gmail.com>  Mon, 24 Apr 2023 16:45:23 +0200

nuitka (1.5.8+ds-1) unstable; urgency=medium

  * New upstream hotfix release.

 -- Kay Hayen <kay.hayen@gmail.com>  Mon, 15 May 2023 10:19:45 +0200

nuitka (1.5.7+ds-1) unstable; urgency=medium

  * New upstream hotfix release.

 -- Kay Hayen <kay.hayen@gmail.com>  Mon, 24 Apr 2023 16:45:23 +0200

nuitka (1.5.6+ds-1) unstable; urgency=medium

  * New upstream hotfix release.

 -- Kay Hayen <kay.hayen@gmail.com>  Tue, 11 Apr 2023 10:09:53 +0200

nuitka (1.5.5+ds-1) unstable; urgency=medium

  * New upstream hotfix release.

 -- Kay Hayen <kay.hayen@gmail.com>  Tue, 04 Apr 2023 08:43:30 +0200

nuitka (1.5.4+ds-1) unstable; urgency=medium

  * New upstream hotfix release.

 -- Kay Hayen <kay.hayen@gmail.com>  Sun, 26 Mar 2023 10:24:29 +0200

nuitka (1.5.3+ds-1) unstable; urgency=medium

  * New upstream hotfix release.

 -- Kay Hayen <kay.hayen@gmail.com>  Thu, 16 Mar 2023 20:51:55 +0100

nuitka (1.5.2+ds-1) unstable; urgency=medium

  * New upstream hotfix release.

 -- Kay Hayen <kay.hayen@gmail.com>  Thu, 16 Mar 2023 13:44:56 +0100

nuitka (1.5.1+ds-1) unstable; urgency=medium

  * New upstream hotfix release.

 -- Kay Hayen <kay.hayen@gmail.com>  Mon, 13 Mar 2023 15:52:36 +0100

nuitka (1.5+ds-1) unstable; urgency=medium

  * New upstream release.

 -- Kay Hayen <kay.hayen@gmail.com>  Sat, 11 Mar 2023 15:55:37 +0100

nuitka (1.4.8+ds-1) unstable; urgency=medium

  * New upstream hotfix release.

 -- Kay Hayen <kay.hayen@gmail.com>  Tue, 21 Feb 2023 09:18:59 +0100

nuitka (1.4.7+ds-1) unstable; urgency=medium

  * New upstream hotfix release.

 -- Kay Hayen <kay.hayen@gmail.com>  Mon, 13 Feb 2023 14:38:57 +0100

nuitka (1.4.6+ds-1) unstable; urgency=medium

  * New upstream hotfix release.

 -- Kay Hayen <kay.hayen@gmail.com>  Sun, 12 Feb 2023 19:11:46 +0100

nuitka (1.4.5+ds-1) unstable; urgency=medium

  * New upstream hotfix release.

 -- Kay Hayen <kay.hayen@gmail.com>  Fri, 10 Feb 2023 07:36:27 +0100

nuitka (1.4.4+ds-1) unstable; urgency=medium

  * New upstream hotfix release.

 -- Kay Hayen <kay.hayen@gmail.com>  Tue, 07 Feb 2023 19:03:45 +0100

nuitka (1.4.3+ds-1) unstable; urgency=medium

  * New upstream hotfix release.

 -- Kay Hayen <kay.hayen@gmail.com>  Sat, 04 Feb 2023 07:24:47 +0100

nuitka (1.4.2+ds-1) unstable; urgency=medium

  * New upstream hotfix release.

 -- Kay Hayen <kay.hayen@gmail.com>  Tue, 31 Jan 2023 07:17:15 +0100

nuitka (1.4.1+ds-1) unstable; urgency=medium

  * New upstream hotfix release.

 -- Kay Hayen <kay.hayen@gmail.com>  Sun, 29 Jan 2023 23:21:23 +0100

nuitka (1.4+ds-1) unstable; urgency=medium

  * New upstream release.

 -- Kay Hayen <kay.hayen@gmail.com>  Thu, 26 Jan 2023 14:56:48 +0100

nuitka (1.3.8+ds-1) unstable; urgency=medium

  * New upstream hotfix release.

 -- Kay Hayen <kay.hayen@gmail.com>  Mon, 16 Jan 2023 11:05:41 +0100

nuitka (1.3.7+ds-1) unstable; urgency=medium

  * New upstream hotfix release.

 -- Kay Hayen <kay.hayen@gmail.com>  Mon, 09 Jan 2023 16:51:14 +0100

nuitka (1.3.6+ds-1) unstable; urgency=medium

  * New upstream hotfix release.

 -- Kay Hayen <kay.hayen@gmail.com>  Fri, 06 Jan 2023 09:10:31 +0100

nuitka (1.3.5+ds-1) unstable; urgency=medium

  * New upstream hotfix release.

 -- Kay Hayen <kay.hayen@gmail.com>  Sun, 01 Jan 2023 09:39:39 +0100

nuitka (1.3.4+ds-1) unstable; urgency=medium

  * New upstream hotfix release.

 -- Kay Hayen <kay.hayen@gmail.com>  Wed, 28 Dec 2022 21:20:25 +0100

nuitka (1.3.3+ds-1) unstable; urgency=medium

  * New upstream hotfix release.

 -- Kay Hayen <kay.hayen@gmail.com>  Mon, 26 Dec 2022 10:39:49 +0100

nuitka (1.3.2+ds-1) unstable; urgency=medium

  * New upstream hotfix release.

 -- Kay Hayen <kay.hayen@gmail.com>  Fri, 23 Dec 2022 08:19:05 +0100

nuitka (1.3.1+ds-1) unstable; urgency=medium

  * New upstream hotfix release.

 -- Kay Hayen <kay.hayen@gmail.com>  Wed, 21 Dec 2022 19:14:46 +0100

nuitka (1.3+ds-1) unstable; urgency=medium

  * New upstream release.

 -- Kay Hayen <kay.hayen@gmail.com>  Wed, 21 Dec 2022 13:14:49 +0100

nuitka (1.2.7+ds-1) unstable; urgency=medium

  * New upstream hotfix release.

 -- Kay Hayen <kay.hayen@gmail.com>  Tue, 13 Dec 2022 11:16:23 +0100

nuitka (1.2.6+ds-1) unstable; urgency=medium

  * New upstream hotfix release.

 -- Kay Hayen <kay.hayen@gmail.com>  Thu, 08 Dec 2022 07:18:44 +0100

nuitka (1.2.5+ds-1) unstable; urgency=medium

  * New upstream hotfix release.

 -- Kay Hayen <kay.hayen@gmail.com>  Wed, 07 Dec 2022 15:57:44 +0100

nuitka (1.2.4+ds-1) unstable; urgency=medium

  * New upstream hotfix release.

 -- Kay Hayen <kay.hayen@gmail.com>  Sat, 03 Dec 2022 13:45:31 +0100

nuitka (1.2.3+ds-1) unstable; urgency=medium

  * New upstream hotfix release.

 -- Kay Hayen <kay.hayen@gmail.com>  Sat, 26 Nov 2022 11:07:57 +0100

nuitka (1.2.2+ds-1) unstable; urgency=medium

  * New upstream hotfix release.

 -- Kay Hayen <kay.hayen@gmail.com>  Sat, 19 Nov 2022 17:05:08 +0100

nuitka (1.2.1+ds-1) unstable; urgency=medium

  * New upstream hotfix release.

 -- Kay Hayen <kay.hayen@gmail.com>  Wed, 16 Nov 2022 17:15:00 +0100

nuitka (1.2+ds-1) unstable; urgency=medium

  * New upstream release.

 -- Kay Hayen <kay.hayen@gmail.com>  Tue, 08 Nov 2022 09:42:28 +0100

nuitka (1.1.7+ds-1) unstable; urgency=medium

  * New upstream hotfix release.

  * Handle Debian sid change in release number (Closes: #1022400)

 -- Kay Hayen <kay.hayen@gmail.com>  Wed, 26 Oct 2022 14:46:14 +0200

nuitka (1.1.6+ds-1) unstable; urgency=medium

  * New upstream hotfix release.

 -- Kay Hayen <kay.hayen@gmail.com>  Wed, 19 Oct 2022 18:36:12 +0200

nuitka (1.1.5+ds-1) unstable; urgency=medium

  * New upstream hotfix release.

 -- Kay Hayen <kay.hayen@gmail.com>  Fri, 14 Oct 2022 08:19:39 +0200

nuitka (1.1.4+ds-1) unstable; urgency=medium

  * New upstream hotfix release.

 -- Kay Hayen <kay.hayen@gmail.com>  Fri, 14 Oct 2022 08:19:33 +0200

nuitka (1.1.3+ds-1) unstable; urgency=medium

  * New upstream hotfix release.

 -- Kay Hayen <kay.hayen@gmail.com>  Sat, 08 Oct 2022 17:40:59 +0200

nuitka (1.1.2+ds-1) unstable; urgency=medium

  * New upstream hotfix release.

 -- Kay Hayen <kay.hayen@gmail.com>  Tue, 04 Oct 2022 14:39:39 +0200

nuitka (1.1.1+ds-1) unstable; urgency=medium

  * New upstream hotfix release.

 -- Kay Hayen <kay.hayen@gmail.com>  Sun, 02 Oct 2022 11:10:07 +0200

nuitka (1.1+ds-1) unstable; urgency=medium

  * New upstream release.

 -- Kay Hayen <kay.hayen@gmail.com>  Sun, 25 Sep 2022 18:58:01 +0200

nuitka (1.0.8+ds-1) unstable; urgency=medium

  * New upstream hotfix release.

 -- Kay Hayen <kay.hayen@gmail.com>  Mon, 19 Sep 2022 08:18:45 +0200

nuitka (1.0.7+ds-1) unstable; urgency=medium

  * New upstream hotfix release.

 -- Kay Hayen <kay.hayen@gmail.com>  Sun, 11 Sep 2022 10:34:06 +0200

nuitka (1.0.6+ds-1) unstable; urgency=medium

  * New upstream hotfix release.

 -- Kay Hayen <kay.hayen@gmail.com>  Tue, 23 Aug 2022 20:07:27 +0200

nuitka (1.0.5+ds-1) unstable; urgency=medium

  * New upstream hotfix release.

 -- Kay Hayen <kay.hayen@gmail.com>  Sun, 21 Aug 2022 08:24:28 +0200

nuitka (1.0.4+ds-1) unstable; urgency=medium

  * New upstream hotfix release.

 -- Kay Hayen <kay.hayen@gmail.com>  Sat, 13 Aug 2022 16:13:29 +0200

nuitka (1.0.3+ds-1) unstable; urgency=medium

  * New upstream hotfix release.

 -- Kay Hayen <kay.hayen@gmail.com>  Wed, 10 Aug 2022 13:16:19 +0200

nuitka (1.0.2+ds-1) unstable; urgency=medium

  * New upstream hotfix release.

 -- Kay Hayen <kay.hayen@gmail.com>  Mon, 08 Aug 2022 08:13:46 +0200

nuitka (1.0.1+ds-1) unstable; urgency=medium

  * New upstream hotfix release.

 -- Kay Hayen <kay.hayen@gmail.com>  Thu, 04 Aug 2022 16:55:17 +0200

nuitka (1.0+ds-1) unstable; urgency=medium

  * New upstream release.

 -- Kay Hayen <kay.hayen@gmail.com>  Sat, 30 Jul 2022 16:16:40 +0200

nuitka (0.9.6+ds-1) unstable; urgency=medium

  * New upstream hotfix release.

 -- Kay Hayen <kay.hayen@gmail.com>  Sun, 17 Jul 2022 18:40:22 +0200

nuitka (0.9.5+ds-1) unstable; urgency=medium

  * New upstream hotfix release.

 -- Kay Hayen <kay.hayen@gmail.com>  Fri, 15 Jul 2022 13:59:28 +0200

nuitka (0.9.4+ds-1) unstable; urgency=medium

  * New upstream hotfix release.

 -- Kay Hayen <kay.hayen@gmail.com>  Thu, 07 Jul 2022 09:24:53 +0200

nuitka (0.9.3+ds-1) unstable; urgency=medium

  * New upstream hotfix release.

 -- Kay Hayen <kay.hayen@gmail.com>  Sat, 02 Jul 2022 18:49:29 +0200

nuitka (0.9.2+ds-1) unstable; urgency=medium

  * New upstream hotfix release.

 -- Kay Hayen <kay.hayen@gmail.com>  Thu, 30 Jun 2022 08:40:14 +0200

nuitka (0.9.1+ds-1) unstable; urgency=medium

  * New upstream hotfix release.

 -- Kay Hayen <kay.hayen@gmail.com>  Sun, 26 Jun 2022 10:41:06 +0200

nuitka (0.9+ds-1) unstable; urgency=medium

  * New upstream release.

  * Python 3.10 is now compatible again. (Closes: #1006051)

  * Solved CVE-2022-2054 (Closes: #1012762)

 -- Kay Hayen <kay.hayen@gmail.com>  Thu, 23 Jun 2022 08:36:25 +0200

nuitka (0.8.4+ds-1) unstable; urgency=medium

  * New upstream hotfix release.

 -- Kay Hayen <kay.hayen@gmail.com>  Tue, 07 Jun 2022 17:21:39 +0200

nuitka (0.8.3+ds-1) unstable; urgency=medium

  * New upstream hotfix release.

 -- Kay Hayen <kay.hayen@gmail.com>  Sat, 28 May 2022 14:59:01 +0200

nuitka (0.8.2+ds-1) unstable; urgency=medium

  * New upstream hotfix release.

 -- Kay Hayen <kay.hayen@gmail.com>  Thu, 26 May 2022 08:23:28 +0200

nuitka (0.8.1+ds-1) unstable; urgency=medium

  * New upstream hotfix release.

 -- Kay Hayen <kay.hayen@gmail.com>  Mon, 23 May 2022 08:31:51 +0200

nuitka (0.8+ds-1) unstable; urgency=medium

  * New upstream release.

 -- Kay Hayen <kay.hayen@gmail.com>  Thu, 19 May 2022 14:24:06 +0200

nuitka (0.7.7+ds-1) unstable; urgency=medium

  * New upstream hotfix release.

 -- Kay Hayen <kay.hayen@gmail.com>  Fri, 01 Apr 2022 12:01:36 +0200

nuitka (0.7.6+ds-1) unstable; urgency=medium

  * New upstream hotfix release.

 -- Kay Hayen <kay.hayen@gmail.com>  Sat, 19 Mar 2022 13:44:59 +0100

nuitka (0.7.5+ds-1) unstable; urgency=medium

  * New upstream hotfix release.

 -- Kay Hayen <kay.hayen@gmail.com>  Mon, 14 Mar 2022 18:55:11 +0100

nuitka (0.7.4+ds-1) unstable; urgency=medium

  * New upstream hotfix release.

 -- Kay Hayen <kay.hayen@gmail.com>  Sat, 12 Mar 2022 13:50:50 +0100

nuitka (0.7.3+ds-1) unstable; urgency=medium

  * New upstream hotfix release.

 -- Kay Hayen <kay.hayen@gmail.com>  Sun, 27 Feb 2022 13:58:34 +0100

nuitka (0.7.2+ds-1) unstable; urgency=medium

  * New upstream hotfix release.

 -- Kay Hayen <kay.hayen@gmail.com>  Sat, 26 Feb 2022 16:54:03 +0100

nuitka (0.7.1+ds-1) unstable; urgency=medium

  * New upstream hotfix release.

 -- Kay Hayen <kay.hayen@gmail.com>  Thu, 24 Feb 2022 13:22:40 +0100

nuitka (0.7+ds-1) unstable; urgency=medium

  * New upstream release.

 -- Kay Hayen <kay.hayen@gmail.com>  Sun, 20 Feb 2022 09:09:50 +0100

nuitka (0.6.19.7+ds-1) unstable; urgency=medium

  * New upstream hotfix release.

 -- Kay Hayen <kay.hayen@gmail.com>  Fri, 11 Feb 2022 14:37:34 +0100

nuitka (0.6.19.6+ds-1) unstable; urgency=medium

  * New upstream hotfix release.

 -- Kay Hayen <kay.hayen@gmail.com>  Thu, 03 Feb 2022 10:30:39 +0100

nuitka (0.6.19.5+ds-1) unstable; urgency=medium

  * New upstream hotfix release.

 -- Kay Hayen <kay.hayen@gmail.com>  Tue, 01 Feb 2022 18:53:20 +0100

nuitka (0.6.19.4+ds-1) unstable; urgency=medium

  * New upstream hotfix release.

 -- Kay Hayen <kay.hayen@gmail.com>  Wed, 19 Jan 2022 10:02:04 +0100

nuitka (0.6.19.3+ds-1) unstable; urgency=medium

  * New upstream hotfix release.

 -- Kay Hayen <kay.hayen@gmail.com>  Sun, 16 Jan 2022 11:32:51 +0100

nuitka (0.6.19.2+ds-1) unstable; urgency=medium

  * New upstream hotfix release.

 -- Kay Hayen <kay.hayen@gmail.com>  Fri, 14 Jan 2022 11:03:16 +0100

nuitka (0.6.19.1+ds-1) unstable; urgency=medium

  * New upstream hotfix release.

 -- Kay Hayen <kay.hayen@gmail.com>  Tue, 11 Jan 2022 07:59:24 +0100

nuitka (0.6.19+ds-1) unstable; urgency=medium

  * New upstream release.

 -- Kay Hayen <kay.hayen@gmail.com>  Sun, 09 Jan 2022 13:14:29 +0100

nuitka (0.6.18.6+ds-1) unstable; urgency=medium

  * New upstream hotfix release.

 -- Kay Hayen <kay.hayen@gmail.com>  Wed, 29 Dec 2021 19:42:43 +0100

nuitka (0.6.18.5+ds-1) unstable; urgency=medium

  * New upstream hotfix release.

 -- Kay Hayen <kay.hayen@gmail.com>  Mon, 20 Dec 2021 13:41:00 +0100

nuitka (0.6.18.4+ds-1) unstable; urgency=medium

  * New upstream hotfix release.

 -- Kay Hayen <kay.hayen@gmail.com>  Thu, 16 Dec 2021 08:31:41 +0100

nuitka (0.6.18.3+ds-1) unstable; urgency=medium

  * New upstream hotfix release.

 -- Kay Hayen <kay.hayen@gmail.com>  Fri, 10 Dec 2021 17:49:19 +0100

nuitka (0.6.18.2+ds-1) unstable; urgency=medium

  * New upstream hotfix release.

 -- Kay Hayen <kay.hayen@gmail.com>  Thu, 09 Dec 2021 14:52:56 +0100

nuitka (0.6.18.1+ds-1) unstable; urgency=medium

  * New upstream hotfix release.

 -- Kay Hayen <kay.hayen@gmail.com>  Sat, 04 Dec 2021 18:39:19 +0100

nuitka (0.6.18+ds-1) unstable; urgency=medium

  * New upstream release.

 -- Kay Hayen <kay.hayen@gmail.com>  Thu, 02 Dec 2021 17:33:56 +0100

nuitka (0.6.17.7+ds-1) unstable; urgency=medium

  * New upstream hotfix release.

 -- Kay Hayen <kay.hayen@gmail.com>  Mon, 15 Nov 2021 14:33:27 +0100

nuitka (0.6.17.6+ds-1) unstable; urgency=medium

  * New upstream hotfix release.

 -- Kay Hayen <kay.hayen@gmail.com>  Mon, 08 Nov 2021 14:07:11 +0100

nuitka (0.6.17.5+ds-1) unstable; urgency=medium

  * New upstream hotfix release.

 -- Kay Hayen <kay.hayen@gmail.com>  Thu, 28 Oct 2021 11:52:02 +0200

nuitka (0.6.17.4+ds-1) unstable; urgency=medium

  * New upstream hotfix release.

 -- Kay Hayen <kay.hayen@gmail.com>  Thu, 21 Oct 2021 13:03:34 +0200

nuitka (0.6.17.3+ds-1) unstable; urgency=medium

  * New upstream hotfix release.

 -- Kay Hayen <kay.hayen@gmail.com>  Thu, 14 Oct 2021 10:32:17 +0200

nuitka (0.6.17.2+ds-1) unstable; urgency=medium

  * New upstream hotfix release.

 -- Kay Hayen <kay.hayen@gmail.com>  Tue, 05 Oct 2021 17:21:29 +0200

nuitka (0.6.17.1+ds-1) unstable; urgency=medium

  * New upstream hotfix release.

 -- Kay Hayen <kay.hayen@gmail.com>  Wed, 29 Sep 2021 12:28:39 +0200

nuitka (0.6.17+ds-1) unstable; urgency=medium

  * New upstream release.

 -- Kay Hayen <kay.hayen@gmail.com>  Mon, 27 Sep 2021 13:38:42 +0200

nuitka (0.6.16.5+ds-1) experimental; urgency=medium

  * New upstream hotfix release.

 -- Kay Hayen <kay.hayen@gmail.com>  Mon, 06 Sep 2021 10:46:40 +0200

nuitka (0.6.16.4+ds-1) experimental; urgency=medium

  * New upstream hotfix release.

 -- Kay Hayen <kay.hayen@gmail.com>  Wed, 25 Aug 2021 11:51:44 +0200

nuitka (0.6.16.3+ds-1) experimental; urgency=medium

  * New upstream hotfix release.

 -- Kay Hayen <kay.hayen@gmail.com>  Sat, 07 Aug 2021 18:14:58 +0200

nuitka (0.6.16.2+ds-1) experimental; urgency=medium

  * New upstream hotfix release.

 -- Kay Hayen <kay.hayen@gmail.com>  Fri, 02 Jul 2021 10:40:08 +0200

nuitka (0.6.16.1+ds-1) experimental; urgency=medium

  * New upstream hotfix release.

 -- Kay Hayen <kay.hayen@gmail.com>  Fri, 25 Jun 2021 16:45:43 +0200

nuitka (0.6.16+ds-1) experimental; urgency=medium

  * New upstream release.

 -- Kay Hayen <kay.hayen@gmail.com>  Thu, 24 Jun 2021 11:52:37 +0200

nuitka (0.6.15.3+ds-1) experimental; urgency=medium

  * New upstream hotfix release.

 -- Kay Hayen <kay.hayen@gmail.com>  Sun, 06 Jun 2021 12:18:06 +0200

nuitka (0.6.15.2+ds-1) experimental; urgency=medium

  * New upstream hotfix release.

 -- Kay Hayen <kay.hayen@gmail.com>  Thu, 03 Jun 2021 11:41:07 +0200

nuitka (0.6.15.1+ds-1) experimental; urgency=medium

  * New upstream hotfix release.

 -- Kay Hayen <kay.hayen@gmail.com>  Mon, 31 May 2021 17:12:04 +0200

nuitka (0.6.15+ds-1) experimental; urgency=medium

  * New upstream release.

 -- Kay Hayen <kay.hayen@gmail.com>  Mon, 24 May 2021 12:26:59 +0200

nuitka (0.6.14.7+ds-1) unstable; urgency=medium

  * New upstream hotfix release.

 -- Kay Hayen <kay.hayen@gmail.com>  Mon, 10 May 2021 16:25:14 +0200

nuitka (0.6.14.6+ds-1) unstable; urgency=medium

  * New upstream hotfix release.

 -- Kay Hayen <kay.hayen@gmail.com>  Mon, 03 May 2021 07:57:04 +0200

nuitka (0.6.14.5+ds-1) experimental; urgency=medium

  * New upstream hotfix release.

 -- Kay Hayen <kay.hayen@gmail.com>  Thu, 22 Apr 2021 08:51:05 +0200

nuitka (0.6.14.4+ds-1) unstable; urgency=medium

  * New upstream hotfix release.

 -- Kay Hayen <kay.hayen@gmail.com>  Sun, 18 Apr 2021 16:13:42 +0200

nuitka (0.6.14.3+ds-1) unstable; urgency=medium

  * New upstream hotfix release.

 -- Kay Hayen <kay.hayen@gmail.com>  Sun, 18 Apr 2021 10:29:07 +0200

nuitka (0.6.14.2+ds-1) unstable; urgency=medium

  * New upstream hotfix release.

 -- Kay Hayen <kay.hayen@gmail.com>  Sat, 17 Apr 2021 11:03:23 +0200

nuitka (0.6.14.1+ds-1) unstable; urgency=medium

  * New upstream hotfix release.

 -- Kay Hayen <kay.hayen@gmail.com>  Fri, 16 Apr 2021 07:49:30 +0200

nuitka (0.6.14+ds-1) unstable; urgency=medium

  * New upstream release.

 -- Kay Hayen <kay.hayen@gmail.com>  Thu, 15 Apr 2021 11:09:55 +0200

nuitka (0.6.13.3+ds-1) unstable; urgency=medium

  * New upstream hotfix release.

 -- Kay Hayen <kay.hayen@gmail.com>  Sun, 04 Apr 2021 11:11:56 +0200

nuitka (0.6.13.2+ds-1) unstable; urgency=medium

  * New upstream hotfix release.

 -- Kay Hayen <kay.hayen@gmail.com>  Sat, 27 Mar 2021 19:44:51 +0100

nuitka (0.6.13.1+ds-1) unstable; urgency=medium

  * New upstream hotfix release.

 -- Kay Hayen <kay.hayen@gmail.com>  Fri, 26 Mar 2021 14:28:02 +0100

nuitka (0.6.13+ds-1) unstable; urgency=medium

  * New upstream release.

 -- Kay Hayen <kay.hayen@gmail.com>  Wed, 17 Mar 2021 08:58:23 +0100

nuitka (0.6.12.4+ds-1) unstable; urgency=medium

  * New upstream hotfix release.

 -- Kay Hayen <kay.hayen@gmail.com>  Thu, 11 Mar 2021 12:16:01 +0100

nuitka (0.6.12.3+ds-1) unstable; urgency=medium

  * New upstream hotfix release.

 -- Kay Hayen <kay.hayen@gmail.com>  Sun, 21 Feb 2021 06:04:51 +0100

nuitka (0.6.12.2+ds-1) unstable; urgency=medium

  * New upstream hotfix release.

 -- Kay Hayen <kay.hayen@gmail.com>  Sun, 14 Feb 2021 14:25:06 +0100

nuitka (0.6.12.1+ds-1) unstable; urgency=medium

  * New upstream hotfix release.

 -- Kay Hayen <kay.hayen@gmail.com>  Wed, 10 Feb 2021 00:23:11 +0100

nuitka (0.6.12+ds-1) unstable; urgency=medium

  * New upstream release.

 -- Kay Hayen <kay.hayen@gmail.com>  Tue, 09 Feb 2021 11:08:35 +0100

nuitka (0.6.11.6+ds-1) unstable; urgency=medium

  * New upstream hotfix release.

 -- Kay Hayen <kay.hayen@gmail.com>  Sun, 07 Feb 2021 19:59:48 +0100

nuitka (0.6.11.5+ds-1) unstable; urgency=medium

  * New upstream hotfix release.

 -- Kay Hayen <kay.hayen@gmail.com>  Mon, 01 Feb 2021 12:17:21 +0100

nuitka (0.6.11.4+ds-1) unstable; urgency=medium

  * New upstream hotfix release.

 -- Kay Hayen <kay.hayen@gmail.com>  Wed, 27 Jan 2021 17:09:48 +0100

nuitka (0.6.11.3+ds-1) unstable; urgency=medium

  * New upstream hotfix release.

 -- Kay Hayen <kay.hayen@gmail.com>  Tue, 26 Jan 2021 11:16:07 +0100

nuitka (0.6.11.2+ds-1) unstable; urgency=medium

  * New upstream hotfix release.

 -- Kay Hayen <kay.hayen@gmail.com>  Mon, 25 Jan 2021 20:14:39 +0100

nuitka (0.6.11.1+ds-1) unstable; urgency=medium

  * New upstream hotfix release.

 -- Kay Hayen <kay.hayen@gmail.com>  Sun, 24 Jan 2021 17:55:22 +0100

nuitka (0.6.11+ds-1) unstable; urgency=medium

  * New upstream release.

 -- Kay Hayen <kay.hayen@gmail.com>  Sat, 23 Jan 2021 10:01:54 +0100

nuitka (0.6.10.5+ds-1) unstable; urgency=medium

  * New upstream hotfix release.

 -- Kay Hayen <kay.hayen@gmail.com>  Thu, 07 Jan 2021 11:04:59 +0100

nuitka (0.6.10.4+ds-1) unstable; urgency=medium

  * New upstream hotfix release.

 -- Kay Hayen <kay.hayen@gmail.com>  Tue, 29 Dec 2020 16:17:44 +0100

nuitka (0.6.10.3+ds-1) unstable; urgency=medium

  * New upstream hotfix release.

 -- Kay Hayen <kay.hayen@gmail.com>  Thu, 24 Dec 2020 16:30:17 +0100

nuitka (0.6.10.2+ds-1) unstable; urgency=medium

  * New upstream hotfix release.

 -- Kay Hayen <kay.hayen@gmail.com>  Sun, 20 Dec 2020 10:56:00 +0100

nuitka (0.6.10.1+ds-1) unstable; urgency=medium

  * New upstream hotfix release.

 -- Kay Hayen <kay.hayen@gmail.com>  Sun, 13 Dec 2020 19:47:53 +0100

nuitka (0.6.10+ds-1) unstable; urgency=medium

  * New upstream release.

 -- Kay Hayen <kay.hayen@gmail.com>  Mon, 07 Dec 2020 12:44:03 +0100

nuitka (0.6.9.7+ds-1) unstable; urgency=medium

  * New upstream hotfix release.

 -- Kay Hayen <kay.hayen@gmail.com>  Mon, 16 Nov 2020 11:20:22 +0100

nuitka (0.6.9.6+ds-1) unstable; urgency=medium

  * New upstream hotfix release.

 -- Kay Hayen <kay.hayen@gmail.com>  Wed, 04 Nov 2020 08:32:22 +0100

nuitka (0.6.9.5+ds-1) unstable; urgency=medium

  * New upstream hotfix release.

 -- Kay Hayen <kay.hayen@gmail.com>  Fri, 30 Oct 2020 13:49:19 +0100

nuitka (0.6.9.4+ds-1) unstable; urgency=medium

  * New upstream hotfix release.

 -- Kay Hayen <kay.hayen@gmail.com>  Mon, 19 Oct 2020 10:55:17 +0200

nuitka (0.6.9.3+ds-1) unstable; urgency=medium

  * New upstream hotfix release.

 -- Kay Hayen <kay.hayen@gmail.com>  Mon, 12 Oct 2020 17:17:10 +0200

nuitka (0.6.9.2+ds-1) unstable; urgency=medium

  * New upstream hotfix release.

 -- Kay Hayen <kay.hayen@gmail.com>  Sun, 04 Oct 2020 12:47:36 +0200

nuitka (0.6.9.1+ds-1) unstable; urgency=medium

  * New upstream hotfix release.

 -- Kay Hayen <kay.hayen@gmail.com>  Sat, 19 Sep 2020 14:38:08 +0200

nuitka (0.6.9+ds-1) unstable; urgency=medium

  * New upstream release.

 -- Kay Hayen <kay.hayen@gmail.com>  Mon, 14 Sep 2020 15:40:36 +0200

nuitka (0.6.8.4+ds-1) unstable; urgency=medium

  * New upstream hotfix release.

  * Source only upload. (Closes: #961896)

  * Updated VCS URLs. (Closes: #961895)

 -- Kay Hayen <kay.hayen@gmail.com>  Sat, 06 Jun 2020 09:58:32 +0200

nuitka (0.6.8.3+ds-1) unstable; urgency=medium

  * New upstream hotfix release.

 -- Kay Hayen <kay.hayen@gmail.com>  Sat, 23 May 2020 13:56:13 +0200

nuitka (0.6.8.2+ds-1) unstable; urgency=medium

  * New upstream hotfix release.

 -- Kay Hayen <kay.hayen@gmail.com>  Thu, 21 May 2020 15:04:13 +0200

nuitka (0.6.8.1+ds-1) unstable; urgency=medium

  * New upstream hotfix release.

  * Corrected copyright file format to not have emails.

 -- Kay Hayen <kay.hayen@gmail.com>  Fri, 15 May 2020 08:32:39 +0200

nuitka (0.6.8+ds-1) unstable; urgency=medium

  * New upstream release.

  * Changed dependencies to prefer Debian 11 packages.
    (Closes: #937166).

 -- Kay Hayen <kay.hayen@gmail.com>  Mon, 11 May 2020 16:41:34 +0200

nuitka (0.6.7+ds-1) unstable; urgency=medium

  * New upstream release.

  * The rst2pdf dependency is finally fixed
    (Closes: #943645) (Closes: #947573).

  * Enabled package build without Python2 (Closes: #937166)

 -- Kay Hayen <kay.hayen@gmail.com>  Thu, 23 Jan 2020 12:34:10 +0100

nuitka (0.6.6+ds-1) unstable; urgency=medium

  * New upstream release.

 -- Kay Hayen <kay.hayen@gmail.com>  Fri, 27 Dec 2019 08:47:38 +0100

nuitka (0.6.6~rc7+ds-1) unstable; urgency=medium

  * New upstream pre-release.

 -- Kay Hayen <kay.hayen@gmail.com>  Tue, 24 Sep 2019 08:49:41 +0200

nuitka (0.6.5+ds-1) unstable; urgency=medium

  * New upstream release.

 -- Kay Hayen <kay.hayen@gmail.com>  Sat, 27 Jul 2019 12:07:20 +0200

nuitka (0.6.4+ds-1) experimental; urgency=medium

  * New upstream release.

 -- Kay Hayen <kay.hayen@gmail.com>  Fri, 07 Jun 2019 23:30:22 +0200

nuitka (0.6.3.1+ds-1) experimental; urgency=medium

  * New upstream hotfix release.

 -- Kay Hayen <kay.hayen@gmail.com>  Thu, 25 Apr 2019 22:08:36 +0200

nuitka (0.6.3+ds-1) unstable; urgency=medium

  * New upstream release.

 -- Kay Hayen <kay.hayen@gmail.com>  Thu, 04 Apr 2019 06:12:30 +0200

nuitka (0.6.2+ds-1) unstable; urgency=medium

  * New upstream release.

 -- Kay Hayen <kay.hayen@gmail.com>  Sat, 16 Feb 2019 08:48:51 +0100

nuitka (0.6.1.1+ds-1) unstable; urgency=medium

  * New upstream hotfix release.

 -- Kay Hayen <kay.hayen@gmail.com>  Thu, 24 Jan 2019 09:13:53 +0100

nuitka (0.6.1+ds-1) unstable; urgency=medium

  * New upstream release.

  * Depend on python-pil over python-imaging (Closes: #917694).

 -- Kay Hayen <kay.hayen@gmail.com>  Sat, 05 Jan 2019 12:41:57 +0100

nuitka (0.6.0.6+ds-1) unstable; urgency=medium

  * New upstream hotfix release.

 -- Kay Hayen <kay.hayen@gmail.com>  Wed, 31 Oct 2018 09:03:57 +0100

nuitka (0.6.0.5+ds-1) unstable; urgency=medium

  * New upstream hotfix release.

 -- Kay Hayen <kay.hayen@gmail.com>  Thu, 18 Oct 2018 23:11:34 +0200

nuitka (0.6.0.4+ds-1) unstable; urgency=medium

  * New upstream hotfix release.

 -- Kay Hayen <kay.hayen@gmail.com>  Sun, 14 Oct 2018 08:26:48 +0200

nuitka (0.6.0.3+ds-1) unstable; urgency=medium

  * New upstream hotfix release.

 -- Kay Hayen <kay.hayen@gmail.com>  Sat, 06 Oct 2018 10:43:33 +0200

nuitka (0.6.0.2+ds-1) unstable; urgency=medium

  * New upstream hotfix release.

 -- Kay Hayen <kay.hayen@gmail.com>  Wed, 03 Oct 2018 10:41:52 +0200

nuitka (0.6.0.1+ds-1) unstable; urgency=medium

  * New upstream hotfix release.

 -- Kay Hayen <kay.hayen@gmail.com>  Thu, 27 Sep 2018 09:57:05 +0200

nuitka (0.6.0+ds-1) unstable; urgency=medium

  * New upstream release.

 -- Kay Hayen <kay.hayen@gmail.com>  Wed, 26 Sep 2018 07:00:04 +0200

nuitka (0.5.33+ds-1) unstable; urgency=medium

  * New upstream release.

 -- Kay Hayen <kay.hayen@gmail.com>  Thu, 13 Sep 2018 19:01:48 +0200

nuitka (0.5.32.8+ds-1) unstable; urgency=medium

  * New upstream hotfix release.

 -- Kay Hayen <kay.hayen@gmail.com>  Tue, 04 Sep 2018 14:58:47 +0200

nuitka (0.5.32.7+ds-1) unstable; urgency=medium

  * New upstream hotfix release.

 -- Kay Hayen <kay.hayen@gmail.com>  Thu, 23 Aug 2018 22:06:00 +0200

nuitka (0.5.32.6+ds-1) unstable; urgency=medium

  * New upstream hotfix release.

 -- Kay Hayen <kay.hayen@gmail.com>  Thu, 23 Aug 2018 20:05:18 +0200

nuitka (0.5.32.5+ds-1) unstable; urgency=medium

  * New upstream hotfix release.

 -- Kay Hayen <kay.hayen@gmail.com>  Wed, 15 Aug 2018 19:06:01 +0200

nuitka (0.5.32.4+ds-1) unstable; urgency=medium

  * New upstream hotfix release.

 -- Kay Hayen <kay.hayen@gmail.com>  Fri, 10 Aug 2018 12:06:44 +0200

nuitka (0.5.32.3+ds-1) unstable; urgency=medium

  * New upstream hotfix release.

 -- Kay Hayen <kay.hayen@gmail.com>  Sat, 04 Aug 2018 10:40:31 +0200

nuitka (0.5.32.2+ds-1) unstable; urgency=medium

  * New upstream hotfix release.

 -- Kay Hayen <kay.hayen@gmail.com>  Wed, 01 Aug 2018 17:38:43 +0200

nuitka (0.5.32.1+ds-1) unstable; urgency=medium

  * New upstream hotfix release.

 -- Kay Hayen <kay.hayen@gmail.com>  Sat, 28 Jul 2018 20:16:29 +0200

nuitka (0.5.32+ds-1) unstable; urgency=medium

  * New upstream release.

 -- Kay Hayen <kay.hayen@gmail.com>  Sat, 28 Jul 2018 15:07:21 +0200

nuitka (0.5.31+ds-1) unstable; urgency=medium

  * New upstream release.

 -- Kay Hayen <kay.hayen@gmail.com>  Mon, 09 Jul 2018 08:23:02 +0200

nuitka (0.5.30+ds-1) unstable; urgency=medium

  * New upstream release.

 -- Kay Hayen <kay.hayen@gmail.com>  Mon, 30 Apr 2018 09:50:54 +0200

nuitka (0.5.29.5+ds-1) unstable; urgency=medium

  * New upstream hotfix release.

 -- Kay Hayen <kay.hayen@gmail.com>  Wed, 25 Apr 2018 09:33:55 +0200

nuitka (0.5.29.4+ds-1) unstable; urgency=medium

  * New upstream hotfix release.

 -- Kay Hayen <kay.hayen@gmail.com>  Mon, 09 Apr 2018 20:22:37 +0200

nuitka (0.5.29.3+ds-1) unstable; urgency=medium

  * New upstream hotfix release.

 -- Kay Hayen <kay.hayen@gmail.com>  Sat, 31 Mar 2018 16:12:25 +0200

nuitka (0.5.29.2+ds-1) unstable; urgency=medium

  * New upstream hotfix release.

 -- Kay Hayen <kay.hayen@gmail.com>  Thu, 29 Mar 2018 10:19:24 +0200

nuitka (0.5.29.1+ds-1) unstable; urgency=medium

  * New upstream hotfix release.

 -- Kay Hayen <kay.hayen@gmail.com>  Tue, 27 Mar 2018 18:22:54 +0200

nuitka (0.5.29+ds-1) unstable; urgency=medium

  * New upstream release.

 -- Kay Hayen <kay.hayen@gmail.com>  Mon, 26 Mar 2018 20:13:44 +0200

nuitka (0.5.28.2+ds-1) unstable; urgency=medium

  * New upstream hotfix release.

 -- Kay Hayen <kay.hayen@gmail.com>  Wed, 29 Nov 2017 15:09:28 +0100

nuitka (0.5.28.1+ds-1) unstable; urgency=medium

  * New upstream hotfix release.
  * Also ignore sbuild non-existent directory (Closes: #871125).

 -- Kay Hayen <kay.hayen@gmail.com>  Sun, 22 Oct 2017 10:44:31 +0200

nuitka (0.5.28+ds-1) unstable; urgency=medium

  * New upstream release.

 -- Kay Hayen <kay.hayen@gmail.com>  Tue, 17 Oct 2017 10:03:56 +0200

nuitka (0.5.27+ds-1) unstable; urgency=medium

  * New upstream release.

 -- Kay Hayen <kay.hayen@gmail.com>  Sat, 22 Jul 2017 16:21:37 +0200

nuitka (0.5.26.4+ds-1) unstable; urgency=medium

  * New upstream hotfix release.
  * Recommend actual PyQT package (Closes: #866540).

 -- Kay Hayen <kay.hayen@gmail.com>  Mon, 03 Jul 2017 08:59:37 +0200

nuitka (0.5.26.3+ds-1) unstable; urgency=medium

  * New upstream hotfix release.

 -- Kay Hayen <kay.hayen@gmail.com>  Thu, 22 Jun 2017 08:08:53 +0200

nuitka (0.5.26.2+ds-1) unstable; urgency=medium

  * New upstream hotfix release.

 -- Kay Hayen <kay.hayen@gmail.com>  Sat, 17 Jun 2017 11:37:12 +0200

nuitka (0.5.26.1+ds-1) unstable; urgency=medium

  * New upstream hotfix release.

 -- Kay Hayen <kay.hayen@gmail.com>  Sat, 10 Jun 2017 13:09:51 +0200

nuitka (0.5.26+ds-1) unstable; urgency=medium

  * New upstream release.

 -- Kay Hayen <kay.hayen@gmail.com>  Wed, 07 Jun 2017 08:15:19 +0200

nuitka (0.5.25+ds-1) unstable; urgency=medium

  * New upstream release.

 -- Kay Hayen <kay.hayen@gmail.com>  Tue, 24 Jan 2017 06:13:46 +0100

nuitka (0.5.24.4+ds-1) unstable; urgency=medium

  * New upstream hotfix release.
  * Better detection of acceptable shared library loads from
    system paths for standalone tests (Closes: #844902).

 -- Kay Hayen <kay.hayen@gmail.com>  Sat, 10 Dec 2016 12:25:35 +0100

nuitka (0.5.24.3+ds-1) unstable; urgency=medium

  * New upstream hotfix release.

 -- Kay Hayen <kay.hayen@gmail.com>  Fri, 09 Dec 2016 06:50:55 +0100

nuitka (0.5.24.2+ds-1) unstable; urgency=medium

  * New upstream hotfix release.

 -- Kay Hayen <kay.hayen@gmail.com>  Wed, 30 Nov 2016 09:32:03 +0100

nuitka (0.5.24.1+ds-1) unstable; urgency=medium

  * New upstream hotfix release.

 -- Kay Hayen <kay.hayen@gmail.com>  Wed, 16 Nov 2016 08:16:53 +0100

nuitka (0.5.24+ds-1) unstable; urgency=medium

  * New upstream release.

 -- Kay Hayen <kay.hayen@gmail.com>  Mon, 14 Nov 2016 09:41:31 +0100

nuitka (0.5.23.2+ds-1) unstable; urgency=medium

  * New upstream hotfix release.

 -- Kay Hayen <kay.hayen@gmail.com>  Mon, 07 Nov 2016 07:55:11 +0100

nuitka (0.5.23.1+ds-1) unstable; urgency=medium

  * New upstream hotfix release.
  * Use of C11 compiler instead of C++ compiler, so we drop the
    versioned dependencies. (Closes: #835954)

 -- Kay Hayen <kay.hayen@gmail.com>  Sun, 16 Oct 2016 10:40:59 +0200

nuitka (0.5.23+ds-1) unstable; urgency=medium

  * New upstream release.

 -- Kay Hayen <kay.hayen@gmail.com>  Sun, 02 Oct 2016 18:14:41 +0200

nuitka (0.5.22+ds-1) unstable; urgency=medium

  * New upstream release.

 -- Kay Hayen <kay.hayen@gmail.com>  Tue, 16 Aug 2016 11:22:16 +0200

nuitka (0.5.21.3+ds-1) unstable; urgency=medium

  * New upstream hotfix release.

 -- Kay Hayen <kay.hayen@gmail.com>  Thu, 26 May 2016 14:51:39 +0200

nuitka (0.5.21.2+ds-1) unstable; urgency=medium

  * New upstream hotfix release.

 -- Kay Hayen <kay.hayen@gmail.com>  Sat, 14 May 2016 14:43:28 +0200

nuitka (0.5.21.1+ds-1) unstable; urgency=medium

  * New upstream hotfix release.

  * Depends on g++-5 now.

 -- Kay Hayen <kay.hayen@gmail.com>  Sat, 30 Apr 2016 07:59:57 +0200

nuitka (0.5.21+ds-1) unstable; urgency=medium

  * New upstream release.

 -- Kay Hayen <kay.hayen@gmail.com>  Sun, 24 Apr 2016 14:06:29 +0200

nuitka (0.5.20+ds-1) unstable; urgency=medium

  * New upstream release.

 -- Kay Hayen <kay.hayen@gmail.com>  Sun, 20 Mar 2016 08:11:16 +0100

nuitka (0.5.19.1+ds-1) unstable; urgency=medium

  * New upstream hotfix release.

 -- Kay Hayen <kay.hayen@gmail.com>  Tue, 15 Mar 2016 09:11:57 +0100

nuitka (0.5.19+ds-1) unstable; urgency=medium

  * New upstream release.

 -- Kay Hayen <kay.hayen@gmail.com>  Mon, 01 Feb 2016 07:53:08 +0100

nuitka (0.5.18.1+ds-1) unstable; urgency=medium

  * New upstream hotfix release.

 -- Kay Hayen <kay.hayen@gmail.com>  Sun, 24 Jan 2016 07:52:03 +0100

nuitka (0.5.18+ds-1) unstable; urgency=medium

  * New upstream release.

 -- Kay Hayen <kay.hayen@gmail.com>  Fri, 15 Jan 2016 07:48:41 +0100

nuitka (0.5.17.1+ds-1) unstable; urgency=medium

  * New upstream hotfix release.

 -- Kay Hayen <kay.hayen@gmail.com>  Thu, 14 Jan 2016 23:21:51 +0100

nuitka (0.5.17+ds-1) unstable; urgency=medium

  * New upstream release.

 -- Kay Hayen <kay.hayen@gmail.com>  Sun, 27 Dec 2015 15:18:39 +0100

nuitka (0.5.16.1+ds-1) unstable; urgency=medium

  * New upstream hotfix release.

 -- Kay Hayen <kay.hayen@gmail.com>  Thu, 03 Dec 2015 07:04:12 +0100

nuitka (0.5.16+ds-1) unstable; urgency=medium

  * New upstream release.

 -- Kay Hayen <kay.hayen@gmail.com>  Mon, 09 Nov 2015 18:30:07 +0100

nuitka (0.5.15+ds-1) unstable; urgency=medium

  * New upstream release.

 -- Kay Hayen <kay.hayen@gmail.com>  Mon, 12 Oct 2015 08:57:03 +0200

nuitka (0.5.14.3+ds-1) unstable; urgency=medium

  * New upstream hotfix release.

 -- Kay Hayen <kay.hayen@gmail.com>  Sun, 13 Sep 2015 12:26:59 +0200

nuitka (0.5.14.2+ds-1) unstable; urgency=medium

  * New upstream hotfix release.

 -- Kay Hayen <kay.hayen@gmail.com>  Mon, 07 Sep 2015 00:30:11 +0200

nuitka (0.5.14.1+ds-1) UNRELEASED; urgency=medium

  * New upstream hotfix release.

 -- Kay Hayen <kay.hayen@gmail.com>  Sun, 06 Sep 2015 22:37:22 +0200

nuitka (0.5.14+ds-1) unstable; urgency=medium

  * New upstream release.

 -- Kay Hayen <kay.hayen@gmail.com>  Thu, 27 Aug 2015 06:24:11 +0200

nuitka (0.5.13.8+ds-1) UNRELEASED; urgency=medium

  * New upstream hotfix release.

 -- Kay Hayen <kay.hayen@gmail.com>  Thu, 20 Aug 2015 11:55:53 +0200

nuitka (0.5.13.7+ds-1) UNRELEASED; urgency=medium

  * New upstream hotfix release.

 -- Kay Hayen <kay.hayen@gmail.com>  Tue, 18 Aug 2015 21:55:08 +0200

nuitka (0.5.13.6+ds-1) UNRELEASED; urgency=medium

  * New upstream hotfix release.

 -- Kay Hayen <kay.hayen@gmail.com>  Sun, 16 Aug 2015 14:38:46 +0200

nuitka (0.5.13.5+ds-1) UNRELEASED; urgency=medium

  * New upstream hotfix release.

 -- Kay Hayen <kay.hayen@gmail.com>  Sun, 16 Aug 2015 13:42:02 +0200

nuitka (0.5.13.4+ds-1) UNRELEASED; urgency=medium

  * New upstream hotfix release.

 -- Kay Hayen <kay.hayen@gmail.com>  Fri, 31 Jul 2015 17:24:40 +0200

nuitka (0.5.13.3+ds-1) UNRELEASED; urgency=medium

  * New upstream hotfix release.

 -- Kay Hayen <kay.hayen@gmail.com>  Wed, 29 Jul 2015 10:54:05 +0200

nuitka (0.5.13.2+ds-1) UNRELEASED; urgency=medium

  * New upstream hotfix release.

 -- Kay Hayen <kay.hayen@gmail.com>  Tue, 16 Jun 2015 10:29:12 +0200

nuitka (0.5.13.1+ds-1) UNRELEASED; urgency=medium

  * New upstream hotfix release.

 -- Kay Hayen <kay.hayen@gmail.com>  Mon, 04 May 2015 09:27:19 +0200

nuitka (0.5.13+ds-1) unstable; urgency=medium

  * New upstream release.

 -- Kay Hayen <kay.hayen@gmail.com>  Fri, 01 May 2015 10:44:27 +0200

nuitka (0.5.12.2+ds-1) UNRELEASED; urgency=medium

  * New upstream hotfix release.

 -- Kay Hayen <kay.hayen@gmail.com>  Sun, 26 Apr 2015 08:51:37 +0200

nuitka (0.5.12.1+ds-1) UNRELEASED; urgency=medium

  * New upstream hotfix release.

 -- Kay Hayen <kay.hayen@gmail.com>  Sat, 18 Apr 2015 09:35:06 +0200

nuitka (0.5.12+ds-1) experimental; urgency=medium

  * New upstream release.

 -- Kay Hayen <kay.hayen@gmail.com>  Mon, 06 Apr 2015 17:20:44 +0200

nuitka (0.5.11.2+ds-1) experimental; urgency=medium

  * New upstream hotfix release.

 -- Kay Hayen <kay.hayen@gmail.com>  Thu, 26 Mar 2015 20:09:06 +0100

nuitka (0.5.11.1+ds-1) experimental; urgency=medium

  * New upstream hotfix release.

 -- Kay Hayen <kay.hayen@gmail.com>  Mon, 23 Mar 2015 10:34:17 +0100

nuitka (0.5.11+ds-1) experimental; urgency=medium

  * New upstream release.

 -- Kay Hayen <kay.hayen@gmail.com>  Wed, 18 Mar 2015 08:38:39 +0100

nuitka (0.5.10.2+ds-1) experimental; urgency=medium

  * New upstream hotfix release.

 -- Kay Hayen <kay.hayen@gmail.com>  Tue, 10 Mar 2015 07:46:24 +0100

nuitka (0.5.10.1+ds-1) experimental; urgency=medium

  * New upstream hotfix release.

 -- Kay Hayen <kay.hayen@gmail.com>  Sun, 08 Mar 2015 11:56:55 +0100

nuitka (0.5.10+ds-1) experimental; urgency=medium

  * New upstream release.

 -- Kay Hayen <kay.hayen@gmail.com>  Thu, 05 Mar 2015 07:43:43 +0100

nuitka (0.5.9+ds-1) experimental; urgency=medium

  * New upstream release.

 -- Kay Hayen <kay.hayen@gmail.com>  Thu, 29 Jan 2015 08:18:06 +0100

nuitka (0.5.8+ds-1) experimental; urgency=medium

  * New upstream release.

 -- Kay Hayen <kay.hayen@gmail.com>  Thu, 15 Jan 2015 04:11:03 +0100

nuitka (0.5.7.1+ds-1) experimental; urgency=medium

  * New upstream hotfix release.

 -- Kay Hayen <kay.hayen@gmail.com>  Fri, 09 Jan 2015 13:52:15 +0100

nuitka (0.5.7+ds-1) UNRELEASED; urgency=medium

  * New upstream release.

 -- Kay Hayen <kay.hayen@gmail.com>  Thu, 01 Jan 2015 10:52:03 +0100

nuitka (0.5.6.1+ds-1) UNRELEASED; urgency=medium

  * New upstream hotfix release.

 -- Kay Hayen <kay.hayen@gmail.com>  Sun, 21 Dec 2014 08:32:58 +0100

nuitka (0.5.6+ds-1) UNRELEASED; urgency=medium

  * New upstream release.
  * Added support for hardening-wrapper to be installed.

 -- Kay Hayen <kay.hayen@gmail.com>  Fri, 19 Dec 2014 08:39:17 +0100

nuitka (0.5.5.3+ds-1) unstable; urgency=medium

  * New upstream hotfix release.
  * Added support for armhf architecture.

 -- Kay Hayen <kay.hayen@gmail.com>  Fri, 24 Oct 2014 17:33:59 +0200

nuitka (0.5.5.2+ds-1) unstable; urgency=medium

  * New upstream hotfix release.
  * Bump to Standards Version 3.9.6, no changes needed.

 -- Kay Hayen <kay.hayen@gmail.com>  Fri, 17 Oct 2014 07:56:05 +0200

nuitka (0.5.5+ds-1) unstable; urgency=medium

  * New upstream release.

 -- Kay Hayen <kay.hayen@gmail.com>  Sun, 05 Oct 2014 19:28:20 +0200

nuitka (0.5.4.3+ds-1) unstable; urgency=medium

  * New upstream hotfix release.

 -- Kay Hayen <kay.hayen@gmail.com>  Thu, 21 Aug 2014 09:41:37 +0200

nuitka (0.5.3.5+ds-1) unstable; urgency=medium

  * New upstream hotfix release.

 -- Kay Hayen <kay.hayen@gmail.com>  Fri, 18 Jul 2014 07:28:17 +0200

nuitka (0.5.3.3+ds-1) unstable; urgency=medium

  * New upstream release.
  * Original version didn't build for all versions due to error message
    changes, this release adapts to.

 -- Kay Hayen <kay.hayen@gmail.com>  Sat, 12 Jul 2014 20:50:01 +0200

nuitka (0.5.2+ds-1) unstable; urgency=medium

  * New upstream release.
  * Permit building using cowbuilder, eatmydata (Closes: #749518)
  * Do not require gcc in build-depends
    (Closes: #747984) (Closes: #748005) (Closes: #751325)

 -- Kay Hayen <kay.hayen@gmail.com>  Mon, 23 Jun 2014 08:17:57 +0200

nuitka (0.5.1.1+ds-1) unstable; urgency=medium

  * New upstream hotfix release.

 -- Kay Hayen <kay.hayen@gmail.com>  Thu, 06 Mar 2014 10:44:28 +0100

nuitka (0.5.1+ds-1) unstable; urgency=medium

  * New upstream release.

 -- Kay Hayen <kay.hayen@gmail.com>  Thu, 06 Mar 2014 09:33:51 +0100

nuitka (0.5.0.1+ds-1) unstable; urgency=medium

  * New upstream hotfix release.

 -- Kay Hayen <kay.hayen@gmail.com>  Mon, 13 Jan 2014 23:37:37 +0100

nuitka (0.5.0+ds-1) unstable; urgency=medium

  * New upstream release.
  * Added missing build dependency to process PNG images.

 -- Kay Hayen <kay.hayen@gmail.com>  Fri, 03 Jan 2014 19:18:18 +0100

nuitka (0.4.7.1+ds-1) unstable; urgency=low

  * New upstream hotfix release.

 -- Kay Hayen <kay.hayen@gmail.com>  Tue, 03 Dec 2013 08:44:31 +0100

nuitka (0.4.7+ds-1) UNRELEASED; urgency=low

  * New upstream release.
  * Handle unknown encoding error message change of CPython 2.7.6
    that was backported to CPython 2.7.5+ as well.
    (Closes: #730956)

 -- Kay Hayen <kay.hayen@gmail.com>  Mon, 02 Dec 2013 09:15:12 +0100

nuitka (0.4.6.2+ds-1) unstable; urgency=low

  * New upstream hotfix release.

 -- Kay Hayen <kayhayen@gmx.de>  Fri, 01 Nov 2013 19:07:42 +0100

nuitka (0.4.6+ds-1) unstable; urgency=low

  * New upstream release.

 -- Kay Hayen <kayhayen@gmx.de>  Sun, 27 Oct 2013 21:29:26 +0100

nuitka (0.4.5.1+ds-1) unstable; urgency=low

  * New upstream hotfix release.
  * Corrects upstream Issue#106.

 -- Kay Hayen <kayhayen@gmx.de>  Wed, 25 Sep 2013 14:29:55 +0200

nuitka (0.4.5+ds-1) unstable; urgency=low

  * New upstream release.

 -- Kay Hayen <kayhayen@gmx.de>  Sun, 18 Aug 2013 09:06:29 +0200

nuitka (0.4.4.2+ds-1) unstable; urgency=low

  * New upstream hotfix release.
  * Corrects upstream Issue#98.
  * Corrects upstream Issue#100.
  * Corrects upstream Issue#101.
  * Corrects upstream Issue#102.

 -- Kay Hayen <kayhayen@gmx.de>  Sat, 20 Jul 2013 09:08:29 +0200

nuitka (0.4.4.1+ds-1) unstable; urgency=low

  * New upstream hotfix release.
  * Corrects upstream Issue#95.
  * Corrects upstream Issue#96.

 -- Kay Hayen <kayhayen@gmx.de>  Sat, 13 Jul 2013 11:56:21 +0200

nuitka (0.4.4+ds-1) unstable; urgency=low

  * New upstream release.
  * Upstream now supports Python3.3 and threads.
  * Bump to Standards Version 3.9.4, no changes needed.
  * Fix support for modules and Python3 was broken (Closes: #711459)
  * Fix encoding error changes  Python 2.7.5 (Closes: #713531)

 -- Kay Hayen <kayhayen@gmx.de>  Tue, 25 Jun 2013 10:46:40 +0200

nuitka (0.4.3+ds-1) unstable; urgency=low

  * New upstream release.

 -- Kay Hayen <kayhayen@gmx.de>  Sat, 18 May 2013 10:16:25 +0200

nuitka (0.4.2+ds-1) unstable; urgency=low

  * New upstream release.

 -- Kay Hayen <kayhayen@gmx.de>  Fri, 29 Mar 2013 11:05:08 +0100

nuitka (0.4.1+ds-1) unstable; urgency=low

  * New upstream release.

 -- Kay Hayen <kayhayen@gmx.de>  Tue, 05 Mar 2013 08:15:41 +0100

nuitka (0.4.0+ds-1) UNRELEASED; urgency=low

  * New upstream release.
  * Changes so the Debian package can be backported to Squeeze as well.

 -- Kay Hayen <kayhayen@gmx.de>  Sat, 09 Feb 2013 10:08:15 +0100

nuitka (0.3.25+ds-1) unstable; urgency=low

  * New upstream release.
  * Register the User Manual with "doc-base".

 -- Kay Hayen <kayhayen@gmx.de>  Sun, 11 Nov 2012 13:57:32 +0100

nuitka (0.3.24.1+ds-1) unstable; urgency=low

  * New upstream hotfix release.
  * Corrects upstream Issue#46.

 -- Kay Hayen <kayhayen@gmx.de>  Sat, 08 Sep 2012 22:30:11 +0000

nuitka (0.3.24+ds-1) unstable; urgency=low

  * New upstream release.
  * Detect the absence of "g++" and gracefully fallback to the
    compiler depended on. (Closes: #682146)
  * Changed usage of "temp" files in developer scripts to be
    secure. (Closes: #682145)
  * Added support for "DEB_BUILD_OPTIONS=nocheck" to skip the
    test runs. (Closes: #683090)

 -- Kay Hayen <kayhayen@gmx.de>  Sat, 18 Aug 2012 21:19:17 +0200

nuitka (0.3.23.1+ds-1) unstable; urgency=low

  * New upstream hotfix release.
  * Corrects upstream Issue#40, Issue#41, and Issue#42.

 -- Kay Hayen <kayhayen@gmx.de>  Mon, 16 Jul 2012 07:25:41 +0200

nuitka (0.3.23+ds-1) unstable; urgency=low

  * New upstream release.
  * License for Nuitka is now Apache License 2.0, no more GPLv3.
  * Corrects upstream Issue#37 and Issue#38.

 -- Kay Hayen <kayhayen@gmx.de>  Sun, 01 Jul 2012 00:00:57 +0200

nuitka (0.3.22.1+ds-1) unstable; urgency=low

  * New upstream hotfix release.
  * Corrected copyright file syntax error found by new lintian
    version.
  * Corrects upstream Issue#19.

 -- Kay Hayen <kayhayen@gmx.de>  Sat, 16 Jun 2012 08:58:30 +0200

nuitka (0.3.22+ds-1) unstable; urgency=low

  * New upstream release.

 -- Kay Hayen <kayhayen@gmx.de>  Sun, 13 May 2012 12:51:16 +0200

nuitka (0.3.21+ds-1) unstable; urgency=low

  * New upstream release.

 -- Kay Hayen <kayhayen@gmx.de>  Thu, 12 Apr 2012 20:24:01 +0200

nuitka (0.3.20.2+ds-1) unstable; urgency=low

  * New upstream hotfix release.
  * Corrects upstream Issue#35.
  * Bump to Standards Version 3.9.3, no changes needed.
  * In the alternative build dependencies, designed to make the
    Python3 build dependency optional, put option that is going
    to work on "unstable" first. (Closes: #665021)

 -- Kay Hayen <kayhayen@gmx.de>  Tue, 03 Apr 2012 22:31:36 +0200

nuitka (0.3.20.1+ds-1) unstable; urgency=low

  * New upstream hotfix release.
  * Corrects upstream Issue#34.

 -- Kay Hayen <kayhayen@gmx.de>  Sat, 03 Mar 2012 10:18:30 +0100

nuitka (0.3.20+ds-1) unstable; urgency=low

  * New upstream release.
  * Added upstream "Changelog.rst" as "changelog"

 -- Kay Hayen <kayhayen@gmx.de>  Mon, 27 Feb 2012 09:32:10 +0100

nuitka (0.3.19.2+ds-1) unstable; urgency=low

  * New upstream hotfix release.
  * Corrects upstream Issue#32.

 -- Kay Hayen <kayhayen@gmx.de>  Sun, 12 Feb 2012 20:33:30 +0100

nuitka (0.3.19.1+ds-1) unstable; urgency=low

  * New upstream hotfix release.
  * Corrects upstream Issue#30 and Issue#31.

 -- Kay Hayen <kayhayen@gmx.de>  Sat, 28 Jan 2012 07:27:38 +0100

nuitka (0.3.19+ds-1) unstable; urgency=low

  * New upstream release.
  * Improvements to option groups layout in manpages, and broken
    whitespace for "--recurse-to" option. (Closes: #655910)
  * Documented new option "--recurse-directory" in man page with
    example.
  * Made the "debian/watch" file ignore upstream pre-releases,
    these shall not be considered for this package.
  * Aligned depended version with build depended versions.
  * Depend on "python-dev" as well, needed to compile against
    "libpython".
  * Build depend on "python-dev-all" and "python-dbg-all" to
    execute tests with both all supported Python versions.
  * Build depend on "python3.2-dev-all" and "python3-dbg-all"
    to execute tests with Python3 as well. It is currently not
    supported by upstream, this is only preparatory.
  * Added suggestion of "ccache", can speed up the compilation
    process.

 -- Kay Hayen <kayhayen@gmx.de>  Tue, 17 Jan 2012 10:29:45 +0100

nuitka (0.3.18+ds-1) unstable; urgency=low

  * New upstream release.
  * Lowered dependencies so that a backport to Ubuntu Natty and
    higher is now feasible. A "scons >=2.0.0" is good enough,
    and so is "g++-4.5" as well.
  * Don't require the PDF generation to be successful on older
    Ubuntu versions as it crashes due to old "rst2pdf" bugs.

 -- Kay Hayen <kayhayen@gmx.de>  Thu, 12 Jan 2012 19:55:43 +0100

nuitka (0.3.18~pre2+ds-1) unstable; urgency=low

  * New upstream pre-release.
  * First upload to unstable, many thanks to my reviewer and
    sponsor Yaroslav Halchenko <debian@onerussian.com>
  * New maintainer (Closes: #648489)
  * Added Developer Manual to the generated PDF documentation.
  * Added python-dbg to Build-Depends to also execute reference
    count tests.
  * Changed copyright file to reference Apache license via its
    standard Debian location as well.

 -- Kay Hayen <kayhayen@gmx.de>  Tue, 10 Jan 2012 22:21:56 +0100

nuitka (0.3.17+ds-1) UNRELEASED; urgency=low

  * New upstream release.
  * Updated man page to use new "--recurse-*" options in examples
    over removed "--deep*" options.
  * Completed copyright file according to "licensecheck" findings
    and updated files accordingly. Put the included tests owned
    by upstream into public domain.
  * Use a "+ds" file as orig source with inline copy of Scons
    already removed instead of doing it as a patch.
  * Also removed the benchmark tests from "+ds" file, not useful
    to be provided with Nuitka.
  * Added syntax tests, these were omitted by mistake previously.
  * Run the test suite at package build time, it checks the basic
    tests, syntax error tests, program tests, and the compile
    itself test.
  * Added run time dependencies also as build time dependencies
    to be able to execute the tests.
  * Corrected handling of upstream pre-release names in the watch
    file.
  * Changed contributor notice to only require "Apache License 2.0"
    for the new parts.
  * Put Debian packaging and owned tests under "Apache License 2.0"
    as well.

 -- Kay Hayen <kayhayen@gmx.de>  Mon, 09 Jan 2012 09:02:19 +0100

nuitka (0.3.16-1) UNRELEASED; urgency=low

  * New upstream release.
  * Updated debian/copyright URI to match the latest one.
  * Updated debian/copyright to DEP5 changes.
  * Added Nuitka homepage to debian/control.
  * Added watch file, so uscan works.
  * Added git pointers to git repository and gitweb to the
    package control file.
  * Corrected examples section in man page to correctly escape "-".
  * Added meaningful "what is" to manpages.
  * Bump to Standards Version 3.9.2, no changes needed.
  * Added extended description to address lintian warning.

 -- Kay Hayen <kayhayen@gmx.de>  Sun, 18 Dec 2011 13:01:10 +0100

nuitka (0.3.15-1) UNRELEASED; urgency=low

  * New upstream release.
  * Renamed "/usr/bin/Python" to "/usr/bin/nuitka-python".
  * Added man pages for "nuitka" and "nuitka-python", the first
    with an examples section that shows the most important uses
    of the "nuitka" binary.
  * Removed foreign code for Windows generators, removed from
    debian/copyright.
  * Lowered dependency for Scons to what Ubuntu Oneiric has and
    what we have as an inline copy, (scons >=2.0.1) should be
    sufficient.
  * Recommend python-lxml, as it's used by Nuitka to dump XML
    representation.
  * Recommend python-qt4, as it may be used to display the node
    tree in a window.
  * Removed inline copy of Scons from the binary package.
  * Added patch to remove the setting nuitka package in sys.path,
    not needed in Debian.

 -- Kay Hayen <kayhayen@gmx.de>  Thu, 01 Dec 2011 22:43:33 +0100

nuitka (0.3.15pre2-1) UNRELEASED; urgency=low

  * Initial Debian package.

 -- Kay Hayen <kayhayen@gmx.de>  Fri, 11 Nov 2011 20:58:55 +0100<|MERGE_RESOLUTION|>--- conflicted
+++ resolved
@@ -1,16 +1,14 @@
-<<<<<<< HEAD
 nuitka (2.6~rc3+ds-1) unstable; urgency=medium
 
   * New upstream pre-release.
 
  -- Kay Hayen <kay.hayen@gmail.com>  Sun, 24 Nov 2024 09:40:10 +0100
-=======
+
 nuitka (2.5.3+ds-1) unstable; urgency=medium
 
   * New upstream hotfix release.
 
  -- Kay Hayen <kay.hayen@gmail.com>  Sun, 24 Nov 2024 15:33:43 +0100
->>>>>>> 82cdc24c
 
 nuitka (2.5.2+ds-1) unstable; urgency=medium
 
