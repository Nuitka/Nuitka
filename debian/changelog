--- conflicted
+++ resolved
@@ -1,16 +1,14 @@
-<<<<<<< HEAD
 nuitka (1.8~rc5+ds-1) unstable; urgency=medium
 
   * New upstream pre-release.
 
  -- Kay Hayen <kay.hayen@gmail.com>  Sat, 15 Jul 2023 08:47:14 +0200
-=======
+
 nuitka (1.7.6+ds-1) unstable; urgency=medium
 
   * New upstream hotfix release.
 
  -- Kay Hayen <kay.hayen@gmail.com>  Sat, 22 Jul 2023 11:47:47 +0200
->>>>>>> 8d91d3f2
 
 nuitka (1.7.5+ds-1) unstable; urgency=medium
 
