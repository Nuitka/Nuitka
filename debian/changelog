<<<<<<< HEAD
nuitka (1.0~rc7+ds-1) unstable; urgency=medium

  * New upstream pre-release.

 -- Kay Hayen <kay.hayen@gmail.com>  Sat, 16 Jul 2022 09:07:02 +0200
=======
nuitka (0.9.6+ds-1) unstable; urgency=medium

  * New upstream hotfix release.

 -- Kay Hayen <kay.hayen@gmail.com>  Sun, 17 Jul 2022 18:40:22 +0200
>>>>>>> 8993c030

nuitka (0.9.5+ds-1) unstable; urgency=medium

  * New upstream hotfix release.

 -- Kay Hayen <kay.hayen@gmail.com>  Fri, 15 Jul 2022 13:59:28 +0200

nuitka (0.9.4+ds-1) unstable; urgency=medium

  * New upstream hotfix release.

 -- Kay Hayen <kay.hayen@gmail.com>  Thu, 07 Jul 2022 09:24:53 +0200

nuitka (0.9.3+ds-1) unstable; urgency=medium

  * New upstream hotfix release.

 -- Kay Hayen <kay.hayen@gmail.com>  Sat, 02 Jul 2022 18:49:29 +0200

nuitka (0.9.2+ds-1) unstable; urgency=medium

  * New upstream hotfix release.

 -- Kay Hayen <kay.hayen@gmail.com>  Thu, 30 Jun 2022 08:40:14 +0200

nuitka (0.9.1+ds-1) unstable; urgency=medium

  * New upstream hotfix release.

 -- Kay Hayen <kay.hayen@gmail.com>  Sun, 26 Jun 2022 10:41:06 +0200

nuitka (0.9+ds-1) unstable; urgency=medium

  * New upstream release.

  * Python 3.10 is now compatible again. (Closes: #1006051)

  * Solved CVE-2022-2054 (Closes: #1012762)

 -- Kay Hayen <kay.hayen@gmail.com>  Thu, 23 Jun 2022 08:36:25 +0200

nuitka (0.8.4+ds-1) unstable; urgency=medium

  * New upstream hotfix release.

 -- Kay Hayen <kay.hayen@gmail.com>  Tue, 07 Jun 2022 17:21:39 +0200

nuitka (0.8.3+ds-1) unstable; urgency=medium

  * New upstream hotfix release.

 -- Kay Hayen <kay.hayen@gmail.com>  Sat, 28 May 2022 14:59:01 +0200

nuitka (0.8.2+ds-1) unstable; urgency=medium

  * New upstream hotfix release.

 -- Kay Hayen <kay.hayen@gmail.com>  Thu, 26 May 2022 08:23:28 +0200

nuitka (0.8.1+ds-1) unstable; urgency=medium

  * New upstream hotfix release.

 -- Kay Hayen <kay.hayen@gmail.com>  Mon, 23 May 2022 08:31:51 +0200

nuitka (0.8+ds-1) unstable; urgency=medium

  * New upstream release.

 -- Kay Hayen <kay.hayen@gmail.com>  Thu, 19 May 2022 14:24:06 +0200

nuitka (0.7.7+ds-1) unstable; urgency=medium

  * New upstream hotfix release.

 -- Kay Hayen <kay.hayen@gmail.com>  Fri, 01 Apr 2022 12:01:36 +0200

nuitka (0.7.6+ds-1) unstable; urgency=medium

  * New upstream hotfix release.

 -- Kay Hayen <kay.hayen@gmail.com>  Sat, 19 Mar 2022 13:44:59 +0100

nuitka (0.7.5+ds-1) unstable; urgency=medium

  * New upstream hotfix release.

 -- Kay Hayen <kay.hayen@gmail.com>  Mon, 14 Mar 2022 18:55:11 +0100

nuitka (0.7.4+ds-1) unstable; urgency=medium

  * New upstream hotfix release.

 -- Kay Hayen <kay.hayen@gmail.com>  Sat, 12 Mar 2022 13:50:50 +0100

nuitka (0.7.3+ds-1) unstable; urgency=medium

  * New upstream hotfix release.

 -- Kay Hayen <kay.hayen@gmail.com>  Sun, 27 Feb 2022 13:58:34 +0100

nuitka (0.7.2+ds-1) unstable; urgency=medium

  * New upstream hotfix release.

 -- Kay Hayen <kay.hayen@gmail.com>  Sat, 26 Feb 2022 16:54:03 +0100

nuitka (0.7.1+ds-1) unstable; urgency=medium

  * New upstream hotfix release.

 -- Kay Hayen <kay.hayen@gmail.com>  Thu, 24 Feb 2022 13:22:40 +0100

nuitka (0.7+ds-1) unstable; urgency=medium

  * New upstream release.

 -- Kay Hayen <kay.hayen@gmail.com>  Sun, 20 Feb 2022 09:09:50 +0100

nuitka (0.6.19.7+ds-1) unstable; urgency=medium

  * New upstream hotfix release.

 -- Kay Hayen <kay.hayen@gmail.com>  Fri, 11 Feb 2022 14:37:34 +0100

nuitka (0.6.19.6+ds-1) unstable; urgency=medium

  * New upstream hotfix release.

 -- Kay Hayen <kay.hayen@gmail.com>  Thu, 03 Feb 2022 10:30:39 +0100

nuitka (0.6.19.5+ds-1) unstable; urgency=medium

  * New upstream hotfix release.

 -- Kay Hayen <kay.hayen@gmail.com>  Tue, 01 Feb 2022 18:53:20 +0100

nuitka (0.6.19.4+ds-1) unstable; urgency=medium

  * New upstream hotfix release.

 -- Kay Hayen <kay.hayen@gmail.com>  Wed, 19 Jan 2022 10:02:04 +0100

nuitka (0.6.19.3+ds-1) unstable; urgency=medium

  * New upstream hotfix release.

 -- Kay Hayen <kay.hayen@gmail.com>  Sun, 16 Jan 2022 11:32:51 +0100

nuitka (0.6.19.2+ds-1) unstable; urgency=medium

  * New upstream hotfix release.

 -- Kay Hayen <kay.hayen@gmail.com>  Fri, 14 Jan 2022 11:03:16 +0100

nuitka (0.6.19.1+ds-1) unstable; urgency=medium

  * New upstream hotfix release.

 -- Kay Hayen <kay.hayen@gmail.com>  Tue, 11 Jan 2022 07:59:24 +0100

nuitka (0.6.19+ds-1) unstable; urgency=medium

  * New upstream release.

 -- Kay Hayen <kay.hayen@gmail.com>  Sun, 09 Jan 2022 13:14:29 +0100

nuitka (0.6.18.6+ds-1) unstable; urgency=medium

  * New upstream hotfix release.

 -- Kay Hayen <kay.hayen@gmail.com>  Wed, 29 Dec 2021 19:42:43 +0100

nuitka (0.6.18.5+ds-1) unstable; urgency=medium

  * New upstream hotfix release.

 -- Kay Hayen <kay.hayen@gmail.com>  Mon, 20 Dec 2021 13:41:00 +0100

nuitka (0.6.18.4+ds-1) unstable; urgency=medium

  * New upstream hotfix release.

 -- Kay Hayen <kay.hayen@gmail.com>  Thu, 16 Dec 2021 08:31:41 +0100

nuitka (0.6.18.3+ds-1) unstable; urgency=medium

  * New upstream hotfix release.

 -- Kay Hayen <kay.hayen@gmail.com>  Fri, 10 Dec 2021 17:49:19 +0100

nuitka (0.6.18.2+ds-1) unstable; urgency=medium

  * New upstream hotfix release.

 -- Kay Hayen <kay.hayen@gmail.com>  Thu, 09 Dec 2021 14:52:56 +0100

nuitka (0.6.18.1+ds-1) unstable; urgency=medium

  * New upstream hotfix release.

 -- Kay Hayen <kay.hayen@gmail.com>  Sat, 04 Dec 2021 18:39:19 +0100

nuitka (0.6.18+ds-1) unstable; urgency=medium

  * New upstream release.

 -- Kay Hayen <kay.hayen@gmail.com>  Thu, 02 Dec 2021 17:33:56 +0100

nuitka (0.6.17.7+ds-1) unstable; urgency=medium

  * New upstream hotfix release.

 -- Kay Hayen <kay.hayen@gmail.com>  Mon, 15 Nov 2021 14:33:27 +0100

nuitka (0.6.17.6+ds-1) unstable; urgency=medium

  * New upstream hotfix release.

 -- Kay Hayen <kay.hayen@gmail.com>  Mon, 08 Nov 2021 14:07:11 +0100

nuitka (0.6.17.5+ds-1) unstable; urgency=medium

  * New upstream hotfix release.

 -- Kay Hayen <kay.hayen@gmail.com>  Thu, 28 Oct 2021 11:52:02 +0200

nuitka (0.6.17.4+ds-1) unstable; urgency=medium

  * New upstream hotfix release.

 -- Kay Hayen <kay.hayen@gmail.com>  Thu, 21 Oct 2021 13:03:34 +0200

nuitka (0.6.17.3+ds-1) unstable; urgency=medium

  * New upstream hotfix release.

 -- Kay Hayen <kay.hayen@gmail.com>  Thu, 14 Oct 2021 10:32:17 +0200

nuitka (0.6.17.2+ds-1) unstable; urgency=medium

  * New upstream hotfix release.

 -- Kay Hayen <kay.hayen@gmail.com>  Tue, 05 Oct 2021 17:21:29 +0200

nuitka (0.6.17.1+ds-1) unstable; urgency=medium

  * New upstream hotfix release.

 -- Kay Hayen <kay.hayen@gmail.com>  Wed, 29 Sep 2021 12:28:39 +0200

nuitka (0.6.17+ds-1) unstable; urgency=medium

  * New upstream release.

 -- Kay Hayen <kay.hayen@gmail.com>  Mon, 27 Sep 2021 13:38:42 +0200

nuitka (0.6.16.5+ds-1) experimental; urgency=medium

  * New upstream hotfix release.

 -- Kay Hayen <kay.hayen@gmail.com>  Mon, 06 Sep 2021 10:46:40 +0200

nuitka (0.6.16.4+ds-1) experimental; urgency=medium

  * New upstream hotfix release.

 -- Kay Hayen <kay.hayen@gmail.com>  Wed, 25 Aug 2021 11:51:44 +0200

nuitka (0.6.16.3+ds-1) experimental; urgency=medium

  * New upstream hotfix release.

 -- Kay Hayen <kay.hayen@gmail.com>  Sat, 07 Aug 2021 18:14:58 +0200

nuitka (0.6.16.2+ds-1) experimental; urgency=medium

  * New upstream hotfix release.

 -- Kay Hayen <kay.hayen@gmail.com>  Fri, 02 Jul 2021 10:40:08 +0200

nuitka (0.6.16.1+ds-1) experimental; urgency=medium

  * New upstream hotfix release.

 -- Kay Hayen <kay.hayen@gmail.com>  Fri, 25 Jun 2021 16:45:43 +0200

nuitka (0.6.16+ds-1) experimental; urgency=medium

  * New upstream release.

 -- Kay Hayen <kay.hayen@gmail.com>  Thu, 24 Jun 2021 11:52:37 +0200

nuitka (0.6.15.3+ds-1) experimental; urgency=medium

  * New upstream hotfix release.

 -- Kay Hayen <kay.hayen@gmail.com>  Sun, 06 Jun 2021 12:18:06 +0200

nuitka (0.6.15.2+ds-1) experimental; urgency=medium

  * New upstream hotfix release.

 -- Kay Hayen <kay.hayen@gmail.com>  Thu, 03 Jun 2021 11:41:07 +0200

nuitka (0.6.15.1+ds-1) experimental; urgency=medium

  * New upstream hotfix release.

 -- Kay Hayen <kay.hayen@gmail.com>  Mon, 31 May 2021 17:12:04 +0200

nuitka (0.6.15+ds-1) experimental; urgency=medium

  * New upstream release.

 -- Kay Hayen <kay.hayen@gmail.com>  Mon, 24 May 2021 12:26:59 +0200

nuitka (0.6.14.7+ds-1) unstable; urgency=medium

  * New upstream hotfix release.

 -- Kay Hayen <kay.hayen@gmail.com>  Mon, 10 May 2021 16:25:14 +0200

nuitka (0.6.14.6+ds-1) unstable; urgency=medium

  * New upstream hotfix release.

 -- Kay Hayen <kay.hayen@gmail.com>  Mon, 03 May 2021 07:57:04 +0200

nuitka (0.6.14.5+ds-1) experimental; urgency=medium

  * New upstream hotfix release.

 -- Kay Hayen <kay.hayen@gmail.com>  Thu, 22 Apr 2021 08:51:05 +0200

nuitka (0.6.14.4+ds-1) unstable; urgency=medium

  * New upstream hotfix release.

 -- Kay Hayen <kay.hayen@gmail.com>  Sun, 18 Apr 2021 16:13:42 +0200

nuitka (0.6.14.3+ds-1) unstable; urgency=medium

  * New upstream hotfix release.

 -- Kay Hayen <kay.hayen@gmail.com>  Sun, 18 Apr 2021 10:29:07 +0200

nuitka (0.6.14.2+ds-1) unstable; urgency=medium

  * New upstream hotfix release.

 -- Kay Hayen <kay.hayen@gmail.com>  Sat, 17 Apr 2021 11:03:23 +0200

nuitka (0.6.14.1+ds-1) unstable; urgency=medium

  * New upstream hotfix release.

 -- Kay Hayen <kay.hayen@gmail.com>  Fri, 16 Apr 2021 07:49:30 +0200

nuitka (0.6.14+ds-1) unstable; urgency=medium

  * New upstream release.

 -- Kay Hayen <kay.hayen@gmail.com>  Thu, 15 Apr 2021 11:09:55 +0200

nuitka (0.6.13.3+ds-1) unstable; urgency=medium

  * New upstream hotfix release.

 -- Kay Hayen <kay.hayen@gmail.com>  Sun, 04 Apr 2021 11:11:56 +0200

nuitka (0.6.13.2+ds-1) unstable; urgency=medium

  * New upstream hotfix release.

 -- Kay Hayen <kay.hayen@gmail.com>  Sat, 27 Mar 2021 19:44:51 +0100

nuitka (0.6.13.1+ds-1) unstable; urgency=medium

  * New upstream hotfix release.

 -- Kay Hayen <kay.hayen@gmail.com>  Fri, 26 Mar 2021 14:28:02 +0100

nuitka (0.6.13+ds-1) unstable; urgency=medium

  * New upstream release.

 -- Kay Hayen <kay.hayen@gmail.com>  Wed, 17 Mar 2021 08:58:23 +0100

nuitka (0.6.12.4+ds-1) unstable; urgency=medium

  * New upstream hotfix release.

 -- Kay Hayen <kay.hayen@gmail.com>  Thu, 11 Mar 2021 12:16:01 +0100

nuitka (0.6.12.3+ds-1) unstable; urgency=medium

  * New upstream hotfix release.

 -- Kay Hayen <kay.hayen@gmail.com>  Sun, 21 Feb 2021 06:04:51 +0100

nuitka (0.6.12.2+ds-1) unstable; urgency=medium

  * New upstream hotfix release.

 -- Kay Hayen <kay.hayen@gmail.com>  Sun, 14 Feb 2021 14:25:06 +0100

nuitka (0.6.12.1+ds-1) unstable; urgency=medium

  * New upstream hotfix release.

 -- Kay Hayen <kay.hayen@gmail.com>  Wed, 10 Feb 2021 00:23:11 +0100

nuitka (0.6.12+ds-1) unstable; urgency=medium

  * New upstream release.

 -- Kay Hayen <kay.hayen@gmail.com>  Tue, 09 Feb 2021 11:08:35 +0100

nuitka (0.6.11.6+ds-1) unstable; urgency=medium

  * New upstream hotfix release.

 -- Kay Hayen <kay.hayen@gmail.com>  Sun, 07 Feb 2021 19:59:48 +0100

nuitka (0.6.11.5+ds-1) unstable; urgency=medium

  * New upstream hotfix release.

 -- Kay Hayen <kay.hayen@gmail.com>  Mon, 01 Feb 2021 12:17:21 +0100

nuitka (0.6.11.4+ds-1) unstable; urgency=medium

  * New upstream hotfix release.

 -- Kay Hayen <kay.hayen@gmail.com>  Wed, 27 Jan 2021 17:09:48 +0100

nuitka (0.6.11.3+ds-1) unstable; urgency=medium

  * New upstream hotfix release.

 -- Kay Hayen <kay.hayen@gmail.com>  Tue, 26 Jan 2021 11:16:07 +0100

nuitka (0.6.11.2+ds-1) unstable; urgency=medium

  * New upstream hotfix release.

 -- Kay Hayen <kay.hayen@gmail.com>  Mon, 25 Jan 2021 20:14:39 +0100

nuitka (0.6.11.1+ds-1) unstable; urgency=medium

  * New upstream hotfix release.

 -- Kay Hayen <kay.hayen@gmail.com>  Sun, 24 Jan 2021 17:55:22 +0100

nuitka (0.6.11+ds-1) unstable; urgency=medium

  * New upstream release.

 -- Kay Hayen <kay.hayen@gmail.com>  Sat, 23 Jan 2021 10:01:54 +0100

nuitka (0.6.10.5+ds-1) unstable; urgency=medium

  * New upstream hotfix release.

 -- Kay Hayen <kay.hayen@gmail.com>  Thu, 07 Jan 2021 11:04:59 +0100

nuitka (0.6.10.4+ds-1) unstable; urgency=medium

  * New upstream hotfix release.

 -- Kay Hayen <kay.hayen@gmail.com>  Tue, 29 Dec 2020 16:17:44 +0100

nuitka (0.6.10.3+ds-1) unstable; urgency=medium

  * New upstream hotfix release.

 -- Kay Hayen <kay.hayen@gmail.com>  Thu, 24 Dec 2020 16:30:17 +0100

nuitka (0.6.10.2+ds-1) unstable; urgency=medium

  * New upstream hotfix release.

 -- Kay Hayen <kay.hayen@gmail.com>  Sun, 20 Dec 2020 10:56:00 +0100

nuitka (0.6.10.1+ds-1) unstable; urgency=medium

  * New upstream hotfix release.

 -- Kay Hayen <kay.hayen@gmail.com>  Sun, 13 Dec 2020 19:47:53 +0100

nuitka (0.6.10+ds-1) unstable; urgency=medium

  * New upstream release.

 -- Kay Hayen <kay.hayen@gmail.com>  Mon, 07 Dec 2020 12:44:03 +0100

nuitka (0.6.9.7+ds-1) unstable; urgency=medium

  * New upstream hotfix release.

 -- Kay Hayen <kay.hayen@gmail.com>  Mon, 16 Nov 2020 11:20:22 +0100

nuitka (0.6.9.6+ds-1) unstable; urgency=medium

  * New upstream hotfix release.

 -- Kay Hayen <kay.hayen@gmail.com>  Wed, 04 Nov 2020 08:32:22 +0100

nuitka (0.6.9.5+ds-1) unstable; urgency=medium

  * New upstream hotfix release.

 -- Kay Hayen <kay.hayen@gmail.com>  Fri, 30 Oct 2020 13:49:19 +0100

nuitka (0.6.9.4+ds-1) unstable; urgency=medium

  * New upstream hotfix release.

 -- Kay Hayen <kay.hayen@gmail.com>  Mon, 19 Oct 2020 10:55:17 +0200

nuitka (0.6.9.3+ds-1) unstable; urgency=medium

  * New upstream hotfix release.

 -- Kay Hayen <kay.hayen@gmail.com>  Mon, 12 Oct 2020 17:17:10 +0200

nuitka (0.6.9.2+ds-1) unstable; urgency=medium

  * New upstream hotfix release.

 -- Kay Hayen <kay.hayen@gmail.com>  Sun, 04 Oct 2020 12:47:36 +0200

nuitka (0.6.9.1+ds-1) unstable; urgency=medium

  * New upstream hotfix release.

 -- Kay Hayen <kay.hayen@gmail.com>  Sat, 19 Sep 2020 14:38:08 +0200

nuitka (0.6.9+ds-1) unstable; urgency=medium

  * New upstream release.

 -- Kay Hayen <kay.hayen@gmail.com>  Mon, 14 Sep 2020 15:40:36 +0200

nuitka (0.6.8.4+ds-1) unstable; urgency=medium

  * New upstream hotfix release.

  * Source only upload. (Closes: #961896)

  * Updated VCS URLs. (Closes: #961895)

 -- Kay Hayen <kay.hayen@gmail.com>  Sat, 06 Jun 2020 09:58:32 +0200

nuitka (0.6.8.3+ds-1) unstable; urgency=medium

  * New upstream hotfix release.

 -- Kay Hayen <kay.hayen@gmail.com>  Sat, 23 May 2020 13:56:13 +0200

nuitka (0.6.8.2+ds-1) unstable; urgency=medium

  * New upstream hotfix release.

 -- Kay Hayen <kay.hayen@gmail.com>  Thu, 21 May 2020 15:04:13 +0200

nuitka (0.6.8.1+ds-1) unstable; urgency=medium

  * New upstream hotfix release.

  * Corrected copyright file format to not have emails.

 -- Kay Hayen <kay.hayen@gmail.com>  Fri, 15 May 2020 08:32:39 +0200

nuitka (0.6.8+ds-1) unstable; urgency=medium

  * New upstream release.

  * Changed dependencies to prefer Debian 11 packages.
    (Closes: #937166).

 -- Kay Hayen <kay.hayen@gmail.com>  Mon, 11 May 2020 16:41:34 +0200

nuitka (0.6.7+ds-1) unstable; urgency=medium

  * New upstream release.

  * The rst2pdf dependency is finally fixed
    (Closes: #943645) (Closes: #947573).

  * Enabled package build without Python2 (Closes: #937166)

 -- Kay Hayen <kay.hayen@gmail.com>  Thu, 23 Jan 2020 12:34:10 +0100

nuitka (0.6.6+ds-1) unstable; urgency=medium

  * New upstream release.

 -- Kay Hayen <kay.hayen@gmail.com>  Fri, 27 Dec 2019 08:47:38 +0100

nuitka (0.6.6~rc7+ds-1) unstable; urgency=medium

  * New upstream pre-release.

 -- Kay Hayen <kay.hayen@gmail.com>  Tue, 24 Sep 2019 08:49:41 +0200

nuitka (0.6.5+ds-1) unstable; urgency=medium

  * New upstream release.

 -- Kay Hayen <kay.hayen@gmail.com>  Sat, 27 Jul 2019 12:07:20 +0200

nuitka (0.6.4+ds-1) experimental; urgency=medium

  * New upstream release.

 -- Kay Hayen <kay.hayen@gmail.com>  Fri, 07 Jun 2019 23:30:22 +0200

nuitka (0.6.3.1+ds-1) experimental; urgency=medium

  * New upstream hotfix release.

 -- Kay Hayen <kay.hayen@gmail.com>  Thu, 25 Apr 2019 22:08:36 +0200

nuitka (0.6.3+ds-1) unstable; urgency=medium

  * New upstream release.

 -- Kay Hayen <kay.hayen@gmail.com>  Thu, 04 Apr 2019 06:12:30 +0200

nuitka (0.6.2+ds-1) unstable; urgency=medium

  * New upstream release.

 -- Kay Hayen <kay.hayen@gmail.com>  Sat, 16 Feb 2019 08:48:51 +0100

nuitka (0.6.1.1+ds-1) unstable; urgency=medium

  * New upstream hotfix release.

 -- Kay Hayen <kay.hayen@gmail.com>  Thu, 24 Jan 2019 09:13:53 +0100

nuitka (0.6.1+ds-1) unstable; urgency=medium

  * New upstream release.

  * Depend on python-pil over python-imaging (Closes: #917694).

 -- Kay Hayen <kay.hayen@gmail.com>  Sat, 05 Jan 2019 12:41:57 +0100

nuitka (0.6.0.6+ds-1) unstable; urgency=medium

  * New upstream hotfix release.

 -- Kay Hayen <kay.hayen@gmail.com>  Wed, 31 Oct 2018 09:03:57 +0100

nuitka (0.6.0.5+ds-1) unstable; urgency=medium

  * New upstream hotfix release.

 -- Kay Hayen <kay.hayen@gmail.com>  Thu, 18 Oct 2018 23:11:34 +0200

nuitka (0.6.0.4+ds-1) unstable; urgency=medium

  * New upstream hotfix release.

 -- Kay Hayen <kay.hayen@gmail.com>  Sun, 14 Oct 2018 08:26:48 +0200

nuitka (0.6.0.3+ds-1) unstable; urgency=medium

  * New upstream hotfix release.

 -- Kay Hayen <kay.hayen@gmail.com>  Sat, 06 Oct 2018 10:43:33 +0200

nuitka (0.6.0.2+ds-1) unstable; urgency=medium

  * New upstream hotfix release.

 -- Kay Hayen <kay.hayen@gmail.com>  Wed, 03 Oct 2018 10:41:52 +0200

nuitka (0.6.0.1+ds-1) unstable; urgency=medium

  * New upstream hotfix release.

 -- Kay Hayen <kay.hayen@gmail.com>  Thu, 27 Sep 2018 09:57:05 +0200

nuitka (0.6.0+ds-1) unstable; urgency=medium

  * New upstream release.

 -- Kay Hayen <kay.hayen@gmail.com>  Wed, 26 Sep 2018 07:00:04 +0200

nuitka (0.5.33+ds-1) unstable; urgency=medium

  * New upstream release.

 -- Kay Hayen <kay.hayen@gmail.com>  Thu, 13 Sep 2018 19:01:48 +0200

nuitka (0.5.32.8+ds-1) unstable; urgency=medium

  * New upstream hotfix release.

 -- Kay Hayen <kay.hayen@gmail.com>  Tue, 04 Sep 2018 14:58:47 +0200

nuitka (0.5.32.7+ds-1) unstable; urgency=medium

  * New upstream hotfix release.

 -- Kay Hayen <kay.hayen@gmail.com>  Thu, 23 Aug 2018 22:06:00 +0200

nuitka (0.5.32.6+ds-1) unstable; urgency=medium

  * New upstream hotfix release.

 -- Kay Hayen <kay.hayen@gmail.com>  Thu, 23 Aug 2018 20:05:18 +0200

nuitka (0.5.32.5+ds-1) unstable; urgency=medium

  * New upstream hotfix release.

 -- Kay Hayen <kay.hayen@gmail.com>  Wed, 15 Aug 2018 19:06:01 +0200

nuitka (0.5.32.4+ds-1) unstable; urgency=medium

  * New upstream hotfix release.

 -- Kay Hayen <kay.hayen@gmail.com>  Fri, 10 Aug 2018 12:06:44 +0200

nuitka (0.5.32.3+ds-1) unstable; urgency=medium

  * New upstream hotfix release.

 -- Kay Hayen <kay.hayen@gmail.com>  Sat, 04 Aug 2018 10:40:31 +0200

nuitka (0.5.32.2+ds-1) unstable; urgency=medium

  * New upstream hotfix release.

 -- Kay Hayen <kay.hayen@gmail.com>  Wed, 01 Aug 2018 17:38:43 +0200

nuitka (0.5.32.1+ds-1) unstable; urgency=medium

  * New upstream hotfix release.

 -- Kay Hayen <kay.hayen@gmail.com>  Sat, 28 Jul 2018 20:16:29 +0200

nuitka (0.5.32+ds-1) unstable; urgency=medium

  * New upstream release.

 -- Kay Hayen <kay.hayen@gmail.com>  Sat, 28 Jul 2018 15:07:21 +0200

nuitka (0.5.31+ds-1) unstable; urgency=medium

  * New upstream release.

 -- Kay Hayen <kay.hayen@gmail.com>  Mon, 09 Jul 2018 08:23:02 +0200

nuitka (0.5.30+ds-1) unstable; urgency=medium

  * New upstream release.

 -- Kay Hayen <kay.hayen@gmail.com>  Mon, 30 Apr 2018 09:50:54 +0200

nuitka (0.5.29.5+ds-1) unstable; urgency=medium

  * New upstream hotfix release.

 -- Kay Hayen <kay.hayen@gmail.com>  Wed, 25 Apr 2018 09:33:55 +0200

nuitka (0.5.29.4+ds-1) unstable; urgency=medium

  * New upstream hotfix release.

 -- Kay Hayen <kay.hayen@gmail.com>  Mon, 09 Apr 2018 20:22:37 +0200

nuitka (0.5.29.3+ds-1) unstable; urgency=medium

  * New upstream hotfix release.

 -- Kay Hayen <kay.hayen@gmail.com>  Sat, 31 Mar 2018 16:12:25 +0200

nuitka (0.5.29.2+ds-1) unstable; urgency=medium

  * New upstream hotfix release.

 -- Kay Hayen <kay.hayen@gmail.com>  Thu, 29 Mar 2018 10:19:24 +0200

nuitka (0.5.29.1+ds-1) unstable; urgency=medium

  * New upstream hotfix release.

 -- Kay Hayen <kay.hayen@gmail.com>  Tue, 27 Mar 2018 18:22:54 +0200

nuitka (0.5.29+ds-1) unstable; urgency=medium

  * New upstream release.

 -- Kay Hayen <kay.hayen@gmail.com>  Mon, 26 Mar 2018 20:13:44 +0200

nuitka (0.5.28.2+ds-1) unstable; urgency=medium

  * New upstream hotfix release.

 -- Kay Hayen <kay.hayen@gmail.com>  Wed, 29 Nov 2017 15:09:28 +0100

nuitka (0.5.28.1+ds-1) unstable; urgency=medium

  * New upstream hotfix release.
  * Also ignore sbuild non-existant directory (Closes: #871125).

 -- Kay Hayen <kay.hayen@gmail.com>  Sun, 22 Oct 2017 10:44:31 +0200

nuitka (0.5.28+ds-1) unstable; urgency=medium

  * New upstream release.

 -- Kay Hayen <kay.hayen@gmail.com>  Tue, 17 Oct 2017 10:03:56 +0200

nuitka (0.5.27+ds-1) unstable; urgency=medium

  * New upstream release.

 -- Kay Hayen <kay.hayen@gmail.com>  Sat, 22 Jul 2017 16:21:37 +0200

nuitka (0.5.26.4+ds-1) unstable; urgency=medium

  * New upstream hotfix release.
  * Recommend actual PyQT package (Closes: #866540).

 -- Kay Hayen <kay.hayen@gmail.com>  Mon, 03 Jul 2017 08:59:37 +0200

nuitka (0.5.26.3+ds-1) unstable; urgency=medium

  * New upstream hotfix release.

 -- Kay Hayen <kay.hayen@gmail.com>  Thu, 22 Jun 2017 08:08:53 +0200

nuitka (0.5.26.2+ds-1) unstable; urgency=medium

  * New upstream hotfix release.

 -- Kay Hayen <kay.hayen@gmail.com>  Sat, 17 Jun 2017 11:37:12 +0200

nuitka (0.5.26.1+ds-1) unstable; urgency=medium

  * New upstream hotfix release.

 -- Kay Hayen <kay.hayen@gmail.com>  Sat, 10 Jun 2017 13:09:51 +0200

nuitka (0.5.26+ds-1) unstable; urgency=medium

  * New upstream release.

 -- Kay Hayen <kay.hayen@gmail.com>  Wed, 07 Jun 2017 08:15:19 +0200

nuitka (0.5.25+ds-1) unstable; urgency=medium

  * New upstream release.

 -- Kay Hayen <kay.hayen@gmail.com>  Tue, 24 Jan 2017 06:13:46 +0100

nuitka (0.5.24.4+ds-1) unstable; urgency=medium

  * New upstream hotfix release.
  * Better detection of acceptable shared library loads from
    system paths for standalone tests (Closes: #844902).

 -- Kay Hayen <kay.hayen@gmail.com>  Sat, 10 Dec 2016 12:25:35 +0100

nuitka (0.5.24.3+ds-1) unstable; urgency=medium

  * New upstream hotfix release.

 -- Kay Hayen <kay.hayen@gmail.com>  Fri, 09 Dec 2016 06:50:55 +0100

nuitka (0.5.24.2+ds-1) unstable; urgency=medium

  * New upstream hotfix release.

 -- Kay Hayen <kay.hayen@gmail.com>  Wed, 30 Nov 2016 09:32:03 +0100

nuitka (0.5.24.1+ds-1) unstable; urgency=medium

  * New upstream hotfix release.

 -- Kay Hayen <kay.hayen@gmail.com>  Wed, 16 Nov 2016 08:16:53 +0100

nuitka (0.5.24+ds-1) unstable; urgency=medium

  * New upstream release.

 -- Kay Hayen <kay.hayen@gmail.com>  Mon, 14 Nov 2016 09:41:31 +0100

nuitka (0.5.23.2+ds-1) unstable; urgency=medium

  * New upstream hotfix release.

 -- Kay Hayen <kay.hayen@gmail.com>  Mon, 07 Nov 2016 07:55:11 +0100

nuitka (0.5.23.1+ds-1) unstable; urgency=medium

  * New upstream hotfix release.
  * Use of C11 compiler instead of C++ compiler, so we drop the
    versioned dependencies. (Closes: #835954)

 -- Kay Hayen <kay.hayen@gmail.com>  Sun, 16 Oct 2016 10:40:59 +0200

nuitka (0.5.23+ds-1) unstable; urgency=medium

  * New upstream release.

 -- Kay Hayen <kay.hayen@gmail.com>  Sun, 02 Oct 2016 18:14:41 +0200

nuitka (0.5.22+ds-1) unstable; urgency=medium

  * New upstream release.

 -- Kay Hayen <kay.hayen@gmail.com>  Tue, 16 Aug 2016 11:22:16 +0200

nuitka (0.5.21.3+ds-1) unstable; urgency=medium

  * New upstream hotfix release.

 -- Kay Hayen <kay.hayen@gmail.com>  Thu, 26 May 2016 14:51:39 +0200

nuitka (0.5.21.2+ds-1) unstable; urgency=medium

  * New upstream hotfix release.

 -- Kay Hayen <kay.hayen@gmail.com>  Sat, 14 May 2016 14:43:28 +0200

nuitka (0.5.21.1+ds-1) unstable; urgency=medium

  * New upstream hotfix release.

  * Depends on g++-5 now.

 -- Kay Hayen <kay.hayen@gmail.com>  Sat, 30 Apr 2016 07:59:57 +0200

nuitka (0.5.21+ds-1) unstable; urgency=medium

  * New upstream release.

 -- Kay Hayen <kay.hayen@gmail.com>  Sun, 24 Apr 2016 14:06:29 +0200

nuitka (0.5.20+ds-1) unstable; urgency=medium

  * New upstream release.

 -- Kay Hayen <kay.hayen@gmail.com>  Sun, 20 Mar 2016 08:11:16 +0100

nuitka (0.5.19.1+ds-1) unstable; urgency=medium

  * New upstream hotfix release.

 -- Kay Hayen <kay.hayen@gmail.com>  Tue, 15 Mar 2016 09:11:57 +0100

nuitka (0.5.19+ds-1) unstable; urgency=medium

  * New upstream release.

 -- Kay Hayen <kay.hayen@gmail.com>  Mon, 01 Feb 2016 07:53:08 +0100

nuitka (0.5.18.1+ds-1) unstable; urgency=medium

  * New upstream hotfix release.

 -- Kay Hayen <kay.hayen@gmail.com>  Sun, 24 Jan 2016 07:52:03 +0100

nuitka (0.5.18+ds-1) unstable; urgency=medium

  * New upstream release.

 -- Kay Hayen <kay.hayen@gmail.com>  Fri, 15 Jan 2016 07:48:41 +0100

nuitka (0.5.17.1+ds-1) unstable; urgency=medium

  * New upstream hotfix release.

 -- Kay Hayen <kay.hayen@gmail.com>  Thu, 14 Jan 2016 23:21:51 +0100

nuitka (0.5.17+ds-1) unstable; urgency=medium

  * New upstream release.

 -- Kay Hayen <kay.hayen@gmail.com>  Sun, 27 Dec 2015 15:18:39 +0100

nuitka (0.5.16.1+ds-1) unstable; urgency=medium

  * New upstream hotfix release.

 -- Kay Hayen <kay.hayen@gmail.com>  Thu, 03 Dec 2015 07:04:12 +0100

nuitka (0.5.16+ds-1) unstable; urgency=medium

  * New upstream release.

 -- Kay Hayen <kay.hayen@gmail.com>  Mon, 09 Nov 2015 18:30:07 +0100

nuitka (0.5.15+ds-1) unstable; urgency=medium

  * New upstream release.

 -- Kay Hayen <kay.hayen@gmail.com>  Mon, 12 Oct 2015 08:57:03 +0200

nuitka (0.5.14.3+ds-1) unstable; urgency=medium

  * New upstream hotfix release.

 -- Kay Hayen <kay.hayen@gmail.com>  Sun, 13 Sep 2015 12:26:59 +0200

nuitka (0.5.14.2+ds-1) unstable; urgency=medium

  * New upstream hotfix release.

 -- Kay Hayen <kay.hayen@gmail.com>  Mon, 07 Sep 2015 00:30:11 +0200

nuitka (0.5.14.1+ds-1) UNRELEASED; urgency=medium

  * New upstream hotfix release.

 -- Kay Hayen <kay.hayen@gmail.com>  Sun, 06 Sep 2015 22:37:22 +0200

nuitka (0.5.14+ds-1) unstable; urgency=medium

  * New upstream release.

 -- Kay Hayen <kay.hayen@gmail.com>  Thu, 27 Aug 2015 06:24:11 +0200

nuitka (0.5.13.8+ds-1) UNRELEASED; urgency=medium

  * New upstream hotfix release.

 -- Kay Hayen <kay.hayen@gmail.com>  Thu, 20 Aug 2015 11:55:53 +0200

nuitka (0.5.13.7+ds-1) UNRELEASED; urgency=medium

  * New upstream hotfix release.

 -- Kay Hayen <kay.hayen@gmail.com>  Tue, 18 Aug 2015 21:55:08 +0200

nuitka (0.5.13.6+ds-1) UNRELEASED; urgency=medium

  * New upstream hotfix release.

 -- Kay Hayen <kay.hayen@gmail.com>  Sun, 16 Aug 2015 14:38:46 +0200

nuitka (0.5.13.5+ds-1) UNRELEASED; urgency=medium

  * New upstream hotfix release.

 -- Kay Hayen <kay.hayen@gmail.com>  Sun, 16 Aug 2015 13:42:02 +0200

nuitka (0.5.13.4+ds-1) UNRELEASED; urgency=medium

  * New upstream hotfix release.

 -- Kay Hayen <kay.hayen@gmail.com>  Fri, 31 Jul 2015 17:24:40 +0200

nuitka (0.5.13.3+ds-1) UNRELEASED; urgency=medium

  * New upstream hotfix release.

 -- Kay Hayen <kay.hayen@gmail.com>  Wed, 29 Jul 2015 10:54:05 +0200

nuitka (0.5.13.2+ds-1) UNRELEASED; urgency=medium

  * New upstream hotfix release.

 -- Kay Hayen <kay.hayen@gmail.com>  Tue, 16 Jun 2015 10:29:12 +0200

nuitka (0.5.13.1+ds-1) UNRELEASED; urgency=medium

  * New upstream hotfix release.

 -- Kay Hayen <kay.hayen@gmail.com>  Mon, 04 May 2015 09:27:19 +0200

nuitka (0.5.13+ds-1) unstable; urgency=medium

  * New upstream release.

 -- Kay Hayen <kay.hayen@gmail.com>  Fri, 01 May 2015 10:44:27 +0200

nuitka (0.5.12.2+ds-1) UNRELEASED; urgency=medium

  * New upstream hotfix release.

 -- Kay Hayen <kay.hayen@gmail.com>  Sun, 26 Apr 2015 08:51:37 +0200

nuitka (0.5.12.1+ds-1) UNRELEASED; urgency=medium

  * New upstream hotfix release.

 -- Kay Hayen <kay.hayen@gmail.com>  Sat, 18 Apr 2015 09:35:06 +0200

nuitka (0.5.12+ds-1) experimental; urgency=medium

  * New upstream release.

 -- Kay Hayen <kay.hayen@gmail.com>  Mon, 06 Apr 2015 17:20:44 +0200

nuitka (0.5.11.2+ds-1) experimental; urgency=medium

  * New upstream hotfix release.

 -- Kay Hayen <kay.hayen@gmail.com>  Thu, 26 Mar 2015 20:09:06 +0100

nuitka (0.5.11.1+ds-1) experimental; urgency=medium

  * New upstream hotfix release.

 -- Kay Hayen <kay.hayen@gmail.com>  Mon, 23 Mar 2015 10:34:17 +0100

nuitka (0.5.11+ds-1) experimental; urgency=medium

  * New upstream release.

 -- Kay Hayen <kay.hayen@gmail.com>  Wed, 18 Mar 2015 08:38:39 +0100

nuitka (0.5.10.2+ds-1) experimental; urgency=medium

  * New upstream hotfix release.

 -- Kay Hayen <kay.hayen@gmail.com>  Tue, 10 Mar 2015 07:46:24 +0100

nuitka (0.5.10.1+ds-1) experimental; urgency=medium

  * New upstream hotfix release.

 -- Kay Hayen <kay.hayen@gmail.com>  Sun, 08 Mar 2015 11:56:55 +0100

nuitka (0.5.10+ds-1) experimental; urgency=medium

  * New upstream release.

 -- Kay Hayen <kay.hayen@gmail.com>  Thu, 05 Mar 2015 07:43:43 +0100

nuitka (0.5.9+ds-1) experimental; urgency=medium

  * New upstream release.

 -- Kay Hayen <kay.hayen@gmail.com>  Thu, 29 Jan 2015 08:18:06 +0100

nuitka (0.5.8+ds-1) experimental; urgency=medium

  * New upstream release.

 -- Kay Hayen <kay.hayen@gmail.com>  Thu, 15 Jan 2015 04:11:03 +0100

nuitka (0.5.7.1+ds-1) experimental; urgency=medium

  * New upstream hotfix release.

 -- Kay Hayen <kay.hayen@gmail.com>  Fri, 09 Jan 2015 13:52:15 +0100

nuitka (0.5.7+ds-1) UNRELEASED; urgency=medium

  * New upstream release.

 -- Kay Hayen <kay.hayen@gmail.com>  Thu, 01 Jan 2015 10:52:03 +0100

nuitka (0.5.6.1+ds-1) UNRELEASED; urgency=medium

  * New upstream hotfix release.

 -- Kay Hayen <kay.hayen@gmail.com>  Sun, 21 Dec 2014 08:32:58 +0100

nuitka (0.5.6+ds-1) UNRELEASED; urgency=medium

  * New upstream release.
  * Added support for hardening-wrapper to be installed.

 -- Kay Hayen <kay.hayen@gmail.com>  Fri, 19 Dec 2014 08:39:17 +0100

nuitka (0.5.5.3+ds-1) unstable; urgency=medium

  * New upstream hotfix release.
  * Added support for armhf architecture.

 -- Kay Hayen <kay.hayen@gmail.com>  Fri, 24 Oct 2014 17:33:59 +0200

nuitka (0.5.5.2+ds-1) unstable; urgency=medium

  * New upstream hotfix release.
  * Bump to Standards Version 3.9.6, no changes needed.

 -- Kay Hayen <kay.hayen@gmail.com>  Fri, 17 Oct 2014 07:56:05 +0200

nuitka (0.5.5+ds-1) unstable; urgency=medium

  * New upstream release.

 -- Kay Hayen <kay.hayen@gmail.com>  Sun, 05 Oct 2014 19:28:20 +0200

nuitka (0.5.4.3+ds-1) unstable; urgency=medium

  * New upstream hotfix release.

 -- Kay Hayen <kay.hayen@gmail.com>  Thu, 21 Aug 2014 09:41:37 +0200

nuitka (0.5.3.5+ds-1) unstable; urgency=medium

  * New upstream hotfix release.

 -- Kay Hayen <kay.hayen@gmail.com>  Fri, 18 Jul 2014 07:28:17 +0200

nuitka (0.5.3.3+ds-1) unstable; urgency=medium

  * New upstream release.
  * Original version didn't build for all versions due to error message
    changes, this release adapts to.

 -- Kay Hayen <kay.hayen@gmail.com>  Sat, 12 Jul 2014 20:50:01 +0200

nuitka (0.5.2+ds-1) unstable; urgency=medium

  * New upstream release.
  * Permit building using cowbuilder, eatmydata (Closes: #749518)
  * Do not require gcc in build-depends
    (Closes: #747984) (Closes: #748005) (Closes: #751325)

 -- Kay Hayen <kay.hayen@gmail.com>  Mon, 23 Jun 2014 08:17:57 +0200

nuitka (0.5.1.1+ds-1) unstable; urgency=medium

  * New upstream hotfix release.

 -- Kay Hayen <kay.hayen@gmail.com>  Thu, 06 Mar 2014 10:44:28 +0100

nuitka (0.5.1+ds-1) unstable; urgency=medium

  * New upstream release.

 -- Kay Hayen <kay.hayen@gmail.com>  Thu, 06 Mar 2014 09:33:51 +0100

nuitka (0.5.0.1+ds-1) unstable; urgency=medium

  * New upstream hotfix release.

 -- Kay Hayen <kay.hayen@gmail.com>  Mon, 13 Jan 2014 23:37:37 +0100

nuitka (0.5.0+ds-1) unstable; urgency=medium

  * New upstream release.
  * Added missing build dependency to process PNG images.

 -- Kay Hayen <kay.hayen@gmail.com>  Fri, 03 Jan 2014 19:18:18 +0100

nuitka (0.4.7.1+ds-1) unstable; urgency=low

  * New upstream hotfix release.

 -- Kay Hayen <kay.hayen@gmail.com>  Tue, 03 Dec 2013 08:44:31 +0100

nuitka (0.4.7+ds-1) UNRELEASED; urgency=low

  * New upstream release.
  * Handle unknown encoding error message change of CPython 2.7.6
    that was backported to CPython 2.7.5+ as well.
    (Closes: #730956)

 -- Kay Hayen <kay.hayen@gmail.com>  Mon, 02 Dec 2013 09:15:12 +0100

nuitka (0.4.6.2+ds-1) unstable; urgency=low

  * New upstream hotfix release.

 -- Kay Hayen <kayhayen@gmx.de>  Fri, 01 Nov 2013 19:07:42 +0100

nuitka (0.4.6+ds-1) unstable; urgency=low

  * New upstream release.

 -- Kay Hayen <kayhayen@gmx.de>  Sun, 27 Oct 2013 21:29:26 +0100

nuitka (0.4.5.1+ds-1) unstable; urgency=low

  * New upstream hotfix release.
  * Corrects upstream Issue#106.

 -- Kay Hayen <kayhayen@gmx.de>  Wed, 25 Sep 2013 14:29:55 +0200

nuitka (0.4.5+ds-1) unstable; urgency=low

  * New upstream release.

 -- Kay Hayen <kayhayen@gmx.de>  Sun, 18 Aug 2013 09:06:29 +0200

nuitka (0.4.4.2+ds-1) unstable; urgency=low

  * New upstream hotfix release.
  * Corrects upstream Issue#98.
  * Corrects upstream Issue#100.
  * Corrects upstream Issue#101.
  * Corrects upstream Issue#102.

 -- Kay Hayen <kayhayen@gmx.de>  Sat, 20 Jul 2013 09:08:29 +0200

nuitka (0.4.4.1+ds-1) unstable; urgency=low

  * New upstream hotfix release.
  * Corrects upstream Issue#95.
  * Corrects upstream Issue#96.

 -- Kay Hayen <kayhayen@gmx.de>  Sat, 13 Jul 2013 11:56:21 +0200

nuitka (0.4.4+ds-1) unstable; urgency=low

  * New upstream release.
  * Upstream now supports Python3.3 and threads.
  * Bump to Standards Version 3.9.4, no changes needed.
  * Fix support for modules and Python3 was broken (Closes: #711459)
  * Fix encoding error changes  Python 2.7.5 (Closes: #713531)

 -- Kay Hayen <kayhayen@gmx.de>  Tue, 25 Jun 2013 10:46:40 +0200

nuitka (0.4.3+ds-1) unstable; urgency=low

  * New upstream release.

 -- Kay Hayen <kayhayen@gmx.de>  Sat, 18 May 2013 10:16:25 +0200

nuitka (0.4.2+ds-1) unstable; urgency=low

  * New upstream release.

 -- Kay Hayen <kayhayen@gmx.de>  Fri, 29 Mar 2013 11:05:08 +0100

nuitka (0.4.1+ds-1) unstable; urgency=low

  * New upstream release.

 -- Kay Hayen <kayhayen@gmx.de>  Tue, 05 Mar 2013 08:15:41 +0100

nuitka (0.4.0+ds-1) UNRELEASED; urgency=low

  * New upstream release.
  * Changes so the Debian package can be backported to Squeeze as well.

 -- Kay Hayen <kayhayen@gmx.de>  Sat, 09 Feb 2013 10:08:15 +0100

nuitka (0.3.25+ds-1) unstable; urgency=low

  * New upstream release.
  * Register the User Manual with "doc-base".

 -- Kay Hayen <kayhayen@gmx.de>  Sun, 11 Nov 2012 13:57:32 +0100

nuitka (0.3.24.1+ds-1) unstable; urgency=low

  * New upstream hotfix release.
  * Corrects upstream Issue#46.

 -- Kay Hayen <kayhayen@gmx.de>  Sat, 08 Sep 2012 22:30:11 +0000

nuitka (0.3.24+ds-1) unstable; urgency=low

  * New upstream release.
  * Detect the absence of "g++" and gracefully fallback to the
    compiler depended on. (Closes: #682146)
  * Changed usage of "temp" files in developer scripts to be
    secure. (Closes: #682145)
  * Added support for "DEB_BUILD_OPTIONS=nocheck" to skip the
    test runs. (Closes: #683090)

 -- Kay Hayen <kayhayen@gmx.de>  Sat, 18 Aug 2012 21:19:17 +0200

nuitka (0.3.23.1+ds-1) unstable; urgency=low

  * New upstream hotfix release.
  * Corrects upstream Issue#40, Issue#41, and Issue#42.

 -- Kay Hayen <kayhayen@gmx.de>  Mon, 16 Jul 2012 07:25:41 +0200

nuitka (0.3.23+ds-1) unstable; urgency=low

  * New upstream release.
  * License for Nuitka is now Apache License 2.0, no more GPLv3.
  * Corrects upstream Issue#37 and Issue#38.

 -- Kay Hayen <kayhayen@gmx.de>  Sun, 01 Jul 2012 00:00:57 +0200

nuitka (0.3.22.1+ds-1) unstable; urgency=low

  * New upstream hotfix release.
  * Corrected copyright file syntax error found by new lintian
    version.
  * Corrects upstream Issue#19.

 -- Kay Hayen <kayhayen@gmx.de>  Sat, 16 Jun 2012 08:58:30 +0200

nuitka (0.3.22+ds-1) unstable; urgency=low

  * New upstream release.

 -- Kay Hayen <kayhayen@gmx.de>  Sun, 13 May 2012 12:51:16 +0200

nuitka (0.3.21+ds-1) unstable; urgency=low

  * New upstream release.

 -- Kay Hayen <kayhayen@gmx.de>  Thu, 12 Apr 2012 20:24:01 +0200

nuitka (0.3.20.2+ds-1) unstable; urgency=low

  * New upstream hotfix release.
  * Corrects upstream Issue#35.
  * Bump to Standards Version 3.9.3, no changes needed.
  * In the alternative build dependencies, designed to make the
    Python3 build dependency optional, put option that is going
    to work on "unstable" first. (Closes: #665021)

 -- Kay Hayen <kayhayen@gmx.de>  Tue, 03 Apr 2012 22:31:36 +0200

nuitka (0.3.20.1+ds-1) unstable; urgency=low

  * New upstream hotfix release.
  * Corrects upstream Issue#34.

 -- Kay Hayen <kayhayen@gmx.de>  Sat, 03 Mar 2012 10:18:30 +0100

nuitka (0.3.20+ds-1) unstable; urgency=low

  * New upstream release.
  * Added upstream "Changelog.rst" as "changelog"

 -- Kay Hayen <kayhayen@gmx.de>  Mon, 27 Feb 2012 09:32:10 +0100

nuitka (0.3.19.2+ds-1) unstable; urgency=low

  * New upstream hotfix release.
  * Corrects upstream Issue#32.

 -- Kay Hayen <kayhayen@gmx.de>  Sun, 12 Feb 2012 20:33:30 +0100

nuitka (0.3.19.1+ds-1) unstable; urgency=low

  * New upstream hotfix release.
  * Corrects upstream Issue#30 and Issue#31.

 -- Kay Hayen <kayhayen@gmx.de>  Sat, 28 Jan 2012 07:27:38 +0100

nuitka (0.3.19+ds-1) unstable; urgency=low

  * New upstream release.
  * Improvements to option groups layout in manpages, and broken
    whitespace for "--recurse-to" option. (Closes: #655910)
  * Documented new option "--recurse-directory" in man page with
    example.
  * Made the "debian/watch" file ignore upstream pre-releases,
    these shall not be considered for this package.
  * Aligned depended version with build depended versions.
  * Depend on "python-dev" as well, needed to compile against
    "libpython".
  * Build depend on "python-dev-all" and "python-dbg-all" to
    execute tests with both all supported Python versions.
  * Build depend on "python3.2-dev-all" and "python3-dbg-all"
    to execute tests with Python3 as well. It is currently not
    supported by upstream, this is only preparatory.
  * Added suggestion of "ccache", can speed up the compilation
    process.

 -- Kay Hayen <kayhayen@gmx.de>  Tue, 17 Jan 2012 10:29:45 +0100

nuitka (0.3.18+ds-1) unstable; urgency=low

  * New upstream release.
  * Lowered dependencies so that a backport to Ubuntu Natty and
    higher is now feasible. A "scons >=2.0.0" is good enough,
    and so is "g++-4.5" as well.
  * Don't require the PDF generation to be successful on older
    Ubuntu versions as it crashes due to old "rst2pdf" bugs.

 -- Kay Hayen <kayhayen@gmx.de>  Thu, 12 Jan 2012 19:55:43 +0100

nuitka (0.3.18~pre2+ds-1) unstable; urgency=low

  * New upstream pre-release.
  * First upload to unstable, many thanks to my reviewer and
    sponsor Yaroslav Halchenko <debian@onerussian.com>
  * New maintainer (Closes: #648489)
  * Added Developer Manual to the generated PDF documentation.
  * Added python-dbg to Build-Depends to also execute reference
    count tests.
  * Changed copyright file to reference Apache license via its
    standard Debian location as well.

 -- Kay Hayen <kayhayen@gmx.de>  Tue, 10 Jan 2012 22:21:56 +0100

nuitka (0.3.17+ds-1) UNRELEASED; urgency=low

  * New upstream release.
  * Updated man page to use new "--recurse-*" options in examples
    over removed "--deep*" options.
  * Completed copyright file according to "licensecheck" findings
    and updated files accordingly. Put the included tests owned
    by upstream into public domain.
  * Use a "+ds" file as orig source with inline copy of Scons
    already removed instead of doing it as a patch.
  * Also removed the benchmark tests from "+ds" file, not useful
    to be provided with Nuitka.
  * Added syntax tests, these were omitted by mistake previously.
  * Run the test suite at package build time, it checks the basic
    tests, syntax error tests, program tests, and the compile
    itself test.
  * Added run time dependencies also as build time dependencies
    to be able to execute the tests.
  * Corrected handling of upstream pre-release names in the watch
    file.
  * Changed contributor notice to only require "Apache License 2.0"
    for the new parts.
  * Put Debian packaging and owned tests under "Apache License 2.0"
    as well.

 -- Kay Hayen <kayhayen@gmx.de>  Mon, 09 Jan 2012 09:02:19 +0100

nuitka (0.3.16-1) UNRELEASED; urgency=low

  * New upstream release.
  * Updated debian/copyright URI to match the latest one.
  * Updated debian/copyright to DEP5 changes.
  * Added Nuitka homepage to debian/control.
  * Added watch file, so uscan works.
  * Added git pointers to git repository and gitweb to the
    package control file.
  * Corrected examples section in man page to correctly escape "-".
  * Added meaningful "what is" to manpages.
  * Bump to Standards Version 3.9.2, no changes needed.
  * Added extended description to address lintian warning.

 -- Kay Hayen <kayhayen@gmx.de>  Sun, 18 Dec 2011 13:01:10 +0100

nuitka (0.3.15-1) UNRELEASED; urgency=low

  * New upstream release.
  * Renamed "/usr/bin/Python" to "/usr/bin/nuitka-python".
  * Added man pages for "nuitka" and "nuitka-python", the first
    with an examples section that shows the most important uses
    of the "nuitka" binary.
  * Removed foreign code for Windows generators, removed from
    debian/copyright.
  * Lowered dependency for Scons to what Ubuntu Oneiric has and
    what we have as an inline copy, (scons >=2.0.1) should be
    sufficient.
  * Recommend python-lxml, as it's used by Nuitka to dump XML
    representation.
  * Recommend python-qt4, as it may be used to display the node
    tree in a window.
  * Removed inline copy of Scons from the binary package.
  * Added patch to remove the setting nuitka package in sys.path,
    not needed in Debian.

 -- Kay Hayen <kayhayen@gmx.de>  Thu, 01 Dec 2011 22:43:33 +0100

nuitka (0.3.15pre2-1) UNRELEASED; urgency=low

  * Initial Debian package.

 -- Kay Hayen <kayhayen@gmx.de>  Fri, 11 Nov 2011 20:58:55 +0100<|MERGE_RESOLUTION|>--- conflicted
+++ resolved
@@ -1,16 +1,14 @@
-<<<<<<< HEAD
 nuitka (1.0~rc7+ds-1) unstable; urgency=medium
 
   * New upstream pre-release.
 
  -- Kay Hayen <kay.hayen@gmail.com>  Sat, 16 Jul 2022 09:07:02 +0200
-=======
+
 nuitka (0.9.6+ds-1) unstable; urgency=medium
 
   * New upstream hotfix release.
 
  -- Kay Hayen <kay.hayen@gmail.com>  Sun, 17 Jul 2022 18:40:22 +0200
->>>>>>> 8993c030
 
 nuitka (0.9.5+ds-1) unstable; urgency=medium
 
