--- conflicted
+++ resolved
@@ -1,16 +1,14 @@
-<<<<<<< HEAD
 nuitka (2.1~rc1+ds-1) unstable; urgency=medium
 
   * New upstream pre-release.
 
  -- Kay Hayen <kay.hayen@gmail.com>  Fri, 26 Jan 2024 12:58:41 +0100
-=======
+
 nuitka (2.0.1+ds-1) unstable; urgency=medium
 
   * New upstream hotfix release.
 
  -- Kay Hayen <kay.hayen@gmail.com>  Fri, 02 Feb 2024 16:21:39 +0100
->>>>>>> 41cb89fb
 
 nuitka (2.0+ds-1) unstable; urgency=medium
 
