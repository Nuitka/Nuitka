--- conflicted
+++ resolved
@@ -1,16 +1,14 @@
-<<<<<<< HEAD
 nuitka (1.5~rc2+ds-1) unstable; urgency=medium
 
   * New upstream pre-release.
 
  -- Kay Hayen <kay.hayen@gmail.com>  Tue, 31 Jan 2023 06:48:33 +0100
-=======
+
 nuitka (1.4.2+ds-1) unstable; urgency=medium
 
   * New upstream hotfix release.
 
  -- Kay Hayen <kay.hayen@gmail.com>  Tue, 31 Jan 2023 07:17:15 +0100
->>>>>>> f85a5609
 
 nuitka (1.4.1+ds-1) unstable; urgency=medium
 
