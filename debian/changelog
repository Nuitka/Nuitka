<<<<<<< HEAD
nuitka (2.2~rc4+ds-1) unstable; urgency=medium

  * New upstream pre-release.

 -- Kay Hayen <kay.hayen@gmail.com>  Sat, 06 Apr 2024 15:37:16 +0200
=======
nuitka (2.1.6+ds-1) unstable; urgency=medium

  * New upstream hotfix release.

 -- Kay Hayen <kay.hayen@gmail.com>  Fri, 19 Apr 2024 11:27:23 +0200
>>>>>>> c60b25d8

nuitka (2.1.5+ds-1) unstable; urgency=medium

  * New upstream hotfix release.

 -- Kay Hayen <kay.hayen@gmail.com>  Sat, 06 Apr 2024 13:02:40 +0200

nuitka (2.1.4+ds-1) unstable; urgency=medium

  * New upstream hotfix release.

 -- Kay Hayen <kay.hayen@gmail.com>  Wed, 27 Mar 2024 01:02:54 +0100

nuitka (2.1.3+ds-1) unstable; urgency=medium

  * New upstream hotfix release.

 -- Kay Hayen <kay.hayen@gmail.com>  Thu, 21 Mar 2024 11:07:28 +0100

nuitka (2.1.2+ds-1) unstable; urgency=medium

  * New upstream hotfix release.

 -- Kay Hayen <kay.hayen@gmail.com>  Thu, 14 Mar 2024 10:05:02 +0100

nuitka (2.1.1+ds-1) unstable; urgency=medium

  * New upstream hotfix release.

 -- Kay Hayen <kay.hayen@gmail.com>  Mon, 11 Mar 2024 18:02:57 +0100

nuitka (2.1+ds-1) unstable; urgency=medium

  * New upstream release.

 -- Kay Hayen <kay.hayen@gmail.com>  Mon, 04 Mar 2024 10:14:00 +0100

nuitka (2.0.6+ds-1) unstable; urgency=medium

  * New upstream hotfix release.

 -- Kay Hayen <kay.hayen@gmail.com>  Fri, 01 Mar 2024 13:27:15 +0100

nuitka (2.0.5+ds-1) unstable; urgency=medium

  * New upstream hotfix release.

 -- Kay Hayen <kay.hayen@gmail.com>  Mon, 26 Feb 2024 16:39:28 +0100

nuitka (2.0.4+ds-1) unstable; urgency=medium

  * New upstream hotfix release.

 -- Kay Hayen <kay.hayen@gmail.com>  Sun, 25 Feb 2024 11:23:55 +0100

nuitka (2.0.3+ds-1) unstable; urgency=medium

  * New upstream hotfix release.

 -- Kay Hayen <kay.hayen@gmail.com>  Sun, 18 Feb 2024 10:37:35 +0100

nuitka (2.0.2+ds-1) unstable; urgency=medium

  * New upstream hotfix release.

 -- Kay Hayen <kay.hayen@gmail.com>  Fri, 09 Feb 2024 12:18:45 +0100

nuitka (2.0.1+ds-1) unstable; urgency=medium

  * New upstream hotfix release.

 -- Kay Hayen <kay.hayen@gmail.com>  Fri, 02 Feb 2024 16:21:39 +0100

nuitka (2.0+ds-1) unstable; urgency=medium

  * New upstream release.

 -- Kay Hayen <kay.hayen@gmail.com>  Fri, 26 Jan 2024 12:44:50 +0100

nuitka (1.9.7+ds-1) unstable; urgency=medium

  * New upstream hotfix release.

 -- Kay Hayen <kay.hayen@gmail.com>  Sun, 07 Jan 2024 06:26:44 +0100

nuitka (1.9.6+ds-1) unstable; urgency=medium

  * New upstream hotfix release.

 -- Kay Hayen <kay.hayen@gmail.com>  Fri, 29 Dec 2023 14:52:54 +0100

nuitka (1.9.5+ds-1) unstable; urgency=medium

  * New upstream hotfix release.

 -- Kay Hayen <kay.hayen@gmail.com>  Thu, 14 Dec 2023 13:50:11 +0100

nuitka (1.9.4+ds-1) unstable; urgency=medium

  * New upstream hotfix release.

 -- Kay Hayen <kay.hayen@gmail.com>  Wed, 06 Dec 2023 21:58:31 +0100

nuitka (1.9.3+ds-1) unstable; urgency=medium

  * New upstream hotfix release.

 -- Kay Hayen <kay.hayen@gmail.com>  Fri, 01 Dec 2023 14:35:43 +0100

nuitka (1.9.2+ds-1) unstable; urgency=medium

  * New upstream hotfix release.

 -- Kay Hayen <kay.hayen@gmail.com>  Mon, 27 Nov 2023 04:42:21 +0100

nuitka (1.9.1+ds-1) unstable; urgency=medium

  * New upstream hotfix release.

 -- Kay Hayen <kay.hayen@gmail.com>  Fri, 24 Nov 2023 12:45:23 +0100

nuitka (1.9+ds-1) unstable; urgency=medium

  * New upstream release.

 -- Kay Hayen <kay.hayen@gmail.com>  Tue, 21 Nov 2023 07:05:50 +0100

nuitka (1.8.6+ds-1) unstable; urgency=medium

  * New upstream hotfix release.

 -- Kay Hayen <kay.hayen@gmail.com>  Sat, 11 Nov 2023 12:02:30 +0100

nuitka (1.8.5+ds-1) unstable; urgency=medium

  * New upstream hotfix release.

 -- Kay Hayen <kay.hayen@gmail.com>  Fri, 27 Oct 2023 12:46:19 +0200

nuitka (1.8.4+ds-1) unstable; urgency=medium

  * New upstream hotfix release.

 -- Kay Hayen <kay.hayen@gmail.com>  Sun, 08 Oct 2023 12:01:03 +0200

nuitka (1.8.3+ds-1) unstable; urgency=medium

  * New upstream hotfix release.

 -- Kay Hayen <kay.hayen@gmail.com>  Thu, 28 Sep 2023 15:30:04 +0200

nuitka (1.8.2+ds-1) unstable; urgency=medium

  * New upstream hotfix release.

 -- Kay Hayen <kay.hayen@gmail.com>  Tue, 19 Sep 2023 05:39:14 +0200

nuitka (1.8.1+ds-1) unstable; urgency=medium

  * New upstream hotfix release.

 -- Kay Hayen <kay.hayen@gmail.com>  Sun, 10 Sep 2023 11:03:41 +0200

nuitka (1.8+ds-1) unstable; urgency=medium

  * New upstream release.

 -- Kay Hayen <kay.hayen@gmail.com>  Thu, 31 Aug 2023 01:32:29 +0200

nuitka (1.7.10+ds-1) unstable; urgency=medium

  * New upstream hotfix release.

 -- Kay Hayen <kay.hayen@gmail.com>  Fri, 11 Aug 2023 12:06:42 +0200

nuitka (1.7.9+ds-1) unstable; urgency=medium

  * New upstream hotfix release.

 -- Kay Hayen <kay.hayen@gmail.com>  Thu, 03 Aug 2023 19:53:32 +0200

nuitka (1.7.8+ds-1) unstable; urgency=medium

  * New upstream hotfix release.

 -- Kay Hayen <kay.hayen@gmail.com>  Tue, 01 Aug 2023 13:48:24 +0200

nuitka (1.7.7+ds-1) unstable; urgency=medium

  * New upstream hotfix release.

 -- Kay Hayen <kay.hayen@gmail.com>  Thu, 27 Jul 2023 11:57:01 +0200

nuitka (1.7.6+ds-1) unstable; urgency=medium

  * New upstream hotfix release.

 -- Kay Hayen <kay.hayen@gmail.com>  Sat, 22 Jul 2023 11:47:47 +0200

nuitka (1.7.5+ds-1) unstable; urgency=medium

  * New upstream hotfix release.

 -- Kay Hayen <kay.hayen@gmail.com>  Fri, 14 Jul 2023 04:09:33 +0200

nuitka (1.7.4+ds-1) unstable; urgency=medium

  * New upstream hotfix release.

 -- Kay Hayen <kay.hayen@gmail.com>  Tue, 11 Jul 2023 14:54:05 +0200

nuitka (1.7.3+ds-1) unstable; urgency=medium

  * New upstream hotfix release.

 -- Kay Hayen <kay.hayen@gmail.com>  Sun, 09 Jul 2023 18:53:35 +0200

nuitka (1.7.2+ds-1) unstable; urgency=medium

  * New upstream hotfix release.

 -- Kay Hayen <kay.hayen@gmail.com>  Fri, 07 Jul 2023 09:40:11 +0200

nuitka (1.7.1+ds-1) unstable; urgency=medium

  * New upstream hotfix release.

 -- Kay Hayen <kay.hayen@gmail.com>  Wed, 05 Jul 2023 16:29:43 +0200

nuitka (1.7+ds-1) unstable; urgency=medium

  * New upstream release.

 -- Kay Hayen <kay.hayen@gmail.com>  Mon, 03 Jul 2023 10:57:55 +0200

nuitka (1.6.5+ds-1) unstable; urgency=medium

  * New upstream hotfix release.

 -- Kay Hayen <kay.hayen@gmail.com>  Thu, 22 Jun 2023 04:01:33 +0200

nuitka (1.6.4+ds-1) unstable; urgency=medium

  * New upstream hotfix release.

 -- Kay Hayen <kay.hayen@gmail.com>  Mon, 19 Jun 2023 15:31:28 +0200

nuitka (1.6.3+ds-1) unstable; urgency=medium

  * New upstream hotfix release.

 -- Kay Hayen <kay.hayen@gmail.com>  Sat, 10 Jun 2023 09:34:49 +0200

nuitka (1.6.2+ds-1) unstable; urgency=medium

  * New upstream hotfix release.

 -- Kay Hayen <kay.hayen@gmail.com>  Fri, 09 Jun 2023 12:00:01 +0200

nuitka (1.6.1+ds-1) unstable; urgency=medium

  * New upstream hotfix release.

 -- Kay Hayen <kay.hayen@gmail.com>  Mon, 05 Jun 2023 11:35:18 +0200

nuitka (1.6+ds-1) unstable; urgency=medium

  * New upstream release.

 -- Kay Hayen <kay.hayen@gmail.com>  Sun, 28 May 2023 21:05:53 +0200

nuitka (1.5.8+ds-1) unstable; urgency=medium

  * New upstream hotfix release.

 -- Kay Hayen <kay.hayen@gmail.com>  Mon, 15 May 2023 10:19:45 +0200

nuitka (1.5.7+ds-1) unstable; urgency=medium

  * New upstream hotfix release.

 -- Kay Hayen <kay.hayen@gmail.com>  Mon, 24 Apr 2023 16:45:23 +0200

nuitka (1.5.8+ds-1) unstable; urgency=medium

  * New upstream hotfix release.

 -- Kay Hayen <kay.hayen@gmail.com>  Mon, 15 May 2023 10:19:45 +0200

nuitka (1.5.7+ds-1) unstable; urgency=medium

  * New upstream hotfix release.

 -- Kay Hayen <kay.hayen@gmail.com>  Mon, 24 Apr 2023 16:45:23 +0200

nuitka (1.5.6+ds-1) unstable; urgency=medium

  * New upstream hotfix release.

 -- Kay Hayen <kay.hayen@gmail.com>  Tue, 11 Apr 2023 10:09:53 +0200

nuitka (1.5.5+ds-1) unstable; urgency=medium

  * New upstream hotfix release.

 -- Kay Hayen <kay.hayen@gmail.com>  Tue, 04 Apr 2023 08:43:30 +0200

nuitka (1.5.4+ds-1) unstable; urgency=medium

  * New upstream hotfix release.

 -- Kay Hayen <kay.hayen@gmail.com>  Sun, 26 Mar 2023 10:24:29 +0200

nuitka (1.5.3+ds-1) unstable; urgency=medium

  * New upstream hotfix release.

 -- Kay Hayen <kay.hayen@gmail.com>  Thu, 16 Mar 2023 20:51:55 +0100

nuitka (1.5.2+ds-1) unstable; urgency=medium

  * New upstream hotfix release.

 -- Kay Hayen <kay.hayen@gmail.com>  Thu, 16 Mar 2023 13:44:56 +0100

nuitka (1.5.1+ds-1) unstable; urgency=medium

  * New upstream hotfix release.

 -- Kay Hayen <kay.hayen@gmail.com>  Mon, 13 Mar 2023 15:52:36 +0100

nuitka (1.5+ds-1) unstable; urgency=medium

  * New upstream release.

 -- Kay Hayen <kay.hayen@gmail.com>  Sat, 11 Mar 2023 15:55:37 +0100

nuitka (1.4.8+ds-1) unstable; urgency=medium

  * New upstream hotfix release.

 -- Kay Hayen <kay.hayen@gmail.com>  Tue, 21 Feb 2023 09:18:59 +0100

nuitka (1.4.7+ds-1) unstable; urgency=medium

  * New upstream hotfix release.

 -- Kay Hayen <kay.hayen@gmail.com>  Mon, 13 Feb 2023 14:38:57 +0100

nuitka (1.4.6+ds-1) unstable; urgency=medium

  * New upstream hotfix release.

 -- Kay Hayen <kay.hayen@gmail.com>  Sun, 12 Feb 2023 19:11:46 +0100

nuitka (1.4.5+ds-1) unstable; urgency=medium

  * New upstream hotfix release.

 -- Kay Hayen <kay.hayen@gmail.com>  Fri, 10 Feb 2023 07:36:27 +0100

nuitka (1.4.4+ds-1) unstable; urgency=medium

  * New upstream hotfix release.

 -- Kay Hayen <kay.hayen@gmail.com>  Tue, 07 Feb 2023 19:03:45 +0100

nuitka (1.4.3+ds-1) unstable; urgency=medium

  * New upstream hotfix release.

 -- Kay Hayen <kay.hayen@gmail.com>  Sat, 04 Feb 2023 07:24:47 +0100

nuitka (1.4.2+ds-1) unstable; urgency=medium

  * New upstream hotfix release.

 -- Kay Hayen <kay.hayen@gmail.com>  Tue, 31 Jan 2023 07:17:15 +0100

nuitka (1.4.1+ds-1) unstable; urgency=medium

  * New upstream hotfix release.

 -- Kay Hayen <kay.hayen@gmail.com>  Sun, 29 Jan 2023 23:21:23 +0100

nuitka (1.4+ds-1) unstable; urgency=medium

  * New upstream release.

 -- Kay Hayen <kay.hayen@gmail.com>  Thu, 26 Jan 2023 14:56:48 +0100

nuitka (1.3.8+ds-1) unstable; urgency=medium

  * New upstream hotfix release.

 -- Kay Hayen <kay.hayen@gmail.com>  Mon, 16 Jan 2023 11:05:41 +0100

nuitka (1.3.7+ds-1) unstable; urgency=medium

  * New upstream hotfix release.

 -- Kay Hayen <kay.hayen@gmail.com>  Mon, 09 Jan 2023 16:51:14 +0100

nuitka (1.3.6+ds-1) unstable; urgency=medium

  * New upstream hotfix release.

 -- Kay Hayen <kay.hayen@gmail.com>  Fri, 06 Jan 2023 09:10:31 +0100

nuitka (1.3.5+ds-1) unstable; urgency=medium

  * New upstream hotfix release.

 -- Kay Hayen <kay.hayen@gmail.com>  Sun, 01 Jan 2023 09:39:39 +0100

nuitka (1.3.4+ds-1) unstable; urgency=medium

  * New upstream hotfix release.

 -- Kay Hayen <kay.hayen@gmail.com>  Wed, 28 Dec 2022 21:20:25 +0100

nuitka (1.3.3+ds-1) unstable; urgency=medium

  * New upstream hotfix release.

 -- Kay Hayen <kay.hayen@gmail.com>  Mon, 26 Dec 2022 10:39:49 +0100

nuitka (1.3.2+ds-1) unstable; urgency=medium

  * New upstream hotfix release.

 -- Kay Hayen <kay.hayen@gmail.com>  Fri, 23 Dec 2022 08:19:05 +0100

nuitka (1.3.1+ds-1) unstable; urgency=medium

  * New upstream hotfix release.

 -- Kay Hayen <kay.hayen@gmail.com>  Wed, 21 Dec 2022 19:14:46 +0100

nuitka (1.3+ds-1) unstable; urgency=medium

  * New upstream release.

 -- Kay Hayen <kay.hayen@gmail.com>  Wed, 21 Dec 2022 13:14:49 +0100

nuitka (1.2.7+ds-1) unstable; urgency=medium

  * New upstream hotfix release.

 -- Kay Hayen <kay.hayen@gmail.com>  Tue, 13 Dec 2022 11:16:23 +0100

nuitka (1.2.6+ds-1) unstable; urgency=medium

  * New upstream hotfix release.

 -- Kay Hayen <kay.hayen@gmail.com>  Thu, 08 Dec 2022 07:18:44 +0100

nuitka (1.2.5+ds-1) unstable; urgency=medium

  * New upstream hotfix release.

 -- Kay Hayen <kay.hayen@gmail.com>  Wed, 07 Dec 2022 15:57:44 +0100

nuitka (1.2.4+ds-1) unstable; urgency=medium

  * New upstream hotfix release.

 -- Kay Hayen <kay.hayen@gmail.com>  Sat, 03 Dec 2022 13:45:31 +0100

nuitka (1.2.3+ds-1) unstable; urgency=medium

  * New upstream hotfix release.

 -- Kay Hayen <kay.hayen@gmail.com>  Sat, 26 Nov 2022 11:07:57 +0100

nuitka (1.2.2+ds-1) unstable; urgency=medium

  * New upstream hotfix release.

 -- Kay Hayen <kay.hayen@gmail.com>  Sat, 19 Nov 2022 17:05:08 +0100

nuitka (1.2.1+ds-1) unstable; urgency=medium

  * New upstream hotfix release.

 -- Kay Hayen <kay.hayen@gmail.com>  Wed, 16 Nov 2022 17:15:00 +0100

nuitka (1.2+ds-1) unstable; urgency=medium

  * New upstream release.

 -- Kay Hayen <kay.hayen@gmail.com>  Tue, 08 Nov 2022 09:42:28 +0100

nuitka (1.1.7+ds-1) unstable; urgency=medium

  * New upstream hotfix release.

  * Handle Debian sid change in release number (Closes: #1022400)

 -- Kay Hayen <kay.hayen@gmail.com>  Wed, 26 Oct 2022 14:46:14 +0200

nuitka (1.1.6+ds-1) unstable; urgency=medium

  * New upstream hotfix release.

 -- Kay Hayen <kay.hayen@gmail.com>  Wed, 19 Oct 2022 18:36:12 +0200

nuitka (1.1.5+ds-1) unstable; urgency=medium

  * New upstream hotfix release.

 -- Kay Hayen <kay.hayen@gmail.com>  Fri, 14 Oct 2022 08:19:39 +0200

nuitka (1.1.4+ds-1) unstable; urgency=medium

  * New upstream hotfix release.

 -- Kay Hayen <kay.hayen@gmail.com>  Fri, 14 Oct 2022 08:19:33 +0200

nuitka (1.1.3+ds-1) unstable; urgency=medium

  * New upstream hotfix release.

 -- Kay Hayen <kay.hayen@gmail.com>  Sat, 08 Oct 2022 17:40:59 +0200

nuitka (1.1.2+ds-1) unstable; urgency=medium

  * New upstream hotfix release.

 -- Kay Hayen <kay.hayen@gmail.com>  Tue, 04 Oct 2022 14:39:39 +0200

nuitka (1.1.1+ds-1) unstable; urgency=medium

  * New upstream hotfix release.

 -- Kay Hayen <kay.hayen@gmail.com>  Sun, 02 Oct 2022 11:10:07 +0200

nuitka (1.1+ds-1) unstable; urgency=medium

  * New upstream release.

 -- Kay Hayen <kay.hayen@gmail.com>  Sun, 25 Sep 2022 18:58:01 +0200

nuitka (1.0.8+ds-1) unstable; urgency=medium

  * New upstream hotfix release.

 -- Kay Hayen <kay.hayen@gmail.com>  Mon, 19 Sep 2022 08:18:45 +0200

nuitka (1.0.7+ds-1) unstable; urgency=medium

  * New upstream hotfix release.

 -- Kay Hayen <kay.hayen@gmail.com>  Sun, 11 Sep 2022 10:34:06 +0200

nuitka (1.0.6+ds-1) unstable; urgency=medium

  * New upstream hotfix release.

 -- Kay Hayen <kay.hayen@gmail.com>  Tue, 23 Aug 2022 20:07:27 +0200

nuitka (1.0.5+ds-1) unstable; urgency=medium

  * New upstream hotfix release.

 -- Kay Hayen <kay.hayen@gmail.com>  Sun, 21 Aug 2022 08:24:28 +0200

nuitka (1.0.4+ds-1) unstable; urgency=medium

  * New upstream hotfix release.

 -- Kay Hayen <kay.hayen@gmail.com>  Sat, 13 Aug 2022 16:13:29 +0200

nuitka (1.0.3+ds-1) unstable; urgency=medium

  * New upstream hotfix release.

 -- Kay Hayen <kay.hayen@gmail.com>  Wed, 10 Aug 2022 13:16:19 +0200

nuitka (1.0.2+ds-1) unstable; urgency=medium

  * New upstream hotfix release.

 -- Kay Hayen <kay.hayen@gmail.com>  Mon, 08 Aug 2022 08:13:46 +0200

nuitka (1.0.1+ds-1) unstable; urgency=medium

  * New upstream hotfix release.

 -- Kay Hayen <kay.hayen@gmail.com>  Thu, 04 Aug 2022 16:55:17 +0200

nuitka (1.0+ds-1) unstable; urgency=medium

  * New upstream release.

 -- Kay Hayen <kay.hayen@gmail.com>  Sat, 30 Jul 2022 16:16:40 +0200

nuitka (0.9.6+ds-1) unstable; urgency=medium

  * New upstream hotfix release.

 -- Kay Hayen <kay.hayen@gmail.com>  Sun, 17 Jul 2022 18:40:22 +0200

nuitka (0.9.5+ds-1) unstable; urgency=medium

  * New upstream hotfix release.

 -- Kay Hayen <kay.hayen@gmail.com>  Fri, 15 Jul 2022 13:59:28 +0200

nuitka (0.9.4+ds-1) unstable; urgency=medium

  * New upstream hotfix release.

 -- Kay Hayen <kay.hayen@gmail.com>  Thu, 07 Jul 2022 09:24:53 +0200

nuitka (0.9.3+ds-1) unstable; urgency=medium

  * New upstream hotfix release.

 -- Kay Hayen <kay.hayen@gmail.com>  Sat, 02 Jul 2022 18:49:29 +0200

nuitka (0.9.2+ds-1) unstable; urgency=medium

  * New upstream hotfix release.

 -- Kay Hayen <kay.hayen@gmail.com>  Thu, 30 Jun 2022 08:40:14 +0200

nuitka (0.9.1+ds-1) unstable; urgency=medium

  * New upstream hotfix release.

 -- Kay Hayen <kay.hayen@gmail.com>  Sun, 26 Jun 2022 10:41:06 +0200

nuitka (0.9+ds-1) unstable; urgency=medium

  * New upstream release.

  * Python 3.10 is now compatible again. (Closes: #1006051)

  * Solved CVE-2022-2054 (Closes: #1012762)

 -- Kay Hayen <kay.hayen@gmail.com>  Thu, 23 Jun 2022 08:36:25 +0200

nuitka (0.8.4+ds-1) unstable; urgency=medium

  * New upstream hotfix release.

 -- Kay Hayen <kay.hayen@gmail.com>  Tue, 07 Jun 2022 17:21:39 +0200

nuitka (0.8.3+ds-1) unstable; urgency=medium

  * New upstream hotfix release.

 -- Kay Hayen <kay.hayen@gmail.com>  Sat, 28 May 2022 14:59:01 +0200

nuitka (0.8.2+ds-1) unstable; urgency=medium

  * New upstream hotfix release.

 -- Kay Hayen <kay.hayen@gmail.com>  Thu, 26 May 2022 08:23:28 +0200

nuitka (0.8.1+ds-1) unstable; urgency=medium

  * New upstream hotfix release.

 -- Kay Hayen <kay.hayen@gmail.com>  Mon, 23 May 2022 08:31:51 +0200

nuitka (0.8+ds-1) unstable; urgency=medium

  * New upstream release.

 -- Kay Hayen <kay.hayen@gmail.com>  Thu, 19 May 2022 14:24:06 +0200

nuitka (0.7.7+ds-1) unstable; urgency=medium

  * New upstream hotfix release.

 -- Kay Hayen <kay.hayen@gmail.com>  Fri, 01 Apr 2022 12:01:36 +0200

nuitka (0.7.6+ds-1) unstable; urgency=medium

  * New upstream hotfix release.

 -- Kay Hayen <kay.hayen@gmail.com>  Sat, 19 Mar 2022 13:44:59 +0100

nuitka (0.7.5+ds-1) unstable; urgency=medium

  * New upstream hotfix release.

 -- Kay Hayen <kay.hayen@gmail.com>  Mon, 14 Mar 2022 18:55:11 +0100

nuitka (0.7.4+ds-1) unstable; urgency=medium

  * New upstream hotfix release.

 -- Kay Hayen <kay.hayen@gmail.com>  Sat, 12 Mar 2022 13:50:50 +0100

nuitka (0.7.3+ds-1) unstable; urgency=medium

  * New upstream hotfix release.

 -- Kay Hayen <kay.hayen@gmail.com>  Sun, 27 Feb 2022 13:58:34 +0100

nuitka (0.7.2+ds-1) unstable; urgency=medium

  * New upstream hotfix release.

 -- Kay Hayen <kay.hayen@gmail.com>  Sat, 26 Feb 2022 16:54:03 +0100

nuitka (0.7.1+ds-1) unstable; urgency=medium

  * New upstream hotfix release.

 -- Kay Hayen <kay.hayen@gmail.com>  Thu, 24 Feb 2022 13:22:40 +0100

nuitka (0.7+ds-1) unstable; urgency=medium

  * New upstream release.

 -- Kay Hayen <kay.hayen@gmail.com>  Sun, 20 Feb 2022 09:09:50 +0100

nuitka (0.6.19.7+ds-1) unstable; urgency=medium

  * New upstream hotfix release.

 -- Kay Hayen <kay.hayen@gmail.com>  Fri, 11 Feb 2022 14:37:34 +0100

nuitka (0.6.19.6+ds-1) unstable; urgency=medium

  * New upstream hotfix release.

 -- Kay Hayen <kay.hayen@gmail.com>  Thu, 03 Feb 2022 10:30:39 +0100

nuitka (0.6.19.5+ds-1) unstable; urgency=medium

  * New upstream hotfix release.

 -- Kay Hayen <kay.hayen@gmail.com>  Tue, 01 Feb 2022 18:53:20 +0100

nuitka (0.6.19.4+ds-1) unstable; urgency=medium

  * New upstream hotfix release.

 -- Kay Hayen <kay.hayen@gmail.com>  Wed, 19 Jan 2022 10:02:04 +0100

nuitka (0.6.19.3+ds-1) unstable; urgency=medium

  * New upstream hotfix release.

 -- Kay Hayen <kay.hayen@gmail.com>  Sun, 16 Jan 2022 11:32:51 +0100

nuitka (0.6.19.2+ds-1) unstable; urgency=medium

  * New upstream hotfix release.

 -- Kay Hayen <kay.hayen@gmail.com>  Fri, 14 Jan 2022 11:03:16 +0100

nuitka (0.6.19.1+ds-1) unstable; urgency=medium

  * New upstream hotfix release.

 -- Kay Hayen <kay.hayen@gmail.com>  Tue, 11 Jan 2022 07:59:24 +0100

nuitka (0.6.19+ds-1) unstable; urgency=medium

  * New upstream release.

 -- Kay Hayen <kay.hayen@gmail.com>  Sun, 09 Jan 2022 13:14:29 +0100

nuitka (0.6.18.6+ds-1) unstable; urgency=medium

  * New upstream hotfix release.

 -- Kay Hayen <kay.hayen@gmail.com>  Wed, 29 Dec 2021 19:42:43 +0100

nuitka (0.6.18.5+ds-1) unstable; urgency=medium

  * New upstream hotfix release.

 -- Kay Hayen <kay.hayen@gmail.com>  Mon, 20 Dec 2021 13:41:00 +0100

nuitka (0.6.18.4+ds-1) unstable; urgency=medium

  * New upstream hotfix release.

 -- Kay Hayen <kay.hayen@gmail.com>  Thu, 16 Dec 2021 08:31:41 +0100

nuitka (0.6.18.3+ds-1) unstable; urgency=medium

  * New upstream hotfix release.

 -- Kay Hayen <kay.hayen@gmail.com>  Fri, 10 Dec 2021 17:49:19 +0100

nuitka (0.6.18.2+ds-1) unstable; urgency=medium

  * New upstream hotfix release.

 -- Kay Hayen <kay.hayen@gmail.com>  Thu, 09 Dec 2021 14:52:56 +0100

nuitka (0.6.18.1+ds-1) unstable; urgency=medium

  * New upstream hotfix release.

 -- Kay Hayen <kay.hayen@gmail.com>  Sat, 04 Dec 2021 18:39:19 +0100

nuitka (0.6.18+ds-1) unstable; urgency=medium

  * New upstream release.

 -- Kay Hayen <kay.hayen@gmail.com>  Thu, 02 Dec 2021 17:33:56 +0100

nuitka (0.6.17.7+ds-1) unstable; urgency=medium

  * New upstream hotfix release.

 -- Kay Hayen <kay.hayen@gmail.com>  Mon, 15 Nov 2021 14:33:27 +0100

nuitka (0.6.17.6+ds-1) unstable; urgency=medium

  * New upstream hotfix release.

 -- Kay Hayen <kay.hayen@gmail.com>  Mon, 08 Nov 2021 14:07:11 +0100

nuitka (0.6.17.5+ds-1) unstable; urgency=medium

  * New upstream hotfix release.

 -- Kay Hayen <kay.hayen@gmail.com>  Thu, 28 Oct 2021 11:52:02 +0200

nuitka (0.6.17.4+ds-1) unstable; urgency=medium

  * New upstream hotfix release.

 -- Kay Hayen <kay.hayen@gmail.com>  Thu, 21 Oct 2021 13:03:34 +0200

nuitka (0.6.17.3+ds-1) unstable; urgency=medium

  * New upstream hotfix release.

 -- Kay Hayen <kay.hayen@gmail.com>  Thu, 14 Oct 2021 10:32:17 +0200

nuitka (0.6.17.2+ds-1) unstable; urgency=medium

  * New upstream hotfix release.

 -- Kay Hayen <kay.hayen@gmail.com>  Tue, 05 Oct 2021 17:21:29 +0200

nuitka (0.6.17.1+ds-1) unstable; urgency=medium

  * New upstream hotfix release.

 -- Kay Hayen <kay.hayen@gmail.com>  Wed, 29 Sep 2021 12:28:39 +0200

nuitka (0.6.17+ds-1) unstable; urgency=medium

  * New upstream release.

 -- Kay Hayen <kay.hayen@gmail.com>  Mon, 27 Sep 2021 13:38:42 +0200

nuitka (0.6.16.5+ds-1) experimental; urgency=medium

  * New upstream hotfix release.

 -- Kay Hayen <kay.hayen@gmail.com>  Mon, 06 Sep 2021 10:46:40 +0200

nuitka (0.6.16.4+ds-1) experimental; urgency=medium

  * New upstream hotfix release.

 -- Kay Hayen <kay.hayen@gmail.com>  Wed, 25 Aug 2021 11:51:44 +0200

nuitka (0.6.16.3+ds-1) experimental; urgency=medium

  * New upstream hotfix release.

 -- Kay Hayen <kay.hayen@gmail.com>  Sat, 07 Aug 2021 18:14:58 +0200

nuitka (0.6.16.2+ds-1) experimental; urgency=medium

  * New upstream hotfix release.

 -- Kay Hayen <kay.hayen@gmail.com>  Fri, 02 Jul 2021 10:40:08 +0200

nuitka (0.6.16.1+ds-1) experimental; urgency=medium

  * New upstream hotfix release.

 -- Kay Hayen <kay.hayen@gmail.com>  Fri, 25 Jun 2021 16:45:43 +0200

nuitka (0.6.16+ds-1) experimental; urgency=medium

  * New upstream release.

 -- Kay Hayen <kay.hayen@gmail.com>  Thu, 24 Jun 2021 11:52:37 +0200

nuitka (0.6.15.3+ds-1) experimental; urgency=medium

  * New upstream hotfix release.

 -- Kay Hayen <kay.hayen@gmail.com>  Sun, 06 Jun 2021 12:18:06 +0200

nuitka (0.6.15.2+ds-1) experimental; urgency=medium

  * New upstream hotfix release.

 -- Kay Hayen <kay.hayen@gmail.com>  Thu, 03 Jun 2021 11:41:07 +0200

nuitka (0.6.15.1+ds-1) experimental; urgency=medium

  * New upstream hotfix release.

 -- Kay Hayen <kay.hayen@gmail.com>  Mon, 31 May 2021 17:12:04 +0200

nuitka (0.6.15+ds-1) experimental; urgency=medium

  * New upstream release.

 -- Kay Hayen <kay.hayen@gmail.com>  Mon, 24 May 2021 12:26:59 +0200

nuitka (0.6.14.7+ds-1) unstable; urgency=medium

  * New upstream hotfix release.

 -- Kay Hayen <kay.hayen@gmail.com>  Mon, 10 May 2021 16:25:14 +0200

nuitka (0.6.14.6+ds-1) unstable; urgency=medium

  * New upstream hotfix release.

 -- Kay Hayen <kay.hayen@gmail.com>  Mon, 03 May 2021 07:57:04 +0200

nuitka (0.6.14.5+ds-1) experimental; urgency=medium

  * New upstream hotfix release.

 -- Kay Hayen <kay.hayen@gmail.com>  Thu, 22 Apr 2021 08:51:05 +0200

nuitka (0.6.14.4+ds-1) unstable; urgency=medium

  * New upstream hotfix release.

 -- Kay Hayen <kay.hayen@gmail.com>  Sun, 18 Apr 2021 16:13:42 +0200

nuitka (0.6.14.3+ds-1) unstable; urgency=medium

  * New upstream hotfix release.

 -- Kay Hayen <kay.hayen@gmail.com>  Sun, 18 Apr 2021 10:29:07 +0200

nuitka (0.6.14.2+ds-1) unstable; urgency=medium

  * New upstream hotfix release.

 -- Kay Hayen <kay.hayen@gmail.com>  Sat, 17 Apr 2021 11:03:23 +0200

nuitka (0.6.14.1+ds-1) unstable; urgency=medium

  * New upstream hotfix release.

 -- Kay Hayen <kay.hayen@gmail.com>  Fri, 16 Apr 2021 07:49:30 +0200

nuitka (0.6.14+ds-1) unstable; urgency=medium

  * New upstream release.

 -- Kay Hayen <kay.hayen@gmail.com>  Thu, 15 Apr 2021 11:09:55 +0200

nuitka (0.6.13.3+ds-1) unstable; urgency=medium

  * New upstream hotfix release.

 -- Kay Hayen <kay.hayen@gmail.com>  Sun, 04 Apr 2021 11:11:56 +0200

nuitka (0.6.13.2+ds-1) unstable; urgency=medium

  * New upstream hotfix release.

 -- Kay Hayen <kay.hayen@gmail.com>  Sat, 27 Mar 2021 19:44:51 +0100

nuitka (0.6.13.1+ds-1) unstable; urgency=medium

  * New upstream hotfix release.

 -- Kay Hayen <kay.hayen@gmail.com>  Fri, 26 Mar 2021 14:28:02 +0100

nuitka (0.6.13+ds-1) unstable; urgency=medium

  * New upstream release.

 -- Kay Hayen <kay.hayen@gmail.com>  Wed, 17 Mar 2021 08:58:23 +0100

nuitka (0.6.12.4+ds-1) unstable; urgency=medium

  * New upstream hotfix release.

 -- Kay Hayen <kay.hayen@gmail.com>  Thu, 11 Mar 2021 12:16:01 +0100

nuitka (0.6.12.3+ds-1) unstable; urgency=medium

  * New upstream hotfix release.

 -- Kay Hayen <kay.hayen@gmail.com>  Sun, 21 Feb 2021 06:04:51 +0100

nuitka (0.6.12.2+ds-1) unstable; urgency=medium

  * New upstream hotfix release.

 -- Kay Hayen <kay.hayen@gmail.com>  Sun, 14 Feb 2021 14:25:06 +0100

nuitka (0.6.12.1+ds-1) unstable; urgency=medium

  * New upstream hotfix release.

 -- Kay Hayen <kay.hayen@gmail.com>  Wed, 10 Feb 2021 00:23:11 +0100

nuitka (0.6.12+ds-1) unstable; urgency=medium

  * New upstream release.

 -- Kay Hayen <kay.hayen@gmail.com>  Tue, 09 Feb 2021 11:08:35 +0100

nuitka (0.6.11.6+ds-1) unstable; urgency=medium

  * New upstream hotfix release.

 -- Kay Hayen <kay.hayen@gmail.com>  Sun, 07 Feb 2021 19:59:48 +0100

nuitka (0.6.11.5+ds-1) unstable; urgency=medium

  * New upstream hotfix release.

 -- Kay Hayen <kay.hayen@gmail.com>  Mon, 01 Feb 2021 12:17:21 +0100

nuitka (0.6.11.4+ds-1) unstable; urgency=medium

  * New upstream hotfix release.

 -- Kay Hayen <kay.hayen@gmail.com>  Wed, 27 Jan 2021 17:09:48 +0100

nuitka (0.6.11.3+ds-1) unstable; urgency=medium

  * New upstream hotfix release.

 -- Kay Hayen <kay.hayen@gmail.com>  Tue, 26 Jan 2021 11:16:07 +0100

nuitka (0.6.11.2+ds-1) unstable; urgency=medium

  * New upstream hotfix release.

 -- Kay Hayen <kay.hayen@gmail.com>  Mon, 25 Jan 2021 20:14:39 +0100

nuitka (0.6.11.1+ds-1) unstable; urgency=medium

  * New upstream hotfix release.

 -- Kay Hayen <kay.hayen@gmail.com>  Sun, 24 Jan 2021 17:55:22 +0100

nuitka (0.6.11+ds-1) unstable; urgency=medium

  * New upstream release.

 -- Kay Hayen <kay.hayen@gmail.com>  Sat, 23 Jan 2021 10:01:54 +0100

nuitka (0.6.10.5+ds-1) unstable; urgency=medium

  * New upstream hotfix release.

 -- Kay Hayen <kay.hayen@gmail.com>  Thu, 07 Jan 2021 11:04:59 +0100

nuitka (0.6.10.4+ds-1) unstable; urgency=medium

  * New upstream hotfix release.

 -- Kay Hayen <kay.hayen@gmail.com>  Tue, 29 Dec 2020 16:17:44 +0100

nuitka (0.6.10.3+ds-1) unstable; urgency=medium

  * New upstream hotfix release.

 -- Kay Hayen <kay.hayen@gmail.com>  Thu, 24 Dec 2020 16:30:17 +0100

nuitka (0.6.10.2+ds-1) unstable; urgency=medium

  * New upstream hotfix release.

 -- Kay Hayen <kay.hayen@gmail.com>  Sun, 20 Dec 2020 10:56:00 +0100

nuitka (0.6.10.1+ds-1) unstable; urgency=medium

  * New upstream hotfix release.

 -- Kay Hayen <kay.hayen@gmail.com>  Sun, 13 Dec 2020 19:47:53 +0100

nuitka (0.6.10+ds-1) unstable; urgency=medium

  * New upstream release.

 -- Kay Hayen <kay.hayen@gmail.com>  Mon, 07 Dec 2020 12:44:03 +0100

nuitka (0.6.9.7+ds-1) unstable; urgency=medium

  * New upstream hotfix release.

 -- Kay Hayen <kay.hayen@gmail.com>  Mon, 16 Nov 2020 11:20:22 +0100

nuitka (0.6.9.6+ds-1) unstable; urgency=medium

  * New upstream hotfix release.

 -- Kay Hayen <kay.hayen@gmail.com>  Wed, 04 Nov 2020 08:32:22 +0100

nuitka (0.6.9.5+ds-1) unstable; urgency=medium

  * New upstream hotfix release.

 -- Kay Hayen <kay.hayen@gmail.com>  Fri, 30 Oct 2020 13:49:19 +0100

nuitka (0.6.9.4+ds-1) unstable; urgency=medium

  * New upstream hotfix release.

 -- Kay Hayen <kay.hayen@gmail.com>  Mon, 19 Oct 2020 10:55:17 +0200

nuitka (0.6.9.3+ds-1) unstable; urgency=medium

  * New upstream hotfix release.

 -- Kay Hayen <kay.hayen@gmail.com>  Mon, 12 Oct 2020 17:17:10 +0200

nuitka (0.6.9.2+ds-1) unstable; urgency=medium

  * New upstream hotfix release.

 -- Kay Hayen <kay.hayen@gmail.com>  Sun, 04 Oct 2020 12:47:36 +0200

nuitka (0.6.9.1+ds-1) unstable; urgency=medium

  * New upstream hotfix release.

 -- Kay Hayen <kay.hayen@gmail.com>  Sat, 19 Sep 2020 14:38:08 +0200

nuitka (0.6.9+ds-1) unstable; urgency=medium

  * New upstream release.

 -- Kay Hayen <kay.hayen@gmail.com>  Mon, 14 Sep 2020 15:40:36 +0200

nuitka (0.6.8.4+ds-1) unstable; urgency=medium

  * New upstream hotfix release.

  * Source only upload. (Closes: #961896)

  * Updated VCS URLs. (Closes: #961895)

 -- Kay Hayen <kay.hayen@gmail.com>  Sat, 06 Jun 2020 09:58:32 +0200

nuitka (0.6.8.3+ds-1) unstable; urgency=medium

  * New upstream hotfix release.

 -- Kay Hayen <kay.hayen@gmail.com>  Sat, 23 May 2020 13:56:13 +0200

nuitka (0.6.8.2+ds-1) unstable; urgency=medium

  * New upstream hotfix release.

 -- Kay Hayen <kay.hayen@gmail.com>  Thu, 21 May 2020 15:04:13 +0200

nuitka (0.6.8.1+ds-1) unstable; urgency=medium

  * New upstream hotfix release.

  * Corrected copyright file format to not have emails.

 -- Kay Hayen <kay.hayen@gmail.com>  Fri, 15 May 2020 08:32:39 +0200

nuitka (0.6.8+ds-1) unstable; urgency=medium

  * New upstream release.

  * Changed dependencies to prefer Debian 11 packages.
    (Closes: #937166).

 -- Kay Hayen <kay.hayen@gmail.com>  Mon, 11 May 2020 16:41:34 +0200

nuitka (0.6.7+ds-1) unstable; urgency=medium

  * New upstream release.

  * The rst2pdf dependency is finally fixed
    (Closes: #943645) (Closes: #947573).

  * Enabled package build without Python2 (Closes: #937166)

 -- Kay Hayen <kay.hayen@gmail.com>  Thu, 23 Jan 2020 12:34:10 +0100

nuitka (0.6.6+ds-1) unstable; urgency=medium

  * New upstream release.

 -- Kay Hayen <kay.hayen@gmail.com>  Fri, 27 Dec 2019 08:47:38 +0100

nuitka (0.6.6~rc7+ds-1) unstable; urgency=medium

  * New upstream pre-release.

 -- Kay Hayen <kay.hayen@gmail.com>  Tue, 24 Sep 2019 08:49:41 +0200

nuitka (0.6.5+ds-1) unstable; urgency=medium

  * New upstream release.

 -- Kay Hayen <kay.hayen@gmail.com>  Sat, 27 Jul 2019 12:07:20 +0200

nuitka (0.6.4+ds-1) experimental; urgency=medium

  * New upstream release.

 -- Kay Hayen <kay.hayen@gmail.com>  Fri, 07 Jun 2019 23:30:22 +0200

nuitka (0.6.3.1+ds-1) experimental; urgency=medium

  * New upstream hotfix release.

 -- Kay Hayen <kay.hayen@gmail.com>  Thu, 25 Apr 2019 22:08:36 +0200

nuitka (0.6.3+ds-1) unstable; urgency=medium

  * New upstream release.

 -- Kay Hayen <kay.hayen@gmail.com>  Thu, 04 Apr 2019 06:12:30 +0200

nuitka (0.6.2+ds-1) unstable; urgency=medium

  * New upstream release.

 -- Kay Hayen <kay.hayen@gmail.com>  Sat, 16 Feb 2019 08:48:51 +0100

nuitka (0.6.1.1+ds-1) unstable; urgency=medium

  * New upstream hotfix release.

 -- Kay Hayen <kay.hayen@gmail.com>  Thu, 24 Jan 2019 09:13:53 +0100

nuitka (0.6.1+ds-1) unstable; urgency=medium

  * New upstream release.

  * Depend on python-pil over python-imaging (Closes: #917694).

 -- Kay Hayen <kay.hayen@gmail.com>  Sat, 05 Jan 2019 12:41:57 +0100

nuitka (0.6.0.6+ds-1) unstable; urgency=medium

  * New upstream hotfix release.

 -- Kay Hayen <kay.hayen@gmail.com>  Wed, 31 Oct 2018 09:03:57 +0100

nuitka (0.6.0.5+ds-1) unstable; urgency=medium

  * New upstream hotfix release.

 -- Kay Hayen <kay.hayen@gmail.com>  Thu, 18 Oct 2018 23:11:34 +0200

nuitka (0.6.0.4+ds-1) unstable; urgency=medium

  * New upstream hotfix release.

 -- Kay Hayen <kay.hayen@gmail.com>  Sun, 14 Oct 2018 08:26:48 +0200

nuitka (0.6.0.3+ds-1) unstable; urgency=medium

  * New upstream hotfix release.

 -- Kay Hayen <kay.hayen@gmail.com>  Sat, 06 Oct 2018 10:43:33 +0200

nuitka (0.6.0.2+ds-1) unstable; urgency=medium

  * New upstream hotfix release.

 -- Kay Hayen <kay.hayen@gmail.com>  Wed, 03 Oct 2018 10:41:52 +0200

nuitka (0.6.0.1+ds-1) unstable; urgency=medium

  * New upstream hotfix release.

 -- Kay Hayen <kay.hayen@gmail.com>  Thu, 27 Sep 2018 09:57:05 +0200

nuitka (0.6.0+ds-1) unstable; urgency=medium

  * New upstream release.

 -- Kay Hayen <kay.hayen@gmail.com>  Wed, 26 Sep 2018 07:00:04 +0200

nuitka (0.5.33+ds-1) unstable; urgency=medium

  * New upstream release.

 -- Kay Hayen <kay.hayen@gmail.com>  Thu, 13 Sep 2018 19:01:48 +0200

nuitka (0.5.32.8+ds-1) unstable; urgency=medium

  * New upstream hotfix release.

 -- Kay Hayen <kay.hayen@gmail.com>  Tue, 04 Sep 2018 14:58:47 +0200

nuitka (0.5.32.7+ds-1) unstable; urgency=medium

  * New upstream hotfix release.

 -- Kay Hayen <kay.hayen@gmail.com>  Thu, 23 Aug 2018 22:06:00 +0200

nuitka (0.5.32.6+ds-1) unstable; urgency=medium

  * New upstream hotfix release.

 -- Kay Hayen <kay.hayen@gmail.com>  Thu, 23 Aug 2018 20:05:18 +0200

nuitka (0.5.32.5+ds-1) unstable; urgency=medium

  * New upstream hotfix release.

 -- Kay Hayen <kay.hayen@gmail.com>  Wed, 15 Aug 2018 19:06:01 +0200

nuitka (0.5.32.4+ds-1) unstable; urgency=medium

  * New upstream hotfix release.

 -- Kay Hayen <kay.hayen@gmail.com>  Fri, 10 Aug 2018 12:06:44 +0200

nuitka (0.5.32.3+ds-1) unstable; urgency=medium

  * New upstream hotfix release.

 -- Kay Hayen <kay.hayen@gmail.com>  Sat, 04 Aug 2018 10:40:31 +0200

nuitka (0.5.32.2+ds-1) unstable; urgency=medium

  * New upstream hotfix release.

 -- Kay Hayen <kay.hayen@gmail.com>  Wed, 01 Aug 2018 17:38:43 +0200

nuitka (0.5.32.1+ds-1) unstable; urgency=medium

  * New upstream hotfix release.

 -- Kay Hayen <kay.hayen@gmail.com>  Sat, 28 Jul 2018 20:16:29 +0200

nuitka (0.5.32+ds-1) unstable; urgency=medium

  * New upstream release.

 -- Kay Hayen <kay.hayen@gmail.com>  Sat, 28 Jul 2018 15:07:21 +0200

nuitka (0.5.31+ds-1) unstable; urgency=medium

  * New upstream release.

 -- Kay Hayen <kay.hayen@gmail.com>  Mon, 09 Jul 2018 08:23:02 +0200

nuitka (0.5.30+ds-1) unstable; urgency=medium

  * New upstream release.

 -- Kay Hayen <kay.hayen@gmail.com>  Mon, 30 Apr 2018 09:50:54 +0200

nuitka (0.5.29.5+ds-1) unstable; urgency=medium

  * New upstream hotfix release.

 -- Kay Hayen <kay.hayen@gmail.com>  Wed, 25 Apr 2018 09:33:55 +0200

nuitka (0.5.29.4+ds-1) unstable; urgency=medium

  * New upstream hotfix release.

 -- Kay Hayen <kay.hayen@gmail.com>  Mon, 09 Apr 2018 20:22:37 +0200

nuitka (0.5.29.3+ds-1) unstable; urgency=medium

  * New upstream hotfix release.

 -- Kay Hayen <kay.hayen@gmail.com>  Sat, 31 Mar 2018 16:12:25 +0200

nuitka (0.5.29.2+ds-1) unstable; urgency=medium

  * New upstream hotfix release.

 -- Kay Hayen <kay.hayen@gmail.com>  Thu, 29 Mar 2018 10:19:24 +0200

nuitka (0.5.29.1+ds-1) unstable; urgency=medium

  * New upstream hotfix release.

 -- Kay Hayen <kay.hayen@gmail.com>  Tue, 27 Mar 2018 18:22:54 +0200

nuitka (0.5.29+ds-1) unstable; urgency=medium

  * New upstream release.

 -- Kay Hayen <kay.hayen@gmail.com>  Mon, 26 Mar 2018 20:13:44 +0200

nuitka (0.5.28.2+ds-1) unstable; urgency=medium

  * New upstream hotfix release.

 -- Kay Hayen <kay.hayen@gmail.com>  Wed, 29 Nov 2017 15:09:28 +0100

nuitka (0.5.28.1+ds-1) unstable; urgency=medium

  * New upstream hotfix release.
  * Also ignore sbuild non-existent directory (Closes: #871125).

 -- Kay Hayen <kay.hayen@gmail.com>  Sun, 22 Oct 2017 10:44:31 +0200

nuitka (0.5.28+ds-1) unstable; urgency=medium

  * New upstream release.

 -- Kay Hayen <kay.hayen@gmail.com>  Tue, 17 Oct 2017 10:03:56 +0200

nuitka (0.5.27+ds-1) unstable; urgency=medium

  * New upstream release.

 -- Kay Hayen <kay.hayen@gmail.com>  Sat, 22 Jul 2017 16:21:37 +0200

nuitka (0.5.26.4+ds-1) unstable; urgency=medium

  * New upstream hotfix release.
  * Recommend actual PyQT package (Closes: #866540).

 -- Kay Hayen <kay.hayen@gmail.com>  Mon, 03 Jul 2017 08:59:37 +0200

nuitka (0.5.26.3+ds-1) unstable; urgency=medium

  * New upstream hotfix release.

 -- Kay Hayen <kay.hayen@gmail.com>  Thu, 22 Jun 2017 08:08:53 +0200

nuitka (0.5.26.2+ds-1) unstable; urgency=medium

  * New upstream hotfix release.

 -- Kay Hayen <kay.hayen@gmail.com>  Sat, 17 Jun 2017 11:37:12 +0200

nuitka (0.5.26.1+ds-1) unstable; urgency=medium

  * New upstream hotfix release.

 -- Kay Hayen <kay.hayen@gmail.com>  Sat, 10 Jun 2017 13:09:51 +0200

nuitka (0.5.26+ds-1) unstable; urgency=medium

  * New upstream release.

 -- Kay Hayen <kay.hayen@gmail.com>  Wed, 07 Jun 2017 08:15:19 +0200

nuitka (0.5.25+ds-1) unstable; urgency=medium

  * New upstream release.

 -- Kay Hayen <kay.hayen@gmail.com>  Tue, 24 Jan 2017 06:13:46 +0100

nuitka (0.5.24.4+ds-1) unstable; urgency=medium

  * New upstream hotfix release.
  * Better detection of acceptable shared library loads from
    system paths for standalone tests (Closes: #844902).

 -- Kay Hayen <kay.hayen@gmail.com>  Sat, 10 Dec 2016 12:25:35 +0100

nuitka (0.5.24.3+ds-1) unstable; urgency=medium

  * New upstream hotfix release.

 -- Kay Hayen <kay.hayen@gmail.com>  Fri, 09 Dec 2016 06:50:55 +0100

nuitka (0.5.24.2+ds-1) unstable; urgency=medium

  * New upstream hotfix release.

 -- Kay Hayen <kay.hayen@gmail.com>  Wed, 30 Nov 2016 09:32:03 +0100

nuitka (0.5.24.1+ds-1) unstable; urgency=medium

  * New upstream hotfix release.

 -- Kay Hayen <kay.hayen@gmail.com>  Wed, 16 Nov 2016 08:16:53 +0100

nuitka (0.5.24+ds-1) unstable; urgency=medium

  * New upstream release.

 -- Kay Hayen <kay.hayen@gmail.com>  Mon, 14 Nov 2016 09:41:31 +0100

nuitka (0.5.23.2+ds-1) unstable; urgency=medium

  * New upstream hotfix release.

 -- Kay Hayen <kay.hayen@gmail.com>  Mon, 07 Nov 2016 07:55:11 +0100

nuitka (0.5.23.1+ds-1) unstable; urgency=medium

  * New upstream hotfix release.
  * Use of C11 compiler instead of C++ compiler, so we drop the
    versioned dependencies. (Closes: #835954)

 -- Kay Hayen <kay.hayen@gmail.com>  Sun, 16 Oct 2016 10:40:59 +0200

nuitka (0.5.23+ds-1) unstable; urgency=medium

  * New upstream release.

 -- Kay Hayen <kay.hayen@gmail.com>  Sun, 02 Oct 2016 18:14:41 +0200

nuitka (0.5.22+ds-1) unstable; urgency=medium

  * New upstream release.

 -- Kay Hayen <kay.hayen@gmail.com>  Tue, 16 Aug 2016 11:22:16 +0200

nuitka (0.5.21.3+ds-1) unstable; urgency=medium

  * New upstream hotfix release.

 -- Kay Hayen <kay.hayen@gmail.com>  Thu, 26 May 2016 14:51:39 +0200

nuitka (0.5.21.2+ds-1) unstable; urgency=medium

  * New upstream hotfix release.

 -- Kay Hayen <kay.hayen@gmail.com>  Sat, 14 May 2016 14:43:28 +0200

nuitka (0.5.21.1+ds-1) unstable; urgency=medium

  * New upstream hotfix release.

  * Depends on g++-5 now.

 -- Kay Hayen <kay.hayen@gmail.com>  Sat, 30 Apr 2016 07:59:57 +0200

nuitka (0.5.21+ds-1) unstable; urgency=medium

  * New upstream release.

 -- Kay Hayen <kay.hayen@gmail.com>  Sun, 24 Apr 2016 14:06:29 +0200

nuitka (0.5.20+ds-1) unstable; urgency=medium

  * New upstream release.

 -- Kay Hayen <kay.hayen@gmail.com>  Sun, 20 Mar 2016 08:11:16 +0100

nuitka (0.5.19.1+ds-1) unstable; urgency=medium

  * New upstream hotfix release.

 -- Kay Hayen <kay.hayen@gmail.com>  Tue, 15 Mar 2016 09:11:57 +0100

nuitka (0.5.19+ds-1) unstable; urgency=medium

  * New upstream release.

 -- Kay Hayen <kay.hayen@gmail.com>  Mon, 01 Feb 2016 07:53:08 +0100

nuitka (0.5.18.1+ds-1) unstable; urgency=medium

  * New upstream hotfix release.

 -- Kay Hayen <kay.hayen@gmail.com>  Sun, 24 Jan 2016 07:52:03 +0100

nuitka (0.5.18+ds-1) unstable; urgency=medium

  * New upstream release.

 -- Kay Hayen <kay.hayen@gmail.com>  Fri, 15 Jan 2016 07:48:41 +0100

nuitka (0.5.17.1+ds-1) unstable; urgency=medium

  * New upstream hotfix release.

 -- Kay Hayen <kay.hayen@gmail.com>  Thu, 14 Jan 2016 23:21:51 +0100

nuitka (0.5.17+ds-1) unstable; urgency=medium

  * New upstream release.

 -- Kay Hayen <kay.hayen@gmail.com>  Sun, 27 Dec 2015 15:18:39 +0100

nuitka (0.5.16.1+ds-1) unstable; urgency=medium

  * New upstream hotfix release.

 -- Kay Hayen <kay.hayen@gmail.com>  Thu, 03 Dec 2015 07:04:12 +0100

nuitka (0.5.16+ds-1) unstable; urgency=medium

  * New upstream release.

 -- Kay Hayen <kay.hayen@gmail.com>  Mon, 09 Nov 2015 18:30:07 +0100

nuitka (0.5.15+ds-1) unstable; urgency=medium

  * New upstream release.

 -- Kay Hayen <kay.hayen@gmail.com>  Mon, 12 Oct 2015 08:57:03 +0200

nuitka (0.5.14.3+ds-1) unstable; urgency=medium

  * New upstream hotfix release.

 -- Kay Hayen <kay.hayen@gmail.com>  Sun, 13 Sep 2015 12:26:59 +0200

nuitka (0.5.14.2+ds-1) unstable; urgency=medium

  * New upstream hotfix release.

 -- Kay Hayen <kay.hayen@gmail.com>  Mon, 07 Sep 2015 00:30:11 +0200

nuitka (0.5.14.1+ds-1) UNRELEASED; urgency=medium

  * New upstream hotfix release.

 -- Kay Hayen <kay.hayen@gmail.com>  Sun, 06 Sep 2015 22:37:22 +0200

nuitka (0.5.14+ds-1) unstable; urgency=medium

  * New upstream release.

 -- Kay Hayen <kay.hayen@gmail.com>  Thu, 27 Aug 2015 06:24:11 +0200

nuitka (0.5.13.8+ds-1) UNRELEASED; urgency=medium

  * New upstream hotfix release.

 -- Kay Hayen <kay.hayen@gmail.com>  Thu, 20 Aug 2015 11:55:53 +0200

nuitka (0.5.13.7+ds-1) UNRELEASED; urgency=medium

  * New upstream hotfix release.

 -- Kay Hayen <kay.hayen@gmail.com>  Tue, 18 Aug 2015 21:55:08 +0200

nuitka (0.5.13.6+ds-1) UNRELEASED; urgency=medium

  * New upstream hotfix release.

 -- Kay Hayen <kay.hayen@gmail.com>  Sun, 16 Aug 2015 14:38:46 +0200

nuitka (0.5.13.5+ds-1) UNRELEASED; urgency=medium

  * New upstream hotfix release.

 -- Kay Hayen <kay.hayen@gmail.com>  Sun, 16 Aug 2015 13:42:02 +0200

nuitka (0.5.13.4+ds-1) UNRELEASED; urgency=medium

  * New upstream hotfix release.

 -- Kay Hayen <kay.hayen@gmail.com>  Fri, 31 Jul 2015 17:24:40 +0200

nuitka (0.5.13.3+ds-1) UNRELEASED; urgency=medium

  * New upstream hotfix release.

 -- Kay Hayen <kay.hayen@gmail.com>  Wed, 29 Jul 2015 10:54:05 +0200

nuitka (0.5.13.2+ds-1) UNRELEASED; urgency=medium

  * New upstream hotfix release.

 -- Kay Hayen <kay.hayen@gmail.com>  Tue, 16 Jun 2015 10:29:12 +0200

nuitka (0.5.13.1+ds-1) UNRELEASED; urgency=medium

  * New upstream hotfix release.

 -- Kay Hayen <kay.hayen@gmail.com>  Mon, 04 May 2015 09:27:19 +0200

nuitka (0.5.13+ds-1) unstable; urgency=medium

  * New upstream release.

 -- Kay Hayen <kay.hayen@gmail.com>  Fri, 01 May 2015 10:44:27 +0200

nuitka (0.5.12.2+ds-1) UNRELEASED; urgency=medium

  * New upstream hotfix release.

 -- Kay Hayen <kay.hayen@gmail.com>  Sun, 26 Apr 2015 08:51:37 +0200

nuitka (0.5.12.1+ds-1) UNRELEASED; urgency=medium

  * New upstream hotfix release.

 -- Kay Hayen <kay.hayen@gmail.com>  Sat, 18 Apr 2015 09:35:06 +0200

nuitka (0.5.12+ds-1) experimental; urgency=medium

  * New upstream release.

 -- Kay Hayen <kay.hayen@gmail.com>  Mon, 06 Apr 2015 17:20:44 +0200

nuitka (0.5.11.2+ds-1) experimental; urgency=medium

  * New upstream hotfix release.

 -- Kay Hayen <kay.hayen@gmail.com>  Thu, 26 Mar 2015 20:09:06 +0100

nuitka (0.5.11.1+ds-1) experimental; urgency=medium

  * New upstream hotfix release.

 -- Kay Hayen <kay.hayen@gmail.com>  Mon, 23 Mar 2015 10:34:17 +0100

nuitka (0.5.11+ds-1) experimental; urgency=medium

  * New upstream release.

 -- Kay Hayen <kay.hayen@gmail.com>  Wed, 18 Mar 2015 08:38:39 +0100

nuitka (0.5.10.2+ds-1) experimental; urgency=medium

  * New upstream hotfix release.

 -- Kay Hayen <kay.hayen@gmail.com>  Tue, 10 Mar 2015 07:46:24 +0100

nuitka (0.5.10.1+ds-1) experimental; urgency=medium

  * New upstream hotfix release.

 -- Kay Hayen <kay.hayen@gmail.com>  Sun, 08 Mar 2015 11:56:55 +0100

nuitka (0.5.10+ds-1) experimental; urgency=medium

  * New upstream release.

 -- Kay Hayen <kay.hayen@gmail.com>  Thu, 05 Mar 2015 07:43:43 +0100

nuitka (0.5.9+ds-1) experimental; urgency=medium

  * New upstream release.

 -- Kay Hayen <kay.hayen@gmail.com>  Thu, 29 Jan 2015 08:18:06 +0100

nuitka (0.5.8+ds-1) experimental; urgency=medium

  * New upstream release.

 -- Kay Hayen <kay.hayen@gmail.com>  Thu, 15 Jan 2015 04:11:03 +0100

nuitka (0.5.7.1+ds-1) experimental; urgency=medium

  * New upstream hotfix release.

 -- Kay Hayen <kay.hayen@gmail.com>  Fri, 09 Jan 2015 13:52:15 +0100

nuitka (0.5.7+ds-1) UNRELEASED; urgency=medium

  * New upstream release.

 -- Kay Hayen <kay.hayen@gmail.com>  Thu, 01 Jan 2015 10:52:03 +0100

nuitka (0.5.6.1+ds-1) UNRELEASED; urgency=medium

  * New upstream hotfix release.

 -- Kay Hayen <kay.hayen@gmail.com>  Sun, 21 Dec 2014 08:32:58 +0100

nuitka (0.5.6+ds-1) UNRELEASED; urgency=medium

  * New upstream release.
  * Added support for hardening-wrapper to be installed.

 -- Kay Hayen <kay.hayen@gmail.com>  Fri, 19 Dec 2014 08:39:17 +0100

nuitka (0.5.5.3+ds-1) unstable; urgency=medium

  * New upstream hotfix release.
  * Added support for armhf architecture.

 -- Kay Hayen <kay.hayen@gmail.com>  Fri, 24 Oct 2014 17:33:59 +0200

nuitka (0.5.5.2+ds-1) unstable; urgency=medium

  * New upstream hotfix release.
  * Bump to Standards Version 3.9.6, no changes needed.

 -- Kay Hayen <kay.hayen@gmail.com>  Fri, 17 Oct 2014 07:56:05 +0200

nuitka (0.5.5+ds-1) unstable; urgency=medium

  * New upstream release.

 -- Kay Hayen <kay.hayen@gmail.com>  Sun, 05 Oct 2014 19:28:20 +0200

nuitka (0.5.4.3+ds-1) unstable; urgency=medium

  * New upstream hotfix release.

 -- Kay Hayen <kay.hayen@gmail.com>  Thu, 21 Aug 2014 09:41:37 +0200

nuitka (0.5.3.5+ds-1) unstable; urgency=medium

  * New upstream hotfix release.

 -- Kay Hayen <kay.hayen@gmail.com>  Fri, 18 Jul 2014 07:28:17 +0200

nuitka (0.5.3.3+ds-1) unstable; urgency=medium

  * New upstream release.
  * Original version didn't build for all versions due to error message
    changes, this release adapts to.

 -- Kay Hayen <kay.hayen@gmail.com>  Sat, 12 Jul 2014 20:50:01 +0200

nuitka (0.5.2+ds-1) unstable; urgency=medium

  * New upstream release.
  * Permit building using cowbuilder, eatmydata (Closes: #749518)
  * Do not require gcc in build-depends
    (Closes: #747984) (Closes: #748005) (Closes: #751325)

 -- Kay Hayen <kay.hayen@gmail.com>  Mon, 23 Jun 2014 08:17:57 +0200

nuitka (0.5.1.1+ds-1) unstable; urgency=medium

  * New upstream hotfix release.

 -- Kay Hayen <kay.hayen@gmail.com>  Thu, 06 Mar 2014 10:44:28 +0100

nuitka (0.5.1+ds-1) unstable; urgency=medium

  * New upstream release.

 -- Kay Hayen <kay.hayen@gmail.com>  Thu, 06 Mar 2014 09:33:51 +0100

nuitka (0.5.0.1+ds-1) unstable; urgency=medium

  * New upstream hotfix release.

 -- Kay Hayen <kay.hayen@gmail.com>  Mon, 13 Jan 2014 23:37:37 +0100

nuitka (0.5.0+ds-1) unstable; urgency=medium

  * New upstream release.
  * Added missing build dependency to process PNG images.

 -- Kay Hayen <kay.hayen@gmail.com>  Fri, 03 Jan 2014 19:18:18 +0100

nuitka (0.4.7.1+ds-1) unstable; urgency=low

  * New upstream hotfix release.

 -- Kay Hayen <kay.hayen@gmail.com>  Tue, 03 Dec 2013 08:44:31 +0100

nuitka (0.4.7+ds-1) UNRELEASED; urgency=low

  * New upstream release.
  * Handle unknown encoding error message change of CPython 2.7.6
    that was backported to CPython 2.7.5+ as well.
    (Closes: #730956)

 -- Kay Hayen <kay.hayen@gmail.com>  Mon, 02 Dec 2013 09:15:12 +0100

nuitka (0.4.6.2+ds-1) unstable; urgency=low

  * New upstream hotfix release.

 -- Kay Hayen <kayhayen@gmx.de>  Fri, 01 Nov 2013 19:07:42 +0100

nuitka (0.4.6+ds-1) unstable; urgency=low

  * New upstream release.

 -- Kay Hayen <kayhayen@gmx.de>  Sun, 27 Oct 2013 21:29:26 +0100

nuitka (0.4.5.1+ds-1) unstable; urgency=low

  * New upstream hotfix release.
  * Corrects upstream Issue#106.

 -- Kay Hayen <kayhayen@gmx.de>  Wed, 25 Sep 2013 14:29:55 +0200

nuitka (0.4.5+ds-1) unstable; urgency=low

  * New upstream release.

 -- Kay Hayen <kayhayen@gmx.de>  Sun, 18 Aug 2013 09:06:29 +0200

nuitka (0.4.4.2+ds-1) unstable; urgency=low

  * New upstream hotfix release.
  * Corrects upstream Issue#98.
  * Corrects upstream Issue#100.
  * Corrects upstream Issue#101.
  * Corrects upstream Issue#102.

 -- Kay Hayen <kayhayen@gmx.de>  Sat, 20 Jul 2013 09:08:29 +0200

nuitka (0.4.4.1+ds-1) unstable; urgency=low

  * New upstream hotfix release.
  * Corrects upstream Issue#95.
  * Corrects upstream Issue#96.

 -- Kay Hayen <kayhayen@gmx.de>  Sat, 13 Jul 2013 11:56:21 +0200

nuitka (0.4.4+ds-1) unstable; urgency=low

  * New upstream release.
  * Upstream now supports Python3.3 and threads.
  * Bump to Standards Version 3.9.4, no changes needed.
  * Fix support for modules and Python3 was broken (Closes: #711459)
  * Fix encoding error changes  Python 2.7.5 (Closes: #713531)

 -- Kay Hayen <kayhayen@gmx.de>  Tue, 25 Jun 2013 10:46:40 +0200

nuitka (0.4.3+ds-1) unstable; urgency=low

  * New upstream release.

 -- Kay Hayen <kayhayen@gmx.de>  Sat, 18 May 2013 10:16:25 +0200

nuitka (0.4.2+ds-1) unstable; urgency=low

  * New upstream release.

 -- Kay Hayen <kayhayen@gmx.de>  Fri, 29 Mar 2013 11:05:08 +0100

nuitka (0.4.1+ds-1) unstable; urgency=low

  * New upstream release.

 -- Kay Hayen <kayhayen@gmx.de>  Tue, 05 Mar 2013 08:15:41 +0100

nuitka (0.4.0+ds-1) UNRELEASED; urgency=low

  * New upstream release.
  * Changes so the Debian package can be backported to Squeeze as well.

 -- Kay Hayen <kayhayen@gmx.de>  Sat, 09 Feb 2013 10:08:15 +0100

nuitka (0.3.25+ds-1) unstable; urgency=low

  * New upstream release.
  * Register the User Manual with "doc-base".

 -- Kay Hayen <kayhayen@gmx.de>  Sun, 11 Nov 2012 13:57:32 +0100

nuitka (0.3.24.1+ds-1) unstable; urgency=low

  * New upstream hotfix release.
  * Corrects upstream Issue#46.

 -- Kay Hayen <kayhayen@gmx.de>  Sat, 08 Sep 2012 22:30:11 +0000

nuitka (0.3.24+ds-1) unstable; urgency=low

  * New upstream release.
  * Detect the absence of "g++" and gracefully fallback to the
    compiler depended on. (Closes: #682146)
  * Changed usage of "temp" files in developer scripts to be
    secure. (Closes: #682145)
  * Added support for "DEB_BUILD_OPTIONS=nocheck" to skip the
    test runs. (Closes: #683090)

 -- Kay Hayen <kayhayen@gmx.de>  Sat, 18 Aug 2012 21:19:17 +0200

nuitka (0.3.23.1+ds-1) unstable; urgency=low

  * New upstream hotfix release.
  * Corrects upstream Issue#40, Issue#41, and Issue#42.

 -- Kay Hayen <kayhayen@gmx.de>  Mon, 16 Jul 2012 07:25:41 +0200

nuitka (0.3.23+ds-1) unstable; urgency=low

  * New upstream release.
  * License for Nuitka is now Apache License 2.0, no more GPLv3.
  * Corrects upstream Issue#37 and Issue#38.

 -- Kay Hayen <kayhayen@gmx.de>  Sun, 01 Jul 2012 00:00:57 +0200

nuitka (0.3.22.1+ds-1) unstable; urgency=low

  * New upstream hotfix release.
  * Corrected copyright file syntax error found by new lintian
    version.
  * Corrects upstream Issue#19.

 -- Kay Hayen <kayhayen@gmx.de>  Sat, 16 Jun 2012 08:58:30 +0200

nuitka (0.3.22+ds-1) unstable; urgency=low

  * New upstream release.

 -- Kay Hayen <kayhayen@gmx.de>  Sun, 13 May 2012 12:51:16 +0200

nuitka (0.3.21+ds-1) unstable; urgency=low

  * New upstream release.

 -- Kay Hayen <kayhayen@gmx.de>  Thu, 12 Apr 2012 20:24:01 +0200

nuitka (0.3.20.2+ds-1) unstable; urgency=low

  * New upstream hotfix release.
  * Corrects upstream Issue#35.
  * Bump to Standards Version 3.9.3, no changes needed.
  * In the alternative build dependencies, designed to make the
    Python3 build dependency optional, put option that is going
    to work on "unstable" first. (Closes: #665021)

 -- Kay Hayen <kayhayen@gmx.de>  Tue, 03 Apr 2012 22:31:36 +0200

nuitka (0.3.20.1+ds-1) unstable; urgency=low

  * New upstream hotfix release.
  * Corrects upstream Issue#34.

 -- Kay Hayen <kayhayen@gmx.de>  Sat, 03 Mar 2012 10:18:30 +0100

nuitka (0.3.20+ds-1) unstable; urgency=low

  * New upstream release.
  * Added upstream "Changelog.rst" as "changelog"

 -- Kay Hayen <kayhayen@gmx.de>  Mon, 27 Feb 2012 09:32:10 +0100

nuitka (0.3.19.2+ds-1) unstable; urgency=low

  * New upstream hotfix release.
  * Corrects upstream Issue#32.

 -- Kay Hayen <kayhayen@gmx.de>  Sun, 12 Feb 2012 20:33:30 +0100

nuitka (0.3.19.1+ds-1) unstable; urgency=low

  * New upstream hotfix release.
  * Corrects upstream Issue#30 and Issue#31.

 -- Kay Hayen <kayhayen@gmx.de>  Sat, 28 Jan 2012 07:27:38 +0100

nuitka (0.3.19+ds-1) unstable; urgency=low

  * New upstream release.
  * Improvements to option groups layout in manpages, and broken
    whitespace for "--recurse-to" option. (Closes: #655910)
  * Documented new option "--recurse-directory" in man page with
    example.
  * Made the "debian/watch" file ignore upstream pre-releases,
    these shall not be considered for this package.
  * Aligned depended version with build depended versions.
  * Depend on "python-dev" as well, needed to compile against
    "libpython".
  * Build depend on "python-dev-all" and "python-dbg-all" to
    execute tests with both all supported Python versions.
  * Build depend on "python3.2-dev-all" and "python3-dbg-all"
    to execute tests with Python3 as well. It is currently not
    supported by upstream, this is only preparatory.
  * Added suggestion of "ccache", can speed up the compilation
    process.

 -- Kay Hayen <kayhayen@gmx.de>  Tue, 17 Jan 2012 10:29:45 +0100

nuitka (0.3.18+ds-1) unstable; urgency=low

  * New upstream release.
  * Lowered dependencies so that a backport to Ubuntu Natty and
    higher is now feasible. A "scons >=2.0.0" is good enough,
    and so is "g++-4.5" as well.
  * Don't require the PDF generation to be successful on older
    Ubuntu versions as it crashes due to old "rst2pdf" bugs.

 -- Kay Hayen <kayhayen@gmx.de>  Thu, 12 Jan 2012 19:55:43 +0100

nuitka (0.3.18~pre2+ds-1) unstable; urgency=low

  * New upstream pre-release.
  * First upload to unstable, many thanks to my reviewer and
    sponsor Yaroslav Halchenko <debian@onerussian.com>
  * New maintainer (Closes: #648489)
  * Added Developer Manual to the generated PDF documentation.
  * Added python-dbg to Build-Depends to also execute reference
    count tests.
  * Changed copyright file to reference Apache license via its
    standard Debian location as well.

 -- Kay Hayen <kayhayen@gmx.de>  Tue, 10 Jan 2012 22:21:56 +0100

nuitka (0.3.17+ds-1) UNRELEASED; urgency=low

  * New upstream release.
  * Updated man page to use new "--recurse-*" options in examples
    over removed "--deep*" options.
  * Completed copyright file according to "licensecheck" findings
    and updated files accordingly. Put the included tests owned
    by upstream into public domain.
  * Use a "+ds" file as orig source with inline copy of Scons
    already removed instead of doing it as a patch.
  * Also removed the benchmark tests from "+ds" file, not useful
    to be provided with Nuitka.
  * Added syntax tests, these were omitted by mistake previously.
  * Run the test suite at package build time, it checks the basic
    tests, syntax error tests, program tests, and the compile
    itself test.
  * Added run time dependencies also as build time dependencies
    to be able to execute the tests.
  * Corrected handling of upstream pre-release names in the watch
    file.
  * Changed contributor notice to only require "Apache License 2.0"
    for the new parts.
  * Put Debian packaging and owned tests under "Apache License 2.0"
    as well.

 -- Kay Hayen <kayhayen@gmx.de>  Mon, 09 Jan 2012 09:02:19 +0100

nuitka (0.3.16-1) UNRELEASED; urgency=low

  * New upstream release.
  * Updated debian/copyright URI to match the latest one.
  * Updated debian/copyright to DEP5 changes.
  * Added Nuitka homepage to debian/control.
  * Added watch file, so uscan works.
  * Added git pointers to git repository and gitweb to the
    package control file.
  * Corrected examples section in man page to correctly escape "-".
  * Added meaningful "what is" to manpages.
  * Bump to Standards Version 3.9.2, no changes needed.
  * Added extended description to address lintian warning.

 -- Kay Hayen <kayhayen@gmx.de>  Sun, 18 Dec 2011 13:01:10 +0100

nuitka (0.3.15-1) UNRELEASED; urgency=low

  * New upstream release.
  * Renamed "/usr/bin/Python" to "/usr/bin/nuitka-python".
  * Added man pages for "nuitka" and "nuitka-python", the first
    with an examples section that shows the most important uses
    of the "nuitka" binary.
  * Removed foreign code for Windows generators, removed from
    debian/copyright.
  * Lowered dependency for Scons to what Ubuntu Oneiric has and
    what we have as an inline copy, (scons >=2.0.1) should be
    sufficient.
  * Recommend python-lxml, as it's used by Nuitka to dump XML
    representation.
  * Recommend python-qt4, as it may be used to display the node
    tree in a window.
  * Removed inline copy of Scons from the binary package.
  * Added patch to remove the setting nuitka package in sys.path,
    not needed in Debian.

 -- Kay Hayen <kayhayen@gmx.de>  Thu, 01 Dec 2011 22:43:33 +0100

nuitka (0.3.15pre2-1) UNRELEASED; urgency=low

  * Initial Debian package.

 -- Kay Hayen <kayhayen@gmx.de>  Fri, 11 Nov 2011 20:58:55 +0100<|MERGE_RESOLUTION|>--- conflicted
+++ resolved
@@ -1,16 +1,14 @@
-<<<<<<< HEAD
 nuitka (2.2~rc4+ds-1) unstable; urgency=medium
 
   * New upstream pre-release.
 
  -- Kay Hayen <kay.hayen@gmail.com>  Sat, 06 Apr 2024 15:37:16 +0200
-=======
+
 nuitka (2.1.6+ds-1) unstable; urgency=medium
 
   * New upstream hotfix release.
 
  -- Kay Hayen <kay.hayen@gmail.com>  Fri, 19 Apr 2024 11:27:23 +0200
->>>>>>> c60b25d8
 
 nuitka (2.1.5+ds-1) unstable; urgency=medium
 
