--- conflicted
+++ resolved
@@ -1,16 +1,14 @@
-<<<<<<< HEAD
 nuitka (2.5~rc4+ds-1) unstable; urgency=medium
 
   * New upstream pre-release.
 
  -- Kay Hayen <kay.hayen@gmail.com>  Tue, 06 Aug 2024 12:26:20 +0200
-=======
+
 nuitka (2.4.7+ds-1) unstable; urgency=medium
 
   * New upstream hotfix release.
 
  -- Kay Hayen <kay.hayen@gmail.com>  Sat, 10 Aug 2024 16:50:52 +0200
->>>>>>> ddf33c35
 
 nuitka (2.4.6+ds-1) unstable; urgency=medium
 
