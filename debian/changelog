--- conflicted
+++ resolved
@@ -1,16 +1,14 @@
-<<<<<<< HEAD
 nuitka (2.8~rc12+ds-1) unstable; urgency=medium
 
   * New upstream pre-release.
 
  -- Kay Hayen <kay.hayen@gmail.com>  Wed, 27 Aug 2025 09:08:53 +0200
-=======
+
 nuitka (2.7.14+ds-1) unstable; urgency=medium
 
   * New upstream hotfix release.
 
  -- Kay Hayen <kay.hayen@gmail.com>  Mon, 08 Sep 2025 09:00:56 +0200
->>>>>>> 45220fa7
 
 nuitka (2.7.13+ds-1) unstable; urgency=medium
 
