--- conflicted
+++ resolved
@@ -1,16 +1,14 @@
-<<<<<<< HEAD
 nuitka (2.7~rc1+ds-1) unstable; urgency=medium
 
   * New upstream pre-release.
 
  -- Kay Hayen <kay.hayen@gmail.com>  Mon, 20 Jan 2025 09:37:41 +0100
-=======
+
 nuitka (2.6.1+ds-1) unstable; urgency=medium
 
   * New upstream hotfix release.
 
  -- Kay Hayen <kay.hayen@gmail.com>  Mon, 27 Jan 2025 15:12:27 +0100
->>>>>>> 0fbce78e
 
 nuitka (2.6+ds-1) unstable; urgency=medium
 
