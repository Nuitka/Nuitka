<<<<<<< HEAD
nuitka (2.7~rc8+ds-1) unstable; urgency=medium

  * New upstream pre-release.

 -- Kay Hayen <kay.hayen@gmail.com>  Sun, 23 Feb 2025 10:54:29 +0100
=======
nuitka (2.6.9+ds-1) unstable; urgency=medium

  * New upstream hotfix release.

 -- Kay Hayen <kay.hayen@gmail.com>  Tue, 25 Mar 2025 11:40:17 +0100
>>>>>>> 3e363165

nuitka (2.6.8+ds-1) unstable; urgency=medium

  * New upstream hotfix release.

 -- Kay Hayen <kay.hayen@gmail.com>  Sat, 08 Mar 2025 11:56:28 +0100

nuitka (2.6.7+ds-1) unstable; urgency=medium

  * New upstream hotfix release.

 -- Kay Hayen <kay.hayen@gmail.com>  Thu, 20 Feb 2025 11:44:40 +0100

nuitka (2.6.6+ds-1) unstable; urgency=medium

  * New upstream hotfix release.

 -- Kay Hayen <kay.hayen@gmail.com>  Thu, 20 Feb 2025 11:44:40 +0100

nuitka (2.6.5+ds-1) unstable; urgency=medium

  * New upstream hotfix release.

 -- Kay Hayen <kay.hayen@gmail.com>  Wed, 12 Feb 2025 13:19:28 +0100

nuitka (2.6.4+ds-1) unstable; urgency=medium

  * New upstream hotfix release.

 -- Kay Hayen <kay.hayen@gmail.com>  Tue, 04 Feb 2025 13:33:11 +0100

nuitka (2.6.3+ds-1) unstable; urgency=medium

  * New upstream hotfix release.

 -- Kay Hayen <kay.hayen@gmail.com>  Mon, 03 Feb 2025 19:58:52 +0100

nuitka (2.6.2+ds-1) unstable; urgency=medium

  * New upstream hotfix release.

 -- Kay Hayen <kay.hayen@gmail.com>  Wed, 29 Jan 2025 19:15:01 +0100

nuitka (2.6.1+ds-1) unstable; urgency=medium

  * New upstream hotfix release.

 -- Kay Hayen <kay.hayen@gmail.com>  Mon, 27 Jan 2025 15:12:27 +0100

nuitka (2.6+ds-1) unstable; urgency=medium

  * New upstream release.

 -- Kay Hayen <kay.hayen@gmail.com>  Mon, 20 Jan 2025 08:12:33 +0100

nuitka (2.5.9+ds-1) unstable; urgency=medium

  * New upstream hotfix release.

 -- Kay Hayen <kay.hayen@gmail.com>  Tue, 24 Dec 2024 09:26:23 +0100

nuitka (2.5.8+ds-1) unstable; urgency=medium

  * New upstream hotfix release.

 -- Kay Hayen <kay.hayen@gmail.com>  Sun, 22 Dec 2024 09:34:18 +0100

nuitka (2.5.7+ds-1) unstable; urgency=medium

  * New upstream hotfix release.

 -- Kay Hayen <kay.hayen@gmail.com>  Mon, 16 Dec 2024 12:37:08 +0100

nuitka (2.5.6+ds-1) unstable; urgency=medium

  * New upstream hotfix release.

 -- Kay Hayen <kay.hayen@gmail.com>  Thu, 05 Dec 2024 20:45:28 +0100

nuitka (2.5.5+ds-1) unstable; urgency=medium

  * New upstream hotfix release.

 -- Kay Hayen <kay.hayen@gmail.com>  Sun, 01 Dec 2024 13:24:18 +0100

nuitka (2.5.4+ds-1) unstable; urgency=medium

  * New upstream hotfix release.

 -- Kay Hayen <kay.hayen@gmail.com>  Mon, 25 Nov 2024 19:20:52 +0100

nuitka (2.5.3+ds-1) unstable; urgency=medium

  * New upstream hotfix release.

 -- Kay Hayen <kay.hayen@gmail.com>  Sun, 24 Nov 2024 15:33:43 +0100

nuitka (2.5.2+ds-1) unstable; urgency=medium

  * New upstream hotfix release.

 -- Kay Hayen <kay.hayen@gmail.com>  Sun, 24 Nov 2024 09:32:17 +0100

nuitka (2.5.1+ds-1) unstable; urgency=medium

  * New upstream hotfix release.

 -- Kay Hayen <kay.hayen@gmail.com>  Sat, 16 Nov 2024 20:34:37 +0100

nuitka (2.5+ds-1) unstable; urgency=medium

  * New upstream release.

 -- Kay Hayen <kay.hayen@gmail.com>  Sat, 16 Nov 2024 10:46:15 +0100

nuitka (2.4.11+ds-1) unstable; urgency=medium

  * New upstream hotfix release.

 -- Kay Hayen <kay.hayen@gmail.com>  Tue, 22 Oct 2024 18:34:54 +0200

nuitka (2.4.10+ds-1) unstable; urgency=medium

  * New upstream hotfix release.

 -- Kay Hayen <kay.hayen@gmail.com>  Tue, 15 Oct 2024 10:17:37 +0200

nuitka (2.4.9+ds-1) unstable; urgency=medium

  * New upstream hotfix release.

 -- Kay Hayen <kay.hayen@gmail.com>  Fri, 11 Oct 2024 12:45:19 +0200

nuitka (2.4.8+ds-1) unstable; urgency=medium

  * New upstream hotfix release.

 -- Kay Hayen <kay.hayen@gmail.com>  Thu, 22 Aug 2024 16:48:54 +0200

nuitka (2.4.7+ds-1) unstable; urgency=medium

  * New upstream hotfix release.

 -- Kay Hayen <kay.hayen@gmail.com>  Sat, 10 Aug 2024 16:50:52 +0200

nuitka (2.4.6+ds-1) unstable; urgency=medium

  * New upstream hotfix release.

 -- Kay Hayen <kay.hayen@gmail.com>  Tue, 06 Aug 2024 10:39:11 +0200

nuitka (2.4.5+ds-1) unstable; urgency=medium

  * New upstream hotfix release.

 -- Kay Hayen <kay.hayen@gmail.com>  Wed, 31 Jul 2024 10:07:59 +0200

nuitka (2.4.4+ds-1) unstable; urgency=medium

  * New upstream hotfix release.

 -- Kay Hayen <kay.hayen@gmail.com>  Mon, 29 Jul 2024 11:08:23 +0200

nuitka (2.4.3+ds-1) unstable; urgency=medium

  * New upstream hotfix release.

 -- Kay Hayen <kay.hayen@gmail.com>  Sun, 28 Jul 2024 12:22:32 +0200

nuitka (2.4.2+ds-1) unstable; urgency=medium

  * New upstream hotfix release.

 -- Kay Hayen <kay.hayen@gmail.com>  Wed, 24 Jul 2024 08:42:23 +0200

nuitka (2.4.1+ds-1) unstable; urgency=medium

  * New upstream hotfix release.

 -- Kay Hayen <kay.hayen@gmail.com>  Sun, 21 Jul 2024 09:53:01 +0200

nuitka (2.4+ds-1) unstable; urgency=medium

  * New upstream release.

 -- Kay Hayen <kay.hayen@gmail.com>  Sat, 20 Jul 2024 14:42:18 +0200

nuitka (2.3.11+ds-1) unstable; urgency=medium

  * New upstream hotfix release.

 -- Kay Hayen <kay.hayen@gmail.com>  Mon, 01 Jul 2024 08:02:34 +0200

nuitka (2.3.10+ds-1) unstable; urgency=medium

  * New upstream hotfix release.

 -- Kay Hayen <kay.hayen@gmail.com>  Wed, 26 Jun 2024 13:54:04 +0200

nuitka (2.3.9+ds-1) unstable; urgency=medium

  * New upstream hotfix release.

 -- Kay Hayen <kay.hayen@gmail.com>  Fri, 21 Jun 2024 01:05:38 +0200

nuitka (2.3.8+ds-1) unstable; urgency=medium

  * New upstream hotfix release.

 -- Kay Hayen <kay.hayen@gmail.com>  Thu, 20 Jun 2024 20:00:14 +0200

nuitka (2.3.7+ds-1) unstable; urgency=medium

  * New upstream hotfix release.

 -- Kay Hayen <kay.hayen@gmail.com>  Wed, 19 Jun 2024 09:10:30 +0200

nuitka (2.3.6+ds-1) unstable; urgency=medium

  * New upstream hotfix release.

 -- Kay Hayen <kay.hayen@gmail.com>  Tue, 18 Jun 2024 12:07:39 +0200

nuitka (2.3.5+ds-1) unstable; urgency=medium

  * New upstream hotfix release.

 -- Kay Hayen <kay.hayen@gmail.com>  Sun, 16 Jun 2024 18:29:06 +0200

nuitka (2.3.4+ds-1) unstable; urgency=medium

  * New upstream hotfix release.

 -- Kay Hayen <kay.hayen@gmail.com>  Sat, 15 Jun 2024 15:01:32 +0200

nuitka (2.3.3+ds-1) unstable; urgency=medium

  * New upstream hotfix release.

 -- Kay Hayen <kay.hayen@gmail.com>  Tue, 11 Jun 2024 11:25:46 +0200

nuitka (2.3.2+ds-1) unstable; urgency=medium

  * New upstream hotfix release.

 -- Kay Hayen <kay.hayen@gmail.com>  Sun, 09 Jun 2024 22:55:03 +0200

nuitka (2.3.1+ds-1) unstable; urgency=medium

  * New upstream hotfix release.

 -- Kay Hayen <kay.hayen@gmail.com>  Thu, 06 Jun 2024 08:54:24 +0200

nuitka (2.3+ds-1) unstable; urgency=medium

  * New upstream release.

 -- Kay Hayen <kay.hayen@gmail.com>  Fri, 31 May 2024 09:36:10 +0200

nuitka (2.2.3+ds-1) unstable; urgency=medium

  * New upstream hotfix release.

 -- Kay Hayen <kay.hayen@gmail.com>  Thu, 16 May 2024 19:30:30 +0200

nuitka (2.2.2+ds-1) unstable; urgency=medium

  * New upstream hotfix release.

 -- Kay Hayen <kay.hayen@gmail.com>  Tue, 14 May 2024 09:09:04 +0200

nuitka (2.2.1+ds-1) unstable; urgency=medium

  * New upstream hotfix release.

 -- Kay Hayen <kay.hayen@gmail.com>  Sun, 05 May 2024 12:00:40 +0200

nuitka (2.2+ds-1) unstable; urgency=medium

  * New upstream release.

 -- Kay Hayen <kay.hayen@gmail.com>  Tue, 30 Apr 2024 09:05:13 +0200

nuitka (2.1.6+ds-1) unstable; urgency=medium

  * New upstream hotfix release.

 -- Kay Hayen <kay.hayen@gmail.com>  Fri, 19 Apr 2024 11:27:23 +0200

nuitka (2.1.5+ds-1) unstable; urgency=medium

  * New upstream hotfix release.

 -- Kay Hayen <kay.hayen@gmail.com>  Sat, 06 Apr 2024 13:02:40 +0200

nuitka (2.1.4+ds-1) unstable; urgency=medium

  * New upstream hotfix release.

 -- Kay Hayen <kay.hayen@gmail.com>  Wed, 27 Mar 2024 01:02:54 +0100

nuitka (2.1.3+ds-1) unstable; urgency=medium

  * New upstream hotfix release.

 -- Kay Hayen <kay.hayen@gmail.com>  Thu, 21 Mar 2024 11:07:28 +0100

nuitka (2.1.2+ds-1) unstable; urgency=medium

  * New upstream hotfix release.

 -- Kay Hayen <kay.hayen@gmail.com>  Thu, 14 Mar 2024 10:05:02 +0100

nuitka (2.1.1+ds-1) unstable; urgency=medium

  * New upstream hotfix release.

 -- Kay Hayen <kay.hayen@gmail.com>  Mon, 11 Mar 2024 18:02:57 +0100

nuitka (2.1+ds-1) unstable; urgency=medium

  * New upstream release.

 -- Kay Hayen <kay.hayen@gmail.com>  Mon, 04 Mar 2024 10:14:00 +0100

nuitka (2.0.6+ds-1) unstable; urgency=medium

  * New upstream hotfix release.

 -- Kay Hayen <kay.hayen@gmail.com>  Fri, 01 Mar 2024 13:27:15 +0100

nuitka (2.0.5+ds-1) unstable; urgency=medium

  * New upstream hotfix release.

 -- Kay Hayen <kay.hayen@gmail.com>  Mon, 26 Feb 2024 16:39:28 +0100

nuitka (2.0.4+ds-1) unstable; urgency=medium

  * New upstream hotfix release.

 -- Kay Hayen <kay.hayen@gmail.com>  Sun, 25 Feb 2024 11:23:55 +0100

nuitka (2.0.3+ds-1) unstable; urgency=medium

  * New upstream hotfix release.

 -- Kay Hayen <kay.hayen@gmail.com>  Sun, 18 Feb 2024 10:37:35 +0100

nuitka (2.0.2+ds-1) unstable; urgency=medium

  * New upstream hotfix release.

 -- Kay Hayen <kay.hayen@gmail.com>  Fri, 09 Feb 2024 12:18:45 +0100

nuitka (2.0.1+ds-1) unstable; urgency=medium

  * New upstream hotfix release.

 -- Kay Hayen <kay.hayen@gmail.com>  Fri, 02 Feb 2024 16:21:39 +0100

nuitka (2.0+ds-1) unstable; urgency=medium

  * New upstream release.

 -- Kay Hayen <kay.hayen@gmail.com>  Fri, 26 Jan 2024 12:44:50 +0100

nuitka (1.9.7+ds-1) unstable; urgency=medium

  * New upstream hotfix release.

 -- Kay Hayen <kay.hayen@gmail.com>  Sun, 07 Jan 2024 06:26:44 +0100

nuitka (1.9.6+ds-1) unstable; urgency=medium

  * New upstream hotfix release.

 -- Kay Hayen <kay.hayen@gmail.com>  Fri, 29 Dec 2023 14:52:54 +0100

nuitka (1.9.5+ds-1) unstable; urgency=medium

  * New upstream hotfix release.

 -- Kay Hayen <kay.hayen@gmail.com>  Thu, 14 Dec 2023 13:50:11 +0100

nuitka (1.9.4+ds-1) unstable; urgency=medium

  * New upstream hotfix release.

 -- Kay Hayen <kay.hayen@gmail.com>  Wed, 06 Dec 2023 21:58:31 +0100

nuitka (1.9.3+ds-1) unstable; urgency=medium

  * New upstream hotfix release.

 -- Kay Hayen <kay.hayen@gmail.com>  Fri, 01 Dec 2023 14:35:43 +0100

nuitka (1.9.2+ds-1) unstable; urgency=medium

  * New upstream hotfix release.

 -- Kay Hayen <kay.hayen@gmail.com>  Mon, 27 Nov 2023 04:42:21 +0100

nuitka (1.9.1+ds-1) unstable; urgency=medium

  * New upstream hotfix release.

 -- Kay Hayen <kay.hayen@gmail.com>  Fri, 24 Nov 2023 12:45:23 +0100

nuitka (1.9+ds-1) unstable; urgency=medium

  * New upstream release.

 -- Kay Hayen <kay.hayen@gmail.com>  Tue, 21 Nov 2023 07:05:50 +0100

nuitka (1.8.6+ds-1) unstable; urgency=medium

  * New upstream hotfix release.

 -- Kay Hayen <kay.hayen@gmail.com>  Sat, 11 Nov 2023 12:02:30 +0100

nuitka (1.8.5+ds-1) unstable; urgency=medium

  * New upstream hotfix release.

 -- Kay Hayen <kay.hayen@gmail.com>  Fri, 27 Oct 2023 12:46:19 +0200

nuitka (1.8.4+ds-1) unstable; urgency=medium

  * New upstream hotfix release.

 -- Kay Hayen <kay.hayen@gmail.com>  Sun, 08 Oct 2023 12:01:03 +0200

nuitka (1.8.3+ds-1) unstable; urgency=medium

  * New upstream hotfix release.

 -- Kay Hayen <kay.hayen@gmail.com>  Thu, 28 Sep 2023 15:30:04 +0200

nuitka (1.8.2+ds-1) unstable; urgency=medium

  * New upstream hotfix release.

 -- Kay Hayen <kay.hayen@gmail.com>  Tue, 19 Sep 2023 05:39:14 +0200

nuitka (1.8.1+ds-1) unstable; urgency=medium

  * New upstream hotfix release.

 -- Kay Hayen <kay.hayen@gmail.com>  Sun, 10 Sep 2023 11:03:41 +0200

nuitka (1.8+ds-1) unstable; urgency=medium

  * New upstream release.

 -- Kay Hayen <kay.hayen@gmail.com>  Thu, 31 Aug 2023 01:32:29 +0200

nuitka (1.7.10+ds-1) unstable; urgency=medium

  * New upstream hotfix release.

 -- Kay Hayen <kay.hayen@gmail.com>  Fri, 11 Aug 2023 12:06:42 +0200

nuitka (1.7.9+ds-1) unstable; urgency=medium

  * New upstream hotfix release.

 -- Kay Hayen <kay.hayen@gmail.com>  Thu, 03 Aug 2023 19:53:32 +0200

nuitka (1.7.8+ds-1) unstable; urgency=medium

  * New upstream hotfix release.

 -- Kay Hayen <kay.hayen@gmail.com>  Tue, 01 Aug 2023 13:48:24 +0200

nuitka (1.7.7+ds-1) unstable; urgency=medium

  * New upstream hotfix release.

 -- Kay Hayen <kay.hayen@gmail.com>  Thu, 27 Jul 2023 11:57:01 +0200

nuitka (1.7.6+ds-1) unstable; urgency=medium

  * New upstream hotfix release.

 -- Kay Hayen <kay.hayen@gmail.com>  Sat, 22 Jul 2023 11:47:47 +0200

nuitka (1.7.5+ds-1) unstable; urgency=medium

  * New upstream hotfix release.

 -- Kay Hayen <kay.hayen@gmail.com>  Fri, 14 Jul 2023 04:09:33 +0200

nuitka (1.7.4+ds-1) unstable; urgency=medium

  * New upstream hotfix release.

 -- Kay Hayen <kay.hayen@gmail.com>  Tue, 11 Jul 2023 14:54:05 +0200

nuitka (1.7.3+ds-1) unstable; urgency=medium

  * New upstream hotfix release.

 -- Kay Hayen <kay.hayen@gmail.com>  Sun, 09 Jul 2023 18:53:35 +0200

nuitka (1.7.2+ds-1) unstable; urgency=medium

  * New upstream hotfix release.

 -- Kay Hayen <kay.hayen@gmail.com>  Fri, 07 Jul 2023 09:40:11 +0200

nuitka (1.7.1+ds-1) unstable; urgency=medium

  * New upstream hotfix release.

 -- Kay Hayen <kay.hayen@gmail.com>  Wed, 05 Jul 2023 16:29:43 +0200

nuitka (1.7+ds-1) unstable; urgency=medium

  * New upstream release.

 -- Kay Hayen <kay.hayen@gmail.com>  Mon, 03 Jul 2023 10:57:55 +0200

nuitka (1.6.5+ds-1) unstable; urgency=medium

  * New upstream hotfix release.

 -- Kay Hayen <kay.hayen@gmail.com>  Thu, 22 Jun 2023 04:01:33 +0200

nuitka (1.6.4+ds-1) unstable; urgency=medium

  * New upstream hotfix release.

 -- Kay Hayen <kay.hayen@gmail.com>  Mon, 19 Jun 2023 15:31:28 +0200

nuitka (1.6.3+ds-1) unstable; urgency=medium

  * New upstream hotfix release.

 -- Kay Hayen <kay.hayen@gmail.com>  Sat, 10 Jun 2023 09:34:49 +0200

nuitka (1.6.2+ds-1) unstable; urgency=medium

  * New upstream hotfix release.

 -- Kay Hayen <kay.hayen@gmail.com>  Fri, 09 Jun 2023 12:00:01 +0200

nuitka (1.6.1+ds-1) unstable; urgency=medium

  * New upstream hotfix release.

 -- Kay Hayen <kay.hayen@gmail.com>  Mon, 05 Jun 2023 11:35:18 +0200

nuitka (1.6+ds-1) unstable; urgency=medium

  * New upstream release.

 -- Kay Hayen <kay.hayen@gmail.com>  Sun, 28 May 2023 21:05:53 +0200

nuitka (1.5.8+ds-1) unstable; urgency=medium

  * New upstream hotfix release.

 -- Kay Hayen <kay.hayen@gmail.com>  Mon, 15 May 2023 10:19:45 +0200

nuitka (1.5.7+ds-1) unstable; urgency=medium

  * New upstream hotfix release.

 -- Kay Hayen <kay.hayen@gmail.com>  Mon, 24 Apr 2023 16:45:23 +0200

nuitka (1.5.8+ds-1) unstable; urgency=medium

  * New upstream hotfix release.

 -- Kay Hayen <kay.hayen@gmail.com>  Mon, 15 May 2023 10:19:45 +0200

nuitka (1.5.7+ds-1) unstable; urgency=medium

  * New upstream hotfix release.

 -- Kay Hayen <kay.hayen@gmail.com>  Mon, 24 Apr 2023 16:45:23 +0200

nuitka (1.5.6+ds-1) unstable; urgency=medium

  * New upstream hotfix release.

 -- Kay Hayen <kay.hayen@gmail.com>  Tue, 11 Apr 2023 10:09:53 +0200

nuitka (1.5.5+ds-1) unstable; urgency=medium

  * New upstream hotfix release.

 -- Kay Hayen <kay.hayen@gmail.com>  Tue, 04 Apr 2023 08:43:30 +0200

nuitka (1.5.4+ds-1) unstable; urgency=medium

  * New upstream hotfix release.

 -- Kay Hayen <kay.hayen@gmail.com>  Sun, 26 Mar 2023 10:24:29 +0200

nuitka (1.5.3+ds-1) unstable; urgency=medium

  * New upstream hotfix release.

 -- Kay Hayen <kay.hayen@gmail.com>  Thu, 16 Mar 2023 20:51:55 +0100

nuitka (1.5.2+ds-1) unstable; urgency=medium

  * New upstream hotfix release.

 -- Kay Hayen <kay.hayen@gmail.com>  Thu, 16 Mar 2023 13:44:56 +0100

nuitka (1.5.1+ds-1) unstable; urgency=medium

  * New upstream hotfix release.

 -- Kay Hayen <kay.hayen@gmail.com>  Mon, 13 Mar 2023 15:52:36 +0100

nuitka (1.5+ds-1) unstable; urgency=medium

  * New upstream release.

 -- Kay Hayen <kay.hayen@gmail.com>  Sat, 11 Mar 2023 15:55:37 +0100

nuitka (1.4.8+ds-1) unstable; urgency=medium

  * New upstream hotfix release.

 -- Kay Hayen <kay.hayen@gmail.com>  Tue, 21 Feb 2023 09:18:59 +0100

nuitka (1.4.7+ds-1) unstable; urgency=medium

  * New upstream hotfix release.

 -- Kay Hayen <kay.hayen@gmail.com>  Mon, 13 Feb 2023 14:38:57 +0100

nuitka (1.4.6+ds-1) unstable; urgency=medium

  * New upstream hotfix release.

 -- Kay Hayen <kay.hayen@gmail.com>  Sun, 12 Feb 2023 19:11:46 +0100

nuitka (1.4.5+ds-1) unstable; urgency=medium

  * New upstream hotfix release.

 -- Kay Hayen <kay.hayen@gmail.com>  Fri, 10 Feb 2023 07:36:27 +0100

nuitka (1.4.4+ds-1) unstable; urgency=medium

  * New upstream hotfix release.

 -- Kay Hayen <kay.hayen@gmail.com>  Tue, 07 Feb 2023 19:03:45 +0100

nuitka (1.4.3+ds-1) unstable; urgency=medium

  * New upstream hotfix release.

 -- Kay Hayen <kay.hayen@gmail.com>  Sat, 04 Feb 2023 07:24:47 +0100

nuitka (1.4.2+ds-1) unstable; urgency=medium

  * New upstream hotfix release.

 -- Kay Hayen <kay.hayen@gmail.com>  Tue, 31 Jan 2023 07:17:15 +0100

nuitka (1.4.1+ds-1) unstable; urgency=medium

  * New upstream hotfix release.

 -- Kay Hayen <kay.hayen@gmail.com>  Sun, 29 Jan 2023 23:21:23 +0100

nuitka (1.4+ds-1) unstable; urgency=medium

  * New upstream release.

 -- Kay Hayen <kay.hayen@gmail.com>  Thu, 26 Jan 2023 14:56:48 +0100

nuitka (1.3.8+ds-1) unstable; urgency=medium

  * New upstream hotfix release.

 -- Kay Hayen <kay.hayen@gmail.com>  Mon, 16 Jan 2023 11:05:41 +0100

nuitka (1.3.7+ds-1) unstable; urgency=medium

  * New upstream hotfix release.

 -- Kay Hayen <kay.hayen@gmail.com>  Mon, 09 Jan 2023 16:51:14 +0100

nuitka (1.3.6+ds-1) unstable; urgency=medium

  * New upstream hotfix release.

 -- Kay Hayen <kay.hayen@gmail.com>  Fri, 06 Jan 2023 09:10:31 +0100

nuitka (1.3.5+ds-1) unstable; urgency=medium

  * New upstream hotfix release.

 -- Kay Hayen <kay.hayen@gmail.com>  Sun, 01 Jan 2023 09:39:39 +0100

nuitka (1.3.4+ds-1) unstable; urgency=medium

  * New upstream hotfix release.

 -- Kay Hayen <kay.hayen@gmail.com>  Wed, 28 Dec 2022 21:20:25 +0100

nuitka (1.3.3+ds-1) unstable; urgency=medium

  * New upstream hotfix release.

 -- Kay Hayen <kay.hayen@gmail.com>  Mon, 26 Dec 2022 10:39:49 +0100

nuitka (1.3.2+ds-1) unstable; urgency=medium

  * New upstream hotfix release.

 -- Kay Hayen <kay.hayen@gmail.com>  Fri, 23 Dec 2022 08:19:05 +0100

nuitka (1.3.1+ds-1) unstable; urgency=medium

  * New upstream hotfix release.

 -- Kay Hayen <kay.hayen@gmail.com>  Wed, 21 Dec 2022 19:14:46 +0100

nuitka (1.3+ds-1) unstable; urgency=medium

  * New upstream release.

 -- Kay Hayen <kay.hayen@gmail.com>  Wed, 21 Dec 2022 13:14:49 +0100

nuitka (1.2.7+ds-1) unstable; urgency=medium

  * New upstream hotfix release.

 -- Kay Hayen <kay.hayen@gmail.com>  Tue, 13 Dec 2022 11:16:23 +0100

nuitka (1.2.6+ds-1) unstable; urgency=medium

  * New upstream hotfix release.

 -- Kay Hayen <kay.hayen@gmail.com>  Thu, 08 Dec 2022 07:18:44 +0100

nuitka (1.2.5+ds-1) unstable; urgency=medium

  * New upstream hotfix release.

 -- Kay Hayen <kay.hayen@gmail.com>  Wed, 07 Dec 2022 15:57:44 +0100

nuitka (1.2.4+ds-1) unstable; urgency=medium

  * New upstream hotfix release.

 -- Kay Hayen <kay.hayen@gmail.com>  Sat, 03 Dec 2022 13:45:31 +0100

nuitka (1.2.3+ds-1) unstable; urgency=medium

  * New upstream hotfix release.

 -- Kay Hayen <kay.hayen@gmail.com>  Sat, 26 Nov 2022 11:07:57 +0100

nuitka (1.2.2+ds-1) unstable; urgency=medium

  * New upstream hotfix release.

 -- Kay Hayen <kay.hayen@gmail.com>  Sat, 19 Nov 2022 17:05:08 +0100

nuitka (1.2.1+ds-1) unstable; urgency=medium

  * New upstream hotfix release.

 -- Kay Hayen <kay.hayen@gmail.com>  Wed, 16 Nov 2022 17:15:00 +0100

nuitka (1.2+ds-1) unstable; urgency=medium

  * New upstream release.

 -- Kay Hayen <kay.hayen@gmail.com>  Tue, 08 Nov 2022 09:42:28 +0100

nuitka (1.1.7+ds-1) unstable; urgency=medium

  * New upstream hotfix release.

  * Handle Debian sid change in release number (Closes: #1022400)

 -- Kay Hayen <kay.hayen@gmail.com>  Wed, 26 Oct 2022 14:46:14 +0200

nuitka (1.1.6+ds-1) unstable; urgency=medium

  * New upstream hotfix release.

 -- Kay Hayen <kay.hayen@gmail.com>  Wed, 19 Oct 2022 18:36:12 +0200

nuitka (1.1.5+ds-1) unstable; urgency=medium

  * New upstream hotfix release.

 -- Kay Hayen <kay.hayen@gmail.com>  Fri, 14 Oct 2022 08:19:39 +0200

nuitka (1.1.4+ds-1) unstable; urgency=medium

  * New upstream hotfix release.

 -- Kay Hayen <kay.hayen@gmail.com>  Fri, 14 Oct 2022 08:19:33 +0200

nuitka (1.1.3+ds-1) unstable; urgency=medium

  * New upstream hotfix release.

 -- Kay Hayen <kay.hayen@gmail.com>  Sat, 08 Oct 2022 17:40:59 +0200

nuitka (1.1.2+ds-1) unstable; urgency=medium

  * New upstream hotfix release.

 -- Kay Hayen <kay.hayen@gmail.com>  Tue, 04 Oct 2022 14:39:39 +0200

nuitka (1.1.1+ds-1) unstable; urgency=medium

  * New upstream hotfix release.

 -- Kay Hayen <kay.hayen@gmail.com>  Sun, 02 Oct 2022 11:10:07 +0200

nuitka (1.1+ds-1) unstable; urgency=medium

  * New upstream release.

 -- Kay Hayen <kay.hayen@gmail.com>  Sun, 25 Sep 2022 18:58:01 +0200

nuitka (1.0.8+ds-1) unstable; urgency=medium

  * New upstream hotfix release.

 -- Kay Hayen <kay.hayen@gmail.com>  Mon, 19 Sep 2022 08:18:45 +0200

nuitka (1.0.7+ds-1) unstable; urgency=medium

  * New upstream hotfix release.

 -- Kay Hayen <kay.hayen@gmail.com>  Sun, 11 Sep 2022 10:34:06 +0200

nuitka (1.0.6+ds-1) unstable; urgency=medium

  * New upstream hotfix release.

 -- Kay Hayen <kay.hayen@gmail.com>  Tue, 23 Aug 2022 20:07:27 +0200

nuitka (1.0.5+ds-1) unstable; urgency=medium

  * New upstream hotfix release.

 -- Kay Hayen <kay.hayen@gmail.com>  Sun, 21 Aug 2022 08:24:28 +0200

nuitka (1.0.4+ds-1) unstable; urgency=medium

  * New upstream hotfix release.

 -- Kay Hayen <kay.hayen@gmail.com>  Sat, 13 Aug 2022 16:13:29 +0200

nuitka (1.0.3+ds-1) unstable; urgency=medium

  * New upstream hotfix release.

 -- Kay Hayen <kay.hayen@gmail.com>  Wed, 10 Aug 2022 13:16:19 +0200

nuitka (1.0.2+ds-1) unstable; urgency=medium

  * New upstream hotfix release.

 -- Kay Hayen <kay.hayen@gmail.com>  Mon, 08 Aug 2022 08:13:46 +0200

nuitka (1.0.1+ds-1) unstable; urgency=medium

  * New upstream hotfix release.

 -- Kay Hayen <kay.hayen@gmail.com>  Thu, 04 Aug 2022 16:55:17 +0200

nuitka (1.0+ds-1) unstable; urgency=medium

  * New upstream release.

 -- Kay Hayen <kay.hayen@gmail.com>  Sat, 30 Jul 2022 16:16:40 +0200

nuitka (0.9.6+ds-1) unstable; urgency=medium

  * New upstream hotfix release.

 -- Kay Hayen <kay.hayen@gmail.com>  Sun, 17 Jul 2022 18:40:22 +0200

nuitka (0.9.5+ds-1) unstable; urgency=medium

  * New upstream hotfix release.

 -- Kay Hayen <kay.hayen@gmail.com>  Fri, 15 Jul 2022 13:59:28 +0200

nuitka (0.9.4+ds-1) unstable; urgency=medium

  * New upstream hotfix release.

 -- Kay Hayen <kay.hayen@gmail.com>  Thu, 07 Jul 2022 09:24:53 +0200

nuitka (0.9.3+ds-1) unstable; urgency=medium

  * New upstream hotfix release.

 -- Kay Hayen <kay.hayen@gmail.com>  Sat, 02 Jul 2022 18:49:29 +0200

nuitka (0.9.2+ds-1) unstable; urgency=medium

  * New upstream hotfix release.

 -- Kay Hayen <kay.hayen@gmail.com>  Thu, 30 Jun 2022 08:40:14 +0200

nuitka (0.9.1+ds-1) unstable; urgency=medium

  * New upstream hotfix release.

 -- Kay Hayen <kay.hayen@gmail.com>  Sun, 26 Jun 2022 10:41:06 +0200

nuitka (0.9+ds-1) unstable; urgency=medium

  * New upstream release.

  * Python 3.10 is now compatible again. (Closes: #1006051)

  * Solved CVE-2022-2054 (Closes: #1012762)

 -- Kay Hayen <kay.hayen@gmail.com>  Thu, 23 Jun 2022 08:36:25 +0200

nuitka (0.8.4+ds-1) unstable; urgency=medium

  * New upstream hotfix release.

 -- Kay Hayen <kay.hayen@gmail.com>  Tue, 07 Jun 2022 17:21:39 +0200

nuitka (0.8.3+ds-1) unstable; urgency=medium

  * New upstream hotfix release.

 -- Kay Hayen <kay.hayen@gmail.com>  Sat, 28 May 2022 14:59:01 +0200

nuitka (0.8.2+ds-1) unstable; urgency=medium

  * New upstream hotfix release.

 -- Kay Hayen <kay.hayen@gmail.com>  Thu, 26 May 2022 08:23:28 +0200

nuitka (0.8.1+ds-1) unstable; urgency=medium

  * New upstream hotfix release.

 -- Kay Hayen <kay.hayen@gmail.com>  Mon, 23 May 2022 08:31:51 +0200

nuitka (0.8+ds-1) unstable; urgency=medium

  * New upstream release.

 -- Kay Hayen <kay.hayen@gmail.com>  Thu, 19 May 2022 14:24:06 +0200

nuitka (0.7.7+ds-1) unstable; urgency=medium

  * New upstream hotfix release.

 -- Kay Hayen <kay.hayen@gmail.com>  Fri, 01 Apr 2022 12:01:36 +0200

nuitka (0.7.6+ds-1) unstable; urgency=medium

  * New upstream hotfix release.

 -- Kay Hayen <kay.hayen@gmail.com>  Sat, 19 Mar 2022 13:44:59 +0100

nuitka (0.7.5+ds-1) unstable; urgency=medium

  * New upstream hotfix release.

 -- Kay Hayen <kay.hayen@gmail.com>  Mon, 14 Mar 2022 18:55:11 +0100

nuitka (0.7.4+ds-1) unstable; urgency=medium

  * New upstream hotfix release.

 -- Kay Hayen <kay.hayen@gmail.com>  Sat, 12 Mar 2022 13:50:50 +0100

nuitka (0.7.3+ds-1) unstable; urgency=medium

  * New upstream hotfix release.

 -- Kay Hayen <kay.hayen@gmail.com>  Sun, 27 Feb 2022 13:58:34 +0100

nuitka (0.7.2+ds-1) unstable; urgency=medium

  * New upstream hotfix release.

 -- Kay Hayen <kay.hayen@gmail.com>  Sat, 26 Feb 2022 16:54:03 +0100

nuitka (0.7.1+ds-1) unstable; urgency=medium

  * New upstream hotfix release.

 -- Kay Hayen <kay.hayen@gmail.com>  Thu, 24 Feb 2022 13:22:40 +0100

nuitka (0.7+ds-1) unstable; urgency=medium

  * New upstream release.

 -- Kay Hayen <kay.hayen@gmail.com>  Sun, 20 Feb 2022 09:09:50 +0100

nuitka (0.6.19.7+ds-1) unstable; urgency=medium

  * New upstream hotfix release.

 -- Kay Hayen <kay.hayen@gmail.com>  Fri, 11 Feb 2022 14:37:34 +0100

nuitka (0.6.19.6+ds-1) unstable; urgency=medium

  * New upstream hotfix release.

 -- Kay Hayen <kay.hayen@gmail.com>  Thu, 03 Feb 2022 10:30:39 +0100

nuitka (0.6.19.5+ds-1) unstable; urgency=medium

  * New upstream hotfix release.

 -- Kay Hayen <kay.hayen@gmail.com>  Tue, 01 Feb 2022 18:53:20 +0100

nuitka (0.6.19.4+ds-1) unstable; urgency=medium

  * New upstream hotfix release.

 -- Kay Hayen <kay.hayen@gmail.com>  Wed, 19 Jan 2022 10:02:04 +0100

nuitka (0.6.19.3+ds-1) unstable; urgency=medium

  * New upstream hotfix release.

 -- Kay Hayen <kay.hayen@gmail.com>  Sun, 16 Jan 2022 11:32:51 +0100

nuitka (0.6.19.2+ds-1) unstable; urgency=medium

  * New upstream hotfix release.

 -- Kay Hayen <kay.hayen@gmail.com>  Fri, 14 Jan 2022 11:03:16 +0100

nuitka (0.6.19.1+ds-1) unstable; urgency=medium

  * New upstream hotfix release.

 -- Kay Hayen <kay.hayen@gmail.com>  Tue, 11 Jan 2022 07:59:24 +0100

nuitka (0.6.19+ds-1) unstable; urgency=medium

  * New upstream release.

 -- Kay Hayen <kay.hayen@gmail.com>  Sun, 09 Jan 2022 13:14:29 +0100

nuitka (0.6.18.6+ds-1) unstable; urgency=medium

  * New upstream hotfix release.

 -- Kay Hayen <kay.hayen@gmail.com>  Wed, 29 Dec 2021 19:42:43 +0100

nuitka (0.6.18.5+ds-1) unstable; urgency=medium

  * New upstream hotfix release.

 -- Kay Hayen <kay.hayen@gmail.com>  Mon, 20 Dec 2021 13:41:00 +0100

nuitka (0.6.18.4+ds-1) unstable; urgency=medium

  * New upstream hotfix release.

 -- Kay Hayen <kay.hayen@gmail.com>  Thu, 16 Dec 2021 08:31:41 +0100

nuitka (0.6.18.3+ds-1) unstable; urgency=medium

  * New upstream hotfix release.

 -- Kay Hayen <kay.hayen@gmail.com>  Fri, 10 Dec 2021 17:49:19 +0100

nuitka (0.6.18.2+ds-1) unstable; urgency=medium

  * New upstream hotfix release.

 -- Kay Hayen <kay.hayen@gmail.com>  Thu, 09 Dec 2021 14:52:56 +0100

nuitka (0.6.18.1+ds-1) unstable; urgency=medium

  * New upstream hotfix release.

 -- Kay Hayen <kay.hayen@gmail.com>  Sat, 04 Dec 2021 18:39:19 +0100

nuitka (0.6.18+ds-1) unstable; urgency=medium

  * New upstream release.

 -- Kay Hayen <kay.hayen@gmail.com>  Thu, 02 Dec 2021 17:33:56 +0100

nuitka (0.6.17.7+ds-1) unstable; urgency=medium

  * New upstream hotfix release.

 -- Kay Hayen <kay.hayen@gmail.com>  Mon, 15 Nov 2021 14:33:27 +0100

nuitka (0.6.17.6+ds-1) unstable; urgency=medium

  * New upstream hotfix release.

 -- Kay Hayen <kay.hayen@gmail.com>  Mon, 08 Nov 2021 14:07:11 +0100

nuitka (0.6.17.5+ds-1) unstable; urgency=medium

  * New upstream hotfix release.

 -- Kay Hayen <kay.hayen@gmail.com>  Thu, 28 Oct 2021 11:52:02 +0200

nuitka (0.6.17.4+ds-1) unstable; urgency=medium

  * New upstream hotfix release.

 -- Kay Hayen <kay.hayen@gmail.com>  Thu, 21 Oct 2021 13:03:34 +0200

nuitka (0.6.17.3+ds-1) unstable; urgency=medium

  * New upstream hotfix release.

 -- Kay Hayen <kay.hayen@gmail.com>  Thu, 14 Oct 2021 10:32:17 +0200

nuitka (0.6.17.2+ds-1) unstable; urgency=medium

  * New upstream hotfix release.

 -- Kay Hayen <kay.hayen@gmail.com>  Tue, 05 Oct 2021 17:21:29 +0200

nuitka (0.6.17.1+ds-1) unstable; urgency=medium

  * New upstream hotfix release.

 -- Kay Hayen <kay.hayen@gmail.com>  Wed, 29 Sep 2021 12:28:39 +0200

nuitka (0.6.17+ds-1) unstable; urgency=medium

  * New upstream release.

 -- Kay Hayen <kay.hayen@gmail.com>  Mon, 27 Sep 2021 13:38:42 +0200

nuitka (0.6.16.5+ds-1) experimental; urgency=medium

  * New upstream hotfix release.

 -- Kay Hayen <kay.hayen@gmail.com>  Mon, 06 Sep 2021 10:46:40 +0200

nuitka (0.6.16.4+ds-1) experimental; urgency=medium

  * New upstream hotfix release.

 -- Kay Hayen <kay.hayen@gmail.com>  Wed, 25 Aug 2021 11:51:44 +0200

nuitka (0.6.16.3+ds-1) experimental; urgency=medium

  * New upstream hotfix release.

 -- Kay Hayen <kay.hayen@gmail.com>  Sat, 07 Aug 2021 18:14:58 +0200

nuitka (0.6.16.2+ds-1) experimental; urgency=medium

  * New upstream hotfix release.

 -- Kay Hayen <kay.hayen@gmail.com>  Fri, 02 Jul 2021 10:40:08 +0200

nuitka (0.6.16.1+ds-1) experimental; urgency=medium

  * New upstream hotfix release.

 -- Kay Hayen <kay.hayen@gmail.com>  Fri, 25 Jun 2021 16:45:43 +0200

nuitka (0.6.16+ds-1) experimental; urgency=medium

  * New upstream release.

 -- Kay Hayen <kay.hayen@gmail.com>  Thu, 24 Jun 2021 11:52:37 +0200

nuitka (0.6.15.3+ds-1) experimental; urgency=medium

  * New upstream hotfix release.

 -- Kay Hayen <kay.hayen@gmail.com>  Sun, 06 Jun 2021 12:18:06 +0200

nuitka (0.6.15.2+ds-1) experimental; urgency=medium

  * New upstream hotfix release.

 -- Kay Hayen <kay.hayen@gmail.com>  Thu, 03 Jun 2021 11:41:07 +0200

nuitka (0.6.15.1+ds-1) experimental; urgency=medium

  * New upstream hotfix release.

 -- Kay Hayen <kay.hayen@gmail.com>  Mon, 31 May 2021 17:12:04 +0200

nuitka (0.6.15+ds-1) experimental; urgency=medium

  * New upstream release.

 -- Kay Hayen <kay.hayen@gmail.com>  Mon, 24 May 2021 12:26:59 +0200

nuitka (0.6.14.7+ds-1) unstable; urgency=medium

  * New upstream hotfix release.

 -- Kay Hayen <kay.hayen@gmail.com>  Mon, 10 May 2021 16:25:14 +0200

nuitka (0.6.14.6+ds-1) unstable; urgency=medium

  * New upstream hotfix release.

 -- Kay Hayen <kay.hayen@gmail.com>  Mon, 03 May 2021 07:57:04 +0200

nuitka (0.6.14.5+ds-1) experimental; urgency=medium

  * New upstream hotfix release.

 -- Kay Hayen <kay.hayen@gmail.com>  Thu, 22 Apr 2021 08:51:05 +0200

nuitka (0.6.14.4+ds-1) unstable; urgency=medium

  * New upstream hotfix release.

 -- Kay Hayen <kay.hayen@gmail.com>  Sun, 18 Apr 2021 16:13:42 +0200

nuitka (0.6.14.3+ds-1) unstable; urgency=medium

  * New upstream hotfix release.

 -- Kay Hayen <kay.hayen@gmail.com>  Sun, 18 Apr 2021 10:29:07 +0200

nuitka (0.6.14.2+ds-1) unstable; urgency=medium

  * New upstream hotfix release.

 -- Kay Hayen <kay.hayen@gmail.com>  Sat, 17 Apr 2021 11:03:23 +0200

nuitka (0.6.14.1+ds-1) unstable; urgency=medium

  * New upstream hotfix release.

 -- Kay Hayen <kay.hayen@gmail.com>  Fri, 16 Apr 2021 07:49:30 +0200

nuitka (0.6.14+ds-1) unstable; urgency=medium

  * New upstream release.

 -- Kay Hayen <kay.hayen@gmail.com>  Thu, 15 Apr 2021 11:09:55 +0200

nuitka (0.6.13.3+ds-1) unstable; urgency=medium

  * New upstream hotfix release.

 -- Kay Hayen <kay.hayen@gmail.com>  Sun, 04 Apr 2021 11:11:56 +0200

nuitka (0.6.13.2+ds-1) unstable; urgency=medium

  * New upstream hotfix release.

 -- Kay Hayen <kay.hayen@gmail.com>  Sat, 27 Mar 2021 19:44:51 +0100

nuitka (0.6.13.1+ds-1) unstable; urgency=medium

  * New upstream hotfix release.

 -- Kay Hayen <kay.hayen@gmail.com>  Fri, 26 Mar 2021 14:28:02 +0100

nuitka (0.6.13+ds-1) unstable; urgency=medium

  * New upstream release.

 -- Kay Hayen <kay.hayen@gmail.com>  Wed, 17 Mar 2021 08:58:23 +0100

nuitka (0.6.12.4+ds-1) unstable; urgency=medium

  * New upstream hotfix release.

 -- Kay Hayen <kay.hayen@gmail.com>  Thu, 11 Mar 2021 12:16:01 +0100

nuitka (0.6.12.3+ds-1) unstable; urgency=medium

  * New upstream hotfix release.

 -- Kay Hayen <kay.hayen@gmail.com>  Sun, 21 Feb 2021 06:04:51 +0100

nuitka (0.6.12.2+ds-1) unstable; urgency=medium

  * New upstream hotfix release.

 -- Kay Hayen <kay.hayen@gmail.com>  Sun, 14 Feb 2021 14:25:06 +0100

nuitka (0.6.12.1+ds-1) unstable; urgency=medium

  * New upstream hotfix release.

 -- Kay Hayen <kay.hayen@gmail.com>  Wed, 10 Feb 2021 00:23:11 +0100

nuitka (0.6.12+ds-1) unstable; urgency=medium

  * New upstream release.

 -- Kay Hayen <kay.hayen@gmail.com>  Tue, 09 Feb 2021 11:08:35 +0100

nuitka (0.6.11.6+ds-1) unstable; urgency=medium

  * New upstream hotfix release.

 -- Kay Hayen <kay.hayen@gmail.com>  Sun, 07 Feb 2021 19:59:48 +0100

nuitka (0.6.11.5+ds-1) unstable; urgency=medium

  * New upstream hotfix release.

 -- Kay Hayen <kay.hayen@gmail.com>  Mon, 01 Feb 2021 12:17:21 +0100

nuitka (0.6.11.4+ds-1) unstable; urgency=medium

  * New upstream hotfix release.

 -- Kay Hayen <kay.hayen@gmail.com>  Wed, 27 Jan 2021 17:09:48 +0100

nuitka (0.6.11.3+ds-1) unstable; urgency=medium

  * New upstream hotfix release.

 -- Kay Hayen <kay.hayen@gmail.com>  Tue, 26 Jan 2021 11:16:07 +0100

nuitka (0.6.11.2+ds-1) unstable; urgency=medium

  * New upstream hotfix release.

 -- Kay Hayen <kay.hayen@gmail.com>  Mon, 25 Jan 2021 20:14:39 +0100

nuitka (0.6.11.1+ds-1) unstable; urgency=medium

  * New upstream hotfix release.

 -- Kay Hayen <kay.hayen@gmail.com>  Sun, 24 Jan 2021 17:55:22 +0100

nuitka (0.6.11+ds-1) unstable; urgency=medium

  * New upstream release.

 -- Kay Hayen <kay.hayen@gmail.com>  Sat, 23 Jan 2021 10:01:54 +0100

nuitka (0.6.10.5+ds-1) unstable; urgency=medium

  * New upstream hotfix release.

 -- Kay Hayen <kay.hayen@gmail.com>  Thu, 07 Jan 2021 11:04:59 +0100

nuitka (0.6.10.4+ds-1) unstable; urgency=medium

  * New upstream hotfix release.

 -- Kay Hayen <kay.hayen@gmail.com>  Tue, 29 Dec 2020 16:17:44 +0100

nuitka (0.6.10.3+ds-1) unstable; urgency=medium

  * New upstream hotfix release.

 -- Kay Hayen <kay.hayen@gmail.com>  Thu, 24 Dec 2020 16:30:17 +0100

nuitka (0.6.10.2+ds-1) unstable; urgency=medium

  * New upstream hotfix release.

 -- Kay Hayen <kay.hayen@gmail.com>  Sun, 20 Dec 2020 10:56:00 +0100

nuitka (0.6.10.1+ds-1) unstable; urgency=medium

  * New upstream hotfix release.

 -- Kay Hayen <kay.hayen@gmail.com>  Sun, 13 Dec 2020 19:47:53 +0100

nuitka (0.6.10+ds-1) unstable; urgency=medium

  * New upstream release.

 -- Kay Hayen <kay.hayen@gmail.com>  Mon, 07 Dec 2020 12:44:03 +0100

nuitka (0.6.9.7+ds-1) unstable; urgency=medium

  * New upstream hotfix release.

 -- Kay Hayen <kay.hayen@gmail.com>  Mon, 16 Nov 2020 11:20:22 +0100

nuitka (0.6.9.6+ds-1) unstable; urgency=medium

  * New upstream hotfix release.

 -- Kay Hayen <kay.hayen@gmail.com>  Wed, 04 Nov 2020 08:32:22 +0100

nuitka (0.6.9.5+ds-1) unstable; urgency=medium

  * New upstream hotfix release.

 -- Kay Hayen <kay.hayen@gmail.com>  Fri, 30 Oct 2020 13:49:19 +0100

nuitka (0.6.9.4+ds-1) unstable; urgency=medium

  * New upstream hotfix release.

 -- Kay Hayen <kay.hayen@gmail.com>  Mon, 19 Oct 2020 10:55:17 +0200

nuitka (0.6.9.3+ds-1) unstable; urgency=medium

  * New upstream hotfix release.

 -- Kay Hayen <kay.hayen@gmail.com>  Mon, 12 Oct 2020 17:17:10 +0200

nuitka (0.6.9.2+ds-1) unstable; urgency=medium

  * New upstream hotfix release.

 -- Kay Hayen <kay.hayen@gmail.com>  Sun, 04 Oct 2020 12:47:36 +0200

nuitka (0.6.9.1+ds-1) unstable; urgency=medium

  * New upstream hotfix release.

 -- Kay Hayen <kay.hayen@gmail.com>  Sat, 19 Sep 2020 14:38:08 +0200

nuitka (0.6.9+ds-1) unstable; urgency=medium

  * New upstream release.

 -- Kay Hayen <kay.hayen@gmail.com>  Mon, 14 Sep 2020 15:40:36 +0200

nuitka (0.6.8.4+ds-1) unstable; urgency=medium

  * New upstream hotfix release.

  * Source only upload. (Closes: #961896)

  * Updated VCS URLs. (Closes: #961895)

 -- Kay Hayen <kay.hayen@gmail.com>  Sat, 06 Jun 2020 09:58:32 +0200

nuitka (0.6.8.3+ds-1) unstable; urgency=medium

  * New upstream hotfix release.

 -- Kay Hayen <kay.hayen@gmail.com>  Sat, 23 May 2020 13:56:13 +0200

nuitka (0.6.8.2+ds-1) unstable; urgency=medium

  * New upstream hotfix release.

 -- Kay Hayen <kay.hayen@gmail.com>  Thu, 21 May 2020 15:04:13 +0200

nuitka (0.6.8.1+ds-1) unstable; urgency=medium

  * New upstream hotfix release.

  * Corrected copyright file format to not have emails.

 -- Kay Hayen <kay.hayen@gmail.com>  Fri, 15 May 2020 08:32:39 +0200

nuitka (0.6.8+ds-1) unstable; urgency=medium

  * New upstream release.

  * Changed dependencies to prefer Debian 11 packages.
    (Closes: #937166).

 -- Kay Hayen <kay.hayen@gmail.com>  Mon, 11 May 2020 16:41:34 +0200

nuitka (0.6.7+ds-1) unstable; urgency=medium

  * New upstream release.

  * The rst2pdf dependency is finally fixed
    (Closes: #943645) (Closes: #947573).

  * Enabled package build without Python2 (Closes: #937166)

 -- Kay Hayen <kay.hayen@gmail.com>  Thu, 23 Jan 2020 12:34:10 +0100

nuitka (0.6.6+ds-1) unstable; urgency=medium

  * New upstream release.

 -- Kay Hayen <kay.hayen@gmail.com>  Fri, 27 Dec 2019 08:47:38 +0100

nuitka (0.6.6~rc7+ds-1) unstable; urgency=medium

  * New upstream pre-release.

 -- Kay Hayen <kay.hayen@gmail.com>  Tue, 24 Sep 2019 08:49:41 +0200

nuitka (0.6.5+ds-1) unstable; urgency=medium

  * New upstream release.

 -- Kay Hayen <kay.hayen@gmail.com>  Sat, 27 Jul 2019 12:07:20 +0200

nuitka (0.6.4+ds-1) experimental; urgency=medium

  * New upstream release.

 -- Kay Hayen <kay.hayen@gmail.com>  Fri, 07 Jun 2019 23:30:22 +0200

nuitka (0.6.3.1+ds-1) experimental; urgency=medium

  * New upstream hotfix release.

 -- Kay Hayen <kay.hayen@gmail.com>  Thu, 25 Apr 2019 22:08:36 +0200

nuitka (0.6.3+ds-1) unstable; urgency=medium

  * New upstream release.

 -- Kay Hayen <kay.hayen@gmail.com>  Thu, 04 Apr 2019 06:12:30 +0200

nuitka (0.6.2+ds-1) unstable; urgency=medium

  * New upstream release.

 -- Kay Hayen <kay.hayen@gmail.com>  Sat, 16 Feb 2019 08:48:51 +0100

nuitka (0.6.1.1+ds-1) unstable; urgency=medium

  * New upstream hotfix release.

 -- Kay Hayen <kay.hayen@gmail.com>  Thu, 24 Jan 2019 09:13:53 +0100

nuitka (0.6.1+ds-1) unstable; urgency=medium

  * New upstream release.

  * Depend on python-pil over python-imaging (Closes: #917694).

 -- Kay Hayen <kay.hayen@gmail.com>  Sat, 05 Jan 2019 12:41:57 +0100

nuitka (0.6.0.6+ds-1) unstable; urgency=medium

  * New upstream hotfix release.

 -- Kay Hayen <kay.hayen@gmail.com>  Wed, 31 Oct 2018 09:03:57 +0100

nuitka (0.6.0.5+ds-1) unstable; urgency=medium

  * New upstream hotfix release.

 -- Kay Hayen <kay.hayen@gmail.com>  Thu, 18 Oct 2018 23:11:34 +0200

nuitka (0.6.0.4+ds-1) unstable; urgency=medium

  * New upstream hotfix release.

 -- Kay Hayen <kay.hayen@gmail.com>  Sun, 14 Oct 2018 08:26:48 +0200

nuitka (0.6.0.3+ds-1) unstable; urgency=medium

  * New upstream hotfix release.

 -- Kay Hayen <kay.hayen@gmail.com>  Sat, 06 Oct 2018 10:43:33 +0200

nuitka (0.6.0.2+ds-1) unstable; urgency=medium

  * New upstream hotfix release.

 -- Kay Hayen <kay.hayen@gmail.com>  Wed, 03 Oct 2018 10:41:52 +0200

nuitka (0.6.0.1+ds-1) unstable; urgency=medium

  * New upstream hotfix release.

 -- Kay Hayen <kay.hayen@gmail.com>  Thu, 27 Sep 2018 09:57:05 +0200

nuitka (0.6.0+ds-1) unstable; urgency=medium

  * New upstream release.

 -- Kay Hayen <kay.hayen@gmail.com>  Wed, 26 Sep 2018 07:00:04 +0200

nuitka (0.5.33+ds-1) unstable; urgency=medium

  * New upstream release.

 -- Kay Hayen <kay.hayen@gmail.com>  Thu, 13 Sep 2018 19:01:48 +0200

nuitka (0.5.32.8+ds-1) unstable; urgency=medium

  * New upstream hotfix release.

 -- Kay Hayen <kay.hayen@gmail.com>  Tue, 04 Sep 2018 14:58:47 +0200

nuitka (0.5.32.7+ds-1) unstable; urgency=medium

  * New upstream hotfix release.

 -- Kay Hayen <kay.hayen@gmail.com>  Thu, 23 Aug 2018 22:06:00 +0200

nuitka (0.5.32.6+ds-1) unstable; urgency=medium

  * New upstream hotfix release.

 -- Kay Hayen <kay.hayen@gmail.com>  Thu, 23 Aug 2018 20:05:18 +0200

nuitka (0.5.32.5+ds-1) unstable; urgency=medium

  * New upstream hotfix release.

 -- Kay Hayen <kay.hayen@gmail.com>  Wed, 15 Aug 2018 19:06:01 +0200

nuitka (0.5.32.4+ds-1) unstable; urgency=medium

  * New upstream hotfix release.

 -- Kay Hayen <kay.hayen@gmail.com>  Fri, 10 Aug 2018 12:06:44 +0200

nuitka (0.5.32.3+ds-1) unstable; urgency=medium

  * New upstream hotfix release.

 -- Kay Hayen <kay.hayen@gmail.com>  Sat, 04 Aug 2018 10:40:31 +0200

nuitka (0.5.32.2+ds-1) unstable; urgency=medium

  * New upstream hotfix release.

 -- Kay Hayen <kay.hayen@gmail.com>  Wed, 01 Aug 2018 17:38:43 +0200

nuitka (0.5.32.1+ds-1) unstable; urgency=medium

  * New upstream hotfix release.

 -- Kay Hayen <kay.hayen@gmail.com>  Sat, 28 Jul 2018 20:16:29 +0200

nuitka (0.5.32+ds-1) unstable; urgency=medium

  * New upstream release.

 -- Kay Hayen <kay.hayen@gmail.com>  Sat, 28 Jul 2018 15:07:21 +0200

nuitka (0.5.31+ds-1) unstable; urgency=medium

  * New upstream release.

 -- Kay Hayen <kay.hayen@gmail.com>  Mon, 09 Jul 2018 08:23:02 +0200

nuitka (0.5.30+ds-1) unstable; urgency=medium

  * New upstream release.

 -- Kay Hayen <kay.hayen@gmail.com>  Mon, 30 Apr 2018 09:50:54 +0200

nuitka (0.5.29.5+ds-1) unstable; urgency=medium

  * New upstream hotfix release.

 -- Kay Hayen <kay.hayen@gmail.com>  Wed, 25 Apr 2018 09:33:55 +0200

nuitka (0.5.29.4+ds-1) unstable; urgency=medium

  * New upstream hotfix release.

 -- Kay Hayen <kay.hayen@gmail.com>  Mon, 09 Apr 2018 20:22:37 +0200

nuitka (0.5.29.3+ds-1) unstable; urgency=medium

  * New upstream hotfix release.

 -- Kay Hayen <kay.hayen@gmail.com>  Sat, 31 Mar 2018 16:12:25 +0200

nuitka (0.5.29.2+ds-1) unstable; urgency=medium

  * New upstream hotfix release.

 -- Kay Hayen <kay.hayen@gmail.com>  Thu, 29 Mar 2018 10:19:24 +0200

nuitka (0.5.29.1+ds-1) unstable; urgency=medium

  * New upstream hotfix release.

 -- Kay Hayen <kay.hayen@gmail.com>  Tue, 27 Mar 2018 18:22:54 +0200

nuitka (0.5.29+ds-1) unstable; urgency=medium

  * New upstream release.

 -- Kay Hayen <kay.hayen@gmail.com>  Mon, 26 Mar 2018 20:13:44 +0200

nuitka (0.5.28.2+ds-1) unstable; urgency=medium

  * New upstream hotfix release.

 -- Kay Hayen <kay.hayen@gmail.com>  Wed, 29 Nov 2017 15:09:28 +0100

nuitka (0.5.28.1+ds-1) unstable; urgency=medium

  * New upstream hotfix release.
  * Also ignore sbuild non-existent directory (Closes: #871125).

 -- Kay Hayen <kay.hayen@gmail.com>  Sun, 22 Oct 2017 10:44:31 +0200

nuitka (0.5.28+ds-1) unstable; urgency=medium

  * New upstream release.

 -- Kay Hayen <kay.hayen@gmail.com>  Tue, 17 Oct 2017 10:03:56 +0200

nuitka (0.5.27+ds-1) unstable; urgency=medium

  * New upstream release.

 -- Kay Hayen <kay.hayen@gmail.com>  Sat, 22 Jul 2017 16:21:37 +0200

nuitka (0.5.26.4+ds-1) unstable; urgency=medium

  * New upstream hotfix release.
  * Recommend actual PyQT package (Closes: #866540).

 -- Kay Hayen <kay.hayen@gmail.com>  Mon, 03 Jul 2017 08:59:37 +0200

nuitka (0.5.26.3+ds-1) unstable; urgency=medium

  * New upstream hotfix release.

 -- Kay Hayen <kay.hayen@gmail.com>  Thu, 22 Jun 2017 08:08:53 +0200

nuitka (0.5.26.2+ds-1) unstable; urgency=medium

  * New upstream hotfix release.

 -- Kay Hayen <kay.hayen@gmail.com>  Sat, 17 Jun 2017 11:37:12 +0200

nuitka (0.5.26.1+ds-1) unstable; urgency=medium

  * New upstream hotfix release.

 -- Kay Hayen <kay.hayen@gmail.com>  Sat, 10 Jun 2017 13:09:51 +0200

nuitka (0.5.26+ds-1) unstable; urgency=medium

  * New upstream release.

 -- Kay Hayen <kay.hayen@gmail.com>  Wed, 07 Jun 2017 08:15:19 +0200

nuitka (0.5.25+ds-1) unstable; urgency=medium

  * New upstream release.

 -- Kay Hayen <kay.hayen@gmail.com>  Tue, 24 Jan 2017 06:13:46 +0100

nuitka (0.5.24.4+ds-1) unstable; urgency=medium

  * New upstream hotfix release.
  * Better detection of acceptable shared library loads from
    system paths for standalone tests (Closes: #844902).

 -- Kay Hayen <kay.hayen@gmail.com>  Sat, 10 Dec 2016 12:25:35 +0100

nuitka (0.5.24.3+ds-1) unstable; urgency=medium

  * New upstream hotfix release.

 -- Kay Hayen <kay.hayen@gmail.com>  Fri, 09 Dec 2016 06:50:55 +0100

nuitka (0.5.24.2+ds-1) unstable; urgency=medium

  * New upstream hotfix release.

 -- Kay Hayen <kay.hayen@gmail.com>  Wed, 30 Nov 2016 09:32:03 +0100

nuitka (0.5.24.1+ds-1) unstable; urgency=medium

  * New upstream hotfix release.

 -- Kay Hayen <kay.hayen@gmail.com>  Wed, 16 Nov 2016 08:16:53 +0100

nuitka (0.5.24+ds-1) unstable; urgency=medium

  * New upstream release.

 -- Kay Hayen <kay.hayen@gmail.com>  Mon, 14 Nov 2016 09:41:31 +0100

nuitka (0.5.23.2+ds-1) unstable; urgency=medium

  * New upstream hotfix release.

 -- Kay Hayen <kay.hayen@gmail.com>  Mon, 07 Nov 2016 07:55:11 +0100

nuitka (0.5.23.1+ds-1) unstable; urgency=medium

  * New upstream hotfix release.
  * Use of C11 compiler instead of C++ compiler, so we drop the
    versioned dependencies. (Closes: #835954)

 -- Kay Hayen <kay.hayen@gmail.com>  Sun, 16 Oct 2016 10:40:59 +0200

nuitka (0.5.23+ds-1) unstable; urgency=medium

  * New upstream release.

 -- Kay Hayen <kay.hayen@gmail.com>  Sun, 02 Oct 2016 18:14:41 +0200

nuitka (0.5.22+ds-1) unstable; urgency=medium

  * New upstream release.

 -- Kay Hayen <kay.hayen@gmail.com>  Tue, 16 Aug 2016 11:22:16 +0200

nuitka (0.5.21.3+ds-1) unstable; urgency=medium

  * New upstream hotfix release.

 -- Kay Hayen <kay.hayen@gmail.com>  Thu, 26 May 2016 14:51:39 +0200

nuitka (0.5.21.2+ds-1) unstable; urgency=medium

  * New upstream hotfix release.

 -- Kay Hayen <kay.hayen@gmail.com>  Sat, 14 May 2016 14:43:28 +0200

nuitka (0.5.21.1+ds-1) unstable; urgency=medium

  * New upstream hotfix release.

  * Depends on g++-5 now.

 -- Kay Hayen <kay.hayen@gmail.com>  Sat, 30 Apr 2016 07:59:57 +0200

nuitka (0.5.21+ds-1) unstable; urgency=medium

  * New upstream release.

 -- Kay Hayen <kay.hayen@gmail.com>  Sun, 24 Apr 2016 14:06:29 +0200

nuitka (0.5.20+ds-1) unstable; urgency=medium

  * New upstream release.

 -- Kay Hayen <kay.hayen@gmail.com>  Sun, 20 Mar 2016 08:11:16 +0100

nuitka (0.5.19.1+ds-1) unstable; urgency=medium

  * New upstream hotfix release.

 -- Kay Hayen <kay.hayen@gmail.com>  Tue, 15 Mar 2016 09:11:57 +0100

nuitka (0.5.19+ds-1) unstable; urgency=medium

  * New upstream release.

 -- Kay Hayen <kay.hayen@gmail.com>  Mon, 01 Feb 2016 07:53:08 +0100

nuitka (0.5.18.1+ds-1) unstable; urgency=medium

  * New upstream hotfix release.

 -- Kay Hayen <kay.hayen@gmail.com>  Sun, 24 Jan 2016 07:52:03 +0100

nuitka (0.5.18+ds-1) unstable; urgency=medium

  * New upstream release.

 -- Kay Hayen <kay.hayen@gmail.com>  Fri, 15 Jan 2016 07:48:41 +0100

nuitka (0.5.17.1+ds-1) unstable; urgency=medium

  * New upstream hotfix release.

 -- Kay Hayen <kay.hayen@gmail.com>  Thu, 14 Jan 2016 23:21:51 +0100

nuitka (0.5.17+ds-1) unstable; urgency=medium

  * New upstream release.

 -- Kay Hayen <kay.hayen@gmail.com>  Sun, 27 Dec 2015 15:18:39 +0100

nuitka (0.5.16.1+ds-1) unstable; urgency=medium

  * New upstream hotfix release.

 -- Kay Hayen <kay.hayen@gmail.com>  Thu, 03 Dec 2015 07:04:12 +0100

nuitka (0.5.16+ds-1) unstable; urgency=medium

  * New upstream release.

 -- Kay Hayen <kay.hayen@gmail.com>  Mon, 09 Nov 2015 18:30:07 +0100

nuitka (0.5.15+ds-1) unstable; urgency=medium

  * New upstream release.

 -- Kay Hayen <kay.hayen@gmail.com>  Mon, 12 Oct 2015 08:57:03 +0200

nuitka (0.5.14.3+ds-1) unstable; urgency=medium

  * New upstream hotfix release.

 -- Kay Hayen <kay.hayen@gmail.com>  Sun, 13 Sep 2015 12:26:59 +0200

nuitka (0.5.14.2+ds-1) unstable; urgency=medium

  * New upstream hotfix release.

 -- Kay Hayen <kay.hayen@gmail.com>  Mon, 07 Sep 2015 00:30:11 +0200

nuitka (0.5.14.1+ds-1) UNRELEASED; urgency=medium

  * New upstream hotfix release.

 -- Kay Hayen <kay.hayen@gmail.com>  Sun, 06 Sep 2015 22:37:22 +0200

nuitka (0.5.14+ds-1) unstable; urgency=medium

  * New upstream release.

 -- Kay Hayen <kay.hayen@gmail.com>  Thu, 27 Aug 2015 06:24:11 +0200

nuitka (0.5.13.8+ds-1) UNRELEASED; urgency=medium

  * New upstream hotfix release.

 -- Kay Hayen <kay.hayen@gmail.com>  Thu, 20 Aug 2015 11:55:53 +0200

nuitka (0.5.13.7+ds-1) UNRELEASED; urgency=medium

  * New upstream hotfix release.

 -- Kay Hayen <kay.hayen@gmail.com>  Tue, 18 Aug 2015 21:55:08 +0200

nuitka (0.5.13.6+ds-1) UNRELEASED; urgency=medium

  * New upstream hotfix release.

 -- Kay Hayen <kay.hayen@gmail.com>  Sun, 16 Aug 2015 14:38:46 +0200

nuitka (0.5.13.5+ds-1) UNRELEASED; urgency=medium

  * New upstream hotfix release.

 -- Kay Hayen <kay.hayen@gmail.com>  Sun, 16 Aug 2015 13:42:02 +0200

nuitka (0.5.13.4+ds-1) UNRELEASED; urgency=medium

  * New upstream hotfix release.

 -- Kay Hayen <kay.hayen@gmail.com>  Fri, 31 Jul 2015 17:24:40 +0200

nuitka (0.5.13.3+ds-1) UNRELEASED; urgency=medium

  * New upstream hotfix release.

 -- Kay Hayen <kay.hayen@gmail.com>  Wed, 29 Jul 2015 10:54:05 +0200

nuitka (0.5.13.2+ds-1) UNRELEASED; urgency=medium

  * New upstream hotfix release.

 -- Kay Hayen <kay.hayen@gmail.com>  Tue, 16 Jun 2015 10:29:12 +0200

nuitka (0.5.13.1+ds-1) UNRELEASED; urgency=medium

  * New upstream hotfix release.

 -- Kay Hayen <kay.hayen@gmail.com>  Mon, 04 May 2015 09:27:19 +0200

nuitka (0.5.13+ds-1) unstable; urgency=medium

  * New upstream release.

 -- Kay Hayen <kay.hayen@gmail.com>  Fri, 01 May 2015 10:44:27 +0200

nuitka (0.5.12.2+ds-1) UNRELEASED; urgency=medium

  * New upstream hotfix release.

 -- Kay Hayen <kay.hayen@gmail.com>  Sun, 26 Apr 2015 08:51:37 +0200

nuitka (0.5.12.1+ds-1) UNRELEASED; urgency=medium

  * New upstream hotfix release.

 -- Kay Hayen <kay.hayen@gmail.com>  Sat, 18 Apr 2015 09:35:06 +0200

nuitka (0.5.12+ds-1) experimental; urgency=medium

  * New upstream release.

 -- Kay Hayen <kay.hayen@gmail.com>  Mon, 06 Apr 2015 17:20:44 +0200

nuitka (0.5.11.2+ds-1) experimental; urgency=medium

  * New upstream hotfix release.

 -- Kay Hayen <kay.hayen@gmail.com>  Thu, 26 Mar 2015 20:09:06 +0100

nuitka (0.5.11.1+ds-1) experimental; urgency=medium

  * New upstream hotfix release.

 -- Kay Hayen <kay.hayen@gmail.com>  Mon, 23 Mar 2015 10:34:17 +0100

nuitka (0.5.11+ds-1) experimental; urgency=medium

  * New upstream release.

 -- Kay Hayen <kay.hayen@gmail.com>  Wed, 18 Mar 2015 08:38:39 +0100

nuitka (0.5.10.2+ds-1) experimental; urgency=medium

  * New upstream hotfix release.

 -- Kay Hayen <kay.hayen@gmail.com>  Tue, 10 Mar 2015 07:46:24 +0100

nuitka (0.5.10.1+ds-1) experimental; urgency=medium

  * New upstream hotfix release.

 -- Kay Hayen <kay.hayen@gmail.com>  Sun, 08 Mar 2015 11:56:55 +0100

nuitka (0.5.10+ds-1) experimental; urgency=medium

  * New upstream release.

 -- Kay Hayen <kay.hayen@gmail.com>  Thu, 05 Mar 2015 07:43:43 +0100

nuitka (0.5.9+ds-1) experimental; urgency=medium

  * New upstream release.

 -- Kay Hayen <kay.hayen@gmail.com>  Thu, 29 Jan 2015 08:18:06 +0100

nuitka (0.5.8+ds-1) experimental; urgency=medium

  * New upstream release.

 -- Kay Hayen <kay.hayen@gmail.com>  Thu, 15 Jan 2015 04:11:03 +0100

nuitka (0.5.7.1+ds-1) experimental; urgency=medium

  * New upstream hotfix release.

 -- Kay Hayen <kay.hayen@gmail.com>  Fri, 09 Jan 2015 13:52:15 +0100

nuitka (0.5.7+ds-1) UNRELEASED; urgency=medium

  * New upstream release.

 -- Kay Hayen <kay.hayen@gmail.com>  Thu, 01 Jan 2015 10:52:03 +0100

nuitka (0.5.6.1+ds-1) UNRELEASED; urgency=medium

  * New upstream hotfix release.

 -- Kay Hayen <kay.hayen@gmail.com>  Sun, 21 Dec 2014 08:32:58 +0100

nuitka (0.5.6+ds-1) UNRELEASED; urgency=medium

  * New upstream release.
  * Added support for hardening-wrapper to be installed.

 -- Kay Hayen <kay.hayen@gmail.com>  Fri, 19 Dec 2014 08:39:17 +0100

nuitka (0.5.5.3+ds-1) unstable; urgency=medium

  * New upstream hotfix release.
  * Added support for armhf architecture.

 -- Kay Hayen <kay.hayen@gmail.com>  Fri, 24 Oct 2014 17:33:59 +0200

nuitka (0.5.5.2+ds-1) unstable; urgency=medium

  * New upstream hotfix release.
  * Bump to Standards Version 3.9.6, no changes needed.

 -- Kay Hayen <kay.hayen@gmail.com>  Fri, 17 Oct 2014 07:56:05 +0200

nuitka (0.5.5+ds-1) unstable; urgency=medium

  * New upstream release.

 -- Kay Hayen <kay.hayen@gmail.com>  Sun, 05 Oct 2014 19:28:20 +0200

nuitka (0.5.4.3+ds-1) unstable; urgency=medium

  * New upstream hotfix release.

 -- Kay Hayen <kay.hayen@gmail.com>  Thu, 21 Aug 2014 09:41:37 +0200

nuitka (0.5.3.5+ds-1) unstable; urgency=medium

  * New upstream hotfix release.

 -- Kay Hayen <kay.hayen@gmail.com>  Fri, 18 Jul 2014 07:28:17 +0200

nuitka (0.5.3.3+ds-1) unstable; urgency=medium

  * New upstream release.
  * Original version didn't build for all versions due to error message
    changes, this release adapts to.

 -- Kay Hayen <kay.hayen@gmail.com>  Sat, 12 Jul 2014 20:50:01 +0200

nuitka (0.5.2+ds-1) unstable; urgency=medium

  * New upstream release.
  * Permit building using cowbuilder, eatmydata (Closes: #749518)
  * Do not require gcc in build-depends
    (Closes: #747984) (Closes: #748005) (Closes: #751325)

 -- Kay Hayen <kay.hayen@gmail.com>  Mon, 23 Jun 2014 08:17:57 +0200

nuitka (0.5.1.1+ds-1) unstable; urgency=medium

  * New upstream hotfix release.

 -- Kay Hayen <kay.hayen@gmail.com>  Thu, 06 Mar 2014 10:44:28 +0100

nuitka (0.5.1+ds-1) unstable; urgency=medium

  * New upstream release.

 -- Kay Hayen <kay.hayen@gmail.com>  Thu, 06 Mar 2014 09:33:51 +0100

nuitka (0.5.0.1+ds-1) unstable; urgency=medium

  * New upstream hotfix release.

 -- Kay Hayen <kay.hayen@gmail.com>  Mon, 13 Jan 2014 23:37:37 +0100

nuitka (0.5.0+ds-1) unstable; urgency=medium

  * New upstream release.
  * Added missing build dependency to process PNG images.

 -- Kay Hayen <kay.hayen@gmail.com>  Fri, 03 Jan 2014 19:18:18 +0100

nuitka (0.4.7.1+ds-1) unstable; urgency=low

  * New upstream hotfix release.

 -- Kay Hayen <kay.hayen@gmail.com>  Tue, 03 Dec 2013 08:44:31 +0100

nuitka (0.4.7+ds-1) UNRELEASED; urgency=low

  * New upstream release.
  * Handle unknown encoding error message change of CPython 2.7.6
    that was backported to CPython 2.7.5+ as well.
    (Closes: #730956)

 -- Kay Hayen <kay.hayen@gmail.com>  Mon, 02 Dec 2013 09:15:12 +0100

nuitka (0.4.6.2+ds-1) unstable; urgency=low

  * New upstream hotfix release.

 -- Kay Hayen <kayhayen@gmx.de>  Fri, 01 Nov 2013 19:07:42 +0100

nuitka (0.4.6+ds-1) unstable; urgency=low

  * New upstream release.

 -- Kay Hayen <kayhayen@gmx.de>  Sun, 27 Oct 2013 21:29:26 +0100

nuitka (0.4.5.1+ds-1) unstable; urgency=low

  * New upstream hotfix release.
  * Corrects upstream Issue#106.

 -- Kay Hayen <kayhayen@gmx.de>  Wed, 25 Sep 2013 14:29:55 +0200

nuitka (0.4.5+ds-1) unstable; urgency=low

  * New upstream release.

 -- Kay Hayen <kayhayen@gmx.de>  Sun, 18 Aug 2013 09:06:29 +0200

nuitka (0.4.4.2+ds-1) unstable; urgency=low

  * New upstream hotfix release.
  * Corrects upstream Issue#98.
  * Corrects upstream Issue#100.
  * Corrects upstream Issue#101.
  * Corrects upstream Issue#102.

 -- Kay Hayen <kayhayen@gmx.de>  Sat, 20 Jul 2013 09:08:29 +0200

nuitka (0.4.4.1+ds-1) unstable; urgency=low

  * New upstream hotfix release.
  * Corrects upstream Issue#95.
  * Corrects upstream Issue#96.

 -- Kay Hayen <kayhayen@gmx.de>  Sat, 13 Jul 2013 11:56:21 +0200

nuitka (0.4.4+ds-1) unstable; urgency=low

  * New upstream release.
  * Upstream now supports Python3.3 and threads.
  * Bump to Standards Version 3.9.4, no changes needed.
  * Fix support for modules and Python3 was broken (Closes: #711459)
  * Fix encoding error changes  Python 2.7.5 (Closes: #713531)

 -- Kay Hayen <kayhayen@gmx.de>  Tue, 25 Jun 2013 10:46:40 +0200

nuitka (0.4.3+ds-1) unstable; urgency=low

  * New upstream release.

 -- Kay Hayen <kayhayen@gmx.de>  Sat, 18 May 2013 10:16:25 +0200

nuitka (0.4.2+ds-1) unstable; urgency=low

  * New upstream release.

 -- Kay Hayen <kayhayen@gmx.de>  Fri, 29 Mar 2013 11:05:08 +0100

nuitka (0.4.1+ds-1) unstable; urgency=low

  * New upstream release.

 -- Kay Hayen <kayhayen@gmx.de>  Tue, 05 Mar 2013 08:15:41 +0100

nuitka (0.4.0+ds-1) UNRELEASED; urgency=low

  * New upstream release.
  * Changes so the Debian package can be backported to Squeeze as well.

 -- Kay Hayen <kayhayen@gmx.de>  Sat, 09 Feb 2013 10:08:15 +0100

nuitka (0.3.25+ds-1) unstable; urgency=low

  * New upstream release.
  * Register the User Manual with "doc-base".

 -- Kay Hayen <kayhayen@gmx.de>  Sun, 11 Nov 2012 13:57:32 +0100

nuitka (0.3.24.1+ds-1) unstable; urgency=low

  * New upstream hotfix release.
  * Corrects upstream Issue#46.

 -- Kay Hayen <kayhayen@gmx.de>  Sat, 08 Sep 2012 22:30:11 +0000

nuitka (0.3.24+ds-1) unstable; urgency=low

  * New upstream release.
  * Detect the absence of "g++" and gracefully fallback to the
    compiler depended on. (Closes: #682146)
  * Changed usage of "temp" files in developer scripts to be
    secure. (Closes: #682145)
  * Added support for "DEB_BUILD_OPTIONS=nocheck" to skip the
    test runs. (Closes: #683090)

 -- Kay Hayen <kayhayen@gmx.de>  Sat, 18 Aug 2012 21:19:17 +0200

nuitka (0.3.23.1+ds-1) unstable; urgency=low

  * New upstream hotfix release.
  * Corrects upstream Issue#40, Issue#41, and Issue#42.

 -- Kay Hayen <kayhayen@gmx.de>  Mon, 16 Jul 2012 07:25:41 +0200

nuitka (0.3.23+ds-1) unstable; urgency=low

  * New upstream release.
  * License for Nuitka is now Apache License 2.0, no more GPLv3.
  * Corrects upstream Issue#37 and Issue#38.

 -- Kay Hayen <kayhayen@gmx.de>  Sun, 01 Jul 2012 00:00:57 +0200

nuitka (0.3.22.1+ds-1) unstable; urgency=low

  * New upstream hotfix release.
  * Corrected copyright file syntax error found by new lintian
    version.
  * Corrects upstream Issue#19.

 -- Kay Hayen <kayhayen@gmx.de>  Sat, 16 Jun 2012 08:58:30 +0200

nuitka (0.3.22+ds-1) unstable; urgency=low

  * New upstream release.

 -- Kay Hayen <kayhayen@gmx.de>  Sun, 13 May 2012 12:51:16 +0200

nuitka (0.3.21+ds-1) unstable; urgency=low

  * New upstream release.

 -- Kay Hayen <kayhayen@gmx.de>  Thu, 12 Apr 2012 20:24:01 +0200

nuitka (0.3.20.2+ds-1) unstable; urgency=low

  * New upstream hotfix release.
  * Corrects upstream Issue#35.
  * Bump to Standards Version 3.9.3, no changes needed.
  * In the alternative build dependencies, designed to make the
    Python3 build dependency optional, put option that is going
    to work on "unstable" first. (Closes: #665021)

 -- Kay Hayen <kayhayen@gmx.de>  Tue, 03 Apr 2012 22:31:36 +0200

nuitka (0.3.20.1+ds-1) unstable; urgency=low

  * New upstream hotfix release.
  * Corrects upstream Issue#34.

 -- Kay Hayen <kayhayen@gmx.de>  Sat, 03 Mar 2012 10:18:30 +0100

nuitka (0.3.20+ds-1) unstable; urgency=low

  * New upstream release.
  * Added upstream "Changelog.rst" as "changelog"

 -- Kay Hayen <kayhayen@gmx.de>  Mon, 27 Feb 2012 09:32:10 +0100

nuitka (0.3.19.2+ds-1) unstable; urgency=low

  * New upstream hotfix release.
  * Corrects upstream Issue#32.

 -- Kay Hayen <kayhayen@gmx.de>  Sun, 12 Feb 2012 20:33:30 +0100

nuitka (0.3.19.1+ds-1) unstable; urgency=low

  * New upstream hotfix release.
  * Corrects upstream Issue#30 and Issue#31.

 -- Kay Hayen <kayhayen@gmx.de>  Sat, 28 Jan 2012 07:27:38 +0100

nuitka (0.3.19+ds-1) unstable; urgency=low

  * New upstream release.
  * Improvements to option groups layout in manpages, and broken
    whitespace for "--recurse-to" option. (Closes: #655910)
  * Documented new option "--recurse-directory" in man page with
    example.
  * Made the "debian/watch" file ignore upstream pre-releases,
    these shall not be considered for this package.
  * Aligned depended version with build depended versions.
  * Depend on "python-dev" as well, needed to compile against
    "libpython".
  * Build depend on "python-dev-all" and "python-dbg-all" to
    execute tests with both all supported Python versions.
  * Build depend on "python3.2-dev-all" and "python3-dbg-all"
    to execute tests with Python3 as well. It is currently not
    supported by upstream, this is only preparatory.
  * Added suggestion of "ccache", can speed up the compilation
    process.

 -- Kay Hayen <kayhayen@gmx.de>  Tue, 17 Jan 2012 10:29:45 +0100

nuitka (0.3.18+ds-1) unstable; urgency=low

  * New upstream release.
  * Lowered dependencies so that a backport to Ubuntu Natty and
    higher is now feasible. A "scons >=2.0.0" is good enough,
    and so is "g++-4.5" as well.
  * Don't require the PDF generation to be successful on older
    Ubuntu versions as it crashes due to old "rst2pdf" bugs.

 -- Kay Hayen <kayhayen@gmx.de>  Thu, 12 Jan 2012 19:55:43 +0100

nuitka (0.3.18~pre2+ds-1) unstable; urgency=low

  * New upstream pre-release.
  * First upload to unstable, many thanks to my reviewer and
    sponsor Yaroslav Halchenko <debian@onerussian.com>
  * New maintainer (Closes: #648489)
  * Added Developer Manual to the generated PDF documentation.
  * Added python-dbg to Build-Depends to also execute reference
    count tests.
  * Changed copyright file to reference Apache license via its
    standard Debian location as well.

 -- Kay Hayen <kayhayen@gmx.de>  Tue, 10 Jan 2012 22:21:56 +0100

nuitka (0.3.17+ds-1) UNRELEASED; urgency=low

  * New upstream release.
  * Updated man page to use new "--recurse-*" options in examples
    over removed "--deep*" options.
  * Completed copyright file according to "licensecheck" findings
    and updated files accordingly. Put the included tests owned
    by upstream into public domain.
  * Use a "+ds" file as orig source with inline copy of Scons
    already removed instead of doing it as a patch.
  * Also removed the benchmark tests from "+ds" file, not useful
    to be provided with Nuitka.
  * Added syntax tests, these were omitted by mistake previously.
  * Run the test suite at package build time, it checks the basic
    tests, syntax error tests, program tests, and the compile
    itself test.
  * Added run time dependencies also as build time dependencies
    to be able to execute the tests.
  * Corrected handling of upstream pre-release names in the watch
    file.
  * Changed contributor notice to only require "Apache License 2.0"
    for the new parts.
  * Put Debian packaging and owned tests under "Apache License 2.0"
    as well.

 -- Kay Hayen <kayhayen@gmx.de>  Mon, 09 Jan 2012 09:02:19 +0100

nuitka (0.3.16-1) UNRELEASED; urgency=low

  * New upstream release.
  * Updated debian/copyright URI to match the latest one.
  * Updated debian/copyright to DEP5 changes.
  * Added Nuitka homepage to debian/control.
  * Added watch file, so uscan works.
  * Added git pointers to git repository and gitweb to the
    package control file.
  * Corrected examples section in man page to correctly escape "-".
  * Added meaningful "what is" to manpages.
  * Bump to Standards Version 3.9.2, no changes needed.
  * Added extended description to address lintian warning.

 -- Kay Hayen <kayhayen@gmx.de>  Sun, 18 Dec 2011 13:01:10 +0100

nuitka (0.3.15-1) UNRELEASED; urgency=low

  * New upstream release.
  * Renamed "/usr/bin/Python" to "/usr/bin/nuitka-python".
  * Added man pages for "nuitka" and "nuitka-python", the first
    with an examples section that shows the most important uses
    of the "nuitka" binary.
  * Removed foreign code for Windows generators, removed from
    debian/copyright.
  * Lowered dependency for Scons to what Ubuntu Oneiric has and
    what we have as an inline copy, (scons >=2.0.1) should be
    sufficient.
  * Recommend python-lxml, as it's used by Nuitka to dump XML
    representation.
  * Recommend python-qt4, as it may be used to display the node
    tree in a window.
  * Removed inline copy of Scons from the binary package.
  * Added patch to remove the setting nuitka package in sys.path,
    not needed in Debian.

 -- Kay Hayen <kayhayen@gmx.de>  Thu, 01 Dec 2011 22:43:33 +0100

nuitka (0.3.15pre2-1) UNRELEASED; urgency=low

  * Initial Debian package.

 -- Kay Hayen <kayhayen@gmx.de>  Fri, 11 Nov 2011 20:58:55 +0100<|MERGE_RESOLUTION|>--- conflicted
+++ resolved
@@ -1,16 +1,14 @@
-<<<<<<< HEAD
-nuitka (2.7~rc8+ds-1) unstable; urgency=medium
+nuitka (2.7~rc9+ds-1) unstable; urgency=medium
 
   * New upstream pre-release.
 
- -- Kay Hayen <kay.hayen@gmail.com>  Sun, 23 Feb 2025 10:54:29 +0100
-=======
+ -- Kay Hayen <kay.hayen@gmail.com>  Mon, 10 Mar 2025 10:44:22 +0100
+
 nuitka (2.6.9+ds-1) unstable; urgency=medium
 
   * New upstream hotfix release.
 
  -- Kay Hayen <kay.hayen@gmail.com>  Tue, 25 Mar 2025 11:40:17 +0100
->>>>>>> 3e363165
 
 nuitka (2.6.8+ds-1) unstable; urgency=medium
 
@@ -28,7 +26,7 @@
 
   * New upstream hotfix release.
 
- -- Kay Hayen <kay.hayen@gmail.com>  Thu, 20 Feb 2025 11:44:40 +0100
+ -- Kay Hayen <kay.hayen@gmail.com>  Fri, 14 Feb 2025 12:46:10 +0100
 
 nuitka (2.6.5+ds-1) unstable; urgency=medium
 
