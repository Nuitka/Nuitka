<<<<<<< HEAD
nuitka (0.6.20~rc6+ds-1) unstable; urgency=medium

  * New upstream pre-release.

 -- Kay Hayen <kay.hayen@gmail.com>  Thu, 03 Feb 2022 16:14:30 +0100
=======
nuitka (0.6.19.7+ds-1) unstable; urgency=medium

  * New upstream hotfix release.

 -- Kay Hayen <kay.hayen@gmail.com>  Fri, 11 Feb 2022 14:37:34 +0100
>>>>>>> 35ba88bd

nuitka (0.6.19.6+ds-1) unstable; urgency=medium

  * New upstream hotfix release.

 -- Kay Hayen <kay.hayen@gmail.com>  Thu, 03 Feb 2022 10:30:39 +0100

nuitka (0.6.19.5+ds-1) unstable; urgency=medium

  * New upstream hotfix release.

 -- Kay Hayen <kay.hayen@gmail.com>  Tue, 01 Feb 2022 18:53:20 +0100

nuitka (0.6.19.4+ds-1) unstable; urgency=medium

  * New upstream hotfix release.

 -- Kay Hayen <kay.hayen@gmail.com>  Wed, 19 Jan 2022 10:02:04 +0100

nuitka (0.6.19.3+ds-1) unstable; urgency=medium

  * New upstream hotfix release.

 -- Kay Hayen <kay.hayen@gmail.com>  Sun, 16 Jan 2022 11:32:51 +0100

nuitka (0.6.19.2+ds-1) unstable; urgency=medium

  * New upstream hotfix release.

 -- Kay Hayen <kay.hayen@gmail.com>  Fri, 14 Jan 2022 11:03:16 +0100

nuitka (0.6.19.1+ds-1) unstable; urgency=medium

  * New upstream hotfix release.

 -- Kay Hayen <kay.hayen@gmail.com>  Tue, 11 Jan 2022 07:59:24 +0100

nuitka (0.6.19+ds-1) unstable; urgency=medium

  * New upstream release.

 -- Kay Hayen <kay.hayen@gmail.com>  Sun, 09 Jan 2022 13:14:29 +0100

nuitka (0.6.18.6+ds-1) unstable; urgency=medium

  * New upstream hotfix release.

 -- Kay Hayen <kay.hayen@gmail.com>  Wed, 29 Dec 2021 19:42:43 +0100

nuitka (0.6.18.5+ds-1) unstable; urgency=medium

  * New upstream hotfix release.

 -- Kay Hayen <kay.hayen@gmail.com>  Mon, 20 Dec 2021 13:41:00 +0100

nuitka (0.6.18.4+ds-1) unstable; urgency=medium

  * New upstream hotfix release.

 -- Kay Hayen <kay.hayen@gmail.com>  Thu, 16 Dec 2021 08:31:41 +0100

nuitka (0.6.18.3+ds-1) unstable; urgency=medium

  * New upstream hotfix release.

 -- Kay Hayen <kay.hayen@gmail.com>  Fri, 10 Dec 2021 17:49:19 +0100

nuitka (0.6.18.2+ds-1) unstable; urgency=medium

  * New upstream hotfix release.

 -- Kay Hayen <kay.hayen@gmail.com>  Thu, 09 Dec 2021 14:52:56 +0100

nuitka (0.6.18.1+ds-1) unstable; urgency=medium

  * New upstream hotfix release.

 -- Kay Hayen <kay.hayen@gmail.com>  Sat, 04 Dec 2021 18:39:19 +0100

nuitka (0.6.18+ds-1) unstable; urgency=medium

  * New upstream release.

 -- Kay Hayen <kay.hayen@gmail.com>  Thu, 02 Dec 2021 17:33:56 +0100

nuitka (0.6.17.7+ds-1) unstable; urgency=medium

  * New upstream hotfix release.

 -- Kay Hayen <kay.hayen@gmail.com>  Mon, 15 Nov 2021 14:33:27 +0100

nuitka (0.6.17.6+ds-1) unstable; urgency=medium

  * New upstream hotfix release.

 -- Kay Hayen <kay.hayen@gmail.com>  Mon, 08 Nov 2021 14:07:11 +0100

nuitka (0.6.17.5+ds-1) unstable; urgency=medium

  * New upstream hotfix release.

 -- Kay Hayen <kay.hayen@gmail.com>  Thu, 28 Oct 2021 11:52:02 +0200

nuitka (0.6.17.4+ds-1) unstable; urgency=medium

  * New upstream hotfix release.

 -- Kay Hayen <kay.hayen@gmail.com>  Thu, 21 Oct 2021 13:03:34 +0200

nuitka (0.6.17.3+ds-1) unstable; urgency=medium

  * New upstream hotfix release.

 -- Kay Hayen <kay.hayen@gmail.com>  Thu, 14 Oct 2021 10:32:17 +0200

nuitka (0.6.17.2+ds-1) unstable; urgency=medium

  * New upstream hotfix release.

 -- Kay Hayen <kay.hayen@gmail.com>  Tue, 05 Oct 2021 17:21:29 +0200

nuitka (0.6.17.1+ds-1) unstable; urgency=medium

  * New upstream hotfix release.

 -- Kay Hayen <kay.hayen@gmail.com>  Wed, 29 Sep 2021 12:28:39 +0200

nuitka (0.6.17+ds-1) unstable; urgency=medium

  * New upstream release.

 -- Kay Hayen <kay.hayen@gmail.com>  Mon, 27 Sep 2021 13:38:42 +0200

nuitka (0.6.16.5+ds-1) experimental; urgency=medium

  * New upstream hotfix release.

 -- Kay Hayen <kay.hayen@gmail.com>  Mon, 06 Sep 2021 10:46:40 +0200

nuitka (0.6.16.4+ds-1) experimental; urgency=medium

  * New upstream hotfix release.

 -- Kay Hayen <kay.hayen@gmail.com>  Wed, 25 Aug 2021 11:51:44 +0200

nuitka (0.6.16.3+ds-1) experimental; urgency=medium

  * New upstream hotfix release.

 -- Kay Hayen <kay.hayen@gmail.com>  Sat, 07 Aug 2021 18:14:58 +0200

nuitka (0.6.16.2+ds-1) experimental; urgency=medium

  * New upstream hotfix release.

 -- Kay Hayen <kay.hayen@gmail.com>  Fri, 02 Jul 2021 10:40:08 +0200

nuitka (0.6.16.1+ds-1) experimental; urgency=medium

  * New upstream hotfix release.

 -- Kay Hayen <kay.hayen@gmail.com>  Fri, 25 Jun 2021 16:45:43 +0200

nuitka (0.6.16+ds-1) experimental; urgency=medium

  * New upstream release.

 -- Kay Hayen <kay.hayen@gmail.com>  Thu, 24 Jun 2021 11:52:37 +0200

nuitka (0.6.15.3+ds-1) experimental; urgency=medium

  * New upstream hotfix release.

 -- Kay Hayen <kay.hayen@gmail.com>  Sun, 06 Jun 2021 12:18:06 +0200

nuitka (0.6.15.2+ds-1) experimental; urgency=medium

  * New upstream hotfix release.

 -- Kay Hayen <kay.hayen@gmail.com>  Thu, 03 Jun 2021 11:41:07 +0200

nuitka (0.6.15.1+ds-1) experimental; urgency=medium

  * New upstream hotfix release.

 -- Kay Hayen <kay.hayen@gmail.com>  Mon, 31 May 2021 17:12:04 +0200

nuitka (0.6.15+ds-1) experimental; urgency=medium

  * New upstream release.

 -- Kay Hayen <kay.hayen@gmail.com>  Mon, 24 May 2021 12:26:59 +0200

nuitka (0.6.14.7+ds-1) unstable; urgency=medium

  * New upstream hotfix release.

 -- Kay Hayen <kay.hayen@gmail.com>  Mon, 10 May 2021 16:25:14 +0200

nuitka (0.6.14.6+ds-1) unstable; urgency=medium

  * New upstream hotfix release.

 -- Kay Hayen <kay.hayen@gmail.com>  Mon, 03 May 2021 07:57:04 +0200

nuitka (0.6.14.5+ds-1) experimental; urgency=medium

  * New upstream hotfix release.

 -- Kay Hayen <kay.hayen@gmail.com>  Thu, 22 Apr 2021 08:51:05 +0200

nuitka (0.6.14.4+ds-1) unstable; urgency=medium

  * New upstream hotfix release.

 -- Kay Hayen <kay.hayen@gmail.com>  Sun, 18 Apr 2021 16:13:42 +0200

nuitka (0.6.14.3+ds-1) unstable; urgency=medium

  * New upstream hotfix release.

 -- Kay Hayen <kay.hayen@gmail.com>  Sun, 18 Apr 2021 10:29:07 +0200

nuitka (0.6.14.2+ds-1) unstable; urgency=medium

  * New upstream hotfix release.

 -- Kay Hayen <kay.hayen@gmail.com>  Sat, 17 Apr 2021 11:03:23 +0200

nuitka (0.6.14.1+ds-1) unstable; urgency=medium

  * New upstream hotfix release.

 -- Kay Hayen <kay.hayen@gmail.com>  Fri, 16 Apr 2021 07:49:30 +0200

nuitka (0.6.14+ds-1) unstable; urgency=medium

  * New upstream release.

 -- Kay Hayen <kay.hayen@gmail.com>  Thu, 15 Apr 2021 11:09:55 +0200

nuitka (0.6.13.3+ds-1) unstable; urgency=medium

  * New upstream hotfix release.

 -- Kay Hayen <kay.hayen@gmail.com>  Sun, 04 Apr 2021 11:11:56 +0200

nuitka (0.6.13.2+ds-1) unstable; urgency=medium

  * New upstream hotfix release.

 -- Kay Hayen <kay.hayen@gmail.com>  Sat, 27 Mar 2021 19:44:51 +0100

nuitka (0.6.13.1+ds-1) unstable; urgency=medium

  * New upstream hotfix release.

 -- Kay Hayen <kay.hayen@gmail.com>  Fri, 26 Mar 2021 14:28:02 +0100

nuitka (0.6.13+ds-1) unstable; urgency=medium

  * New upstream release.

 -- Kay Hayen <kay.hayen@gmail.com>  Wed, 17 Mar 2021 08:58:23 +0100

nuitka (0.6.12.4+ds-1) unstable; urgency=medium

  * New upstream hotfix release.

 -- Kay Hayen <kay.hayen@gmail.com>  Thu, 11 Mar 2021 12:16:01 +0100

nuitka (0.6.12.3+ds-1) unstable; urgency=medium

  * New upstream hotfix release.

 -- Kay Hayen <kay.hayen@gmail.com>  Sun, 21 Feb 2021 06:04:51 +0100

nuitka (0.6.12.2+ds-1) unstable; urgency=medium

  * New upstream hotfix release.

 -- Kay Hayen <kay.hayen@gmail.com>  Sun, 14 Feb 2021 14:25:06 +0100

nuitka (0.6.12.1+ds-1) unstable; urgency=medium

  * New upstream hotfix release.

 -- Kay Hayen <kay.hayen@gmail.com>  Wed, 10 Feb 2021 00:23:11 +0100

nuitka (0.6.12+ds-1) unstable; urgency=medium

  * New upstream release.

 -- Kay Hayen <kay.hayen@gmail.com>  Tue, 09 Feb 2021 11:08:35 +0100

nuitka (0.6.11.6+ds-1) unstable; urgency=medium

  * New upstream hotfix release.

 -- Kay Hayen <kay.hayen@gmail.com>  Sun, 07 Feb 2021 19:59:48 +0100

nuitka (0.6.11.5+ds-1) unstable; urgency=medium

  * New upstream hotfix release.

 -- Kay Hayen <kay.hayen@gmail.com>  Mon, 01 Feb 2021 12:17:21 +0100

nuitka (0.6.11.4+ds-1) unstable; urgency=medium

  * New upstream hotfix release.

 -- Kay Hayen <kay.hayen@gmail.com>  Wed, 27 Jan 2021 17:09:48 +0100

nuitka (0.6.11.3+ds-1) unstable; urgency=medium

  * New upstream hotfix release.

 -- Kay Hayen <kay.hayen@gmail.com>  Tue, 26 Jan 2021 11:16:07 +0100

nuitka (0.6.11.2+ds-1) unstable; urgency=medium

  * New upstream hotfix release.

 -- Kay Hayen <kay.hayen@gmail.com>  Mon, 25 Jan 2021 20:14:39 +0100

nuitka (0.6.11.1+ds-1) unstable; urgency=medium

  * New upstream hotfix release.

 -- Kay Hayen <kay.hayen@gmail.com>  Sun, 24 Jan 2021 17:55:22 +0100

nuitka (0.6.11+ds-1) unstable; urgency=medium

  * New upstream release.

 -- Kay Hayen <kay.hayen@gmail.com>  Sat, 23 Jan 2021 10:01:54 +0100

nuitka (0.6.10.5+ds-1) unstable; urgency=medium

  * New upstream hotfix release.

 -- Kay Hayen <kay.hayen@gmail.com>  Thu, 07 Jan 2021 11:04:59 +0100

nuitka (0.6.10.4+ds-1) unstable; urgency=medium

  * New upstream hotfix release.

 -- Kay Hayen <kay.hayen@gmail.com>  Tue, 29 Dec 2020 16:17:44 +0100

nuitka (0.6.10.3+ds-1) unstable; urgency=medium

  * New upstream hotfix release.

 -- Kay Hayen <kay.hayen@gmail.com>  Thu, 24 Dec 2020 16:30:17 +0100

nuitka (0.6.10.2+ds-1) unstable; urgency=medium

  * New upstream hotfix release.

 -- Kay Hayen <kay.hayen@gmail.com>  Sun, 20 Dec 2020 10:56:00 +0100

nuitka (0.6.10.1+ds-1) unstable; urgency=medium

  * New upstream hotfix release.

 -- Kay Hayen <kay.hayen@gmail.com>  Sun, 13 Dec 2020 19:47:53 +0100

nuitka (0.6.10+ds-1) unstable; urgency=medium

  * New upstream release.

 -- Kay Hayen <kay.hayen@gmail.com>  Mon, 07 Dec 2020 12:44:03 +0100

nuitka (0.6.9.7+ds-1) unstable; urgency=medium

  * New upstream hotfix release.

 -- Kay Hayen <kay.hayen@gmail.com>  Mon, 16 Nov 2020 11:20:22 +0100

nuitka (0.6.9.6+ds-1) unstable; urgency=medium

  * New upstream hotfix release.

 -- Kay Hayen <kay.hayen@gmail.com>  Wed, 04 Nov 2020 08:32:22 +0100

nuitka (0.6.9.5+ds-1) unstable; urgency=medium

  * New upstream hotfix release.

 -- Kay Hayen <kay.hayen@gmail.com>  Fri, 30 Oct 2020 13:49:19 +0100

nuitka (0.6.9.4+ds-1) unstable; urgency=medium

  * New upstream hotfix release.

 -- Kay Hayen <kay.hayen@gmail.com>  Mon, 19 Oct 2020 10:55:17 +0200

nuitka (0.6.9.3+ds-1) unstable; urgency=medium

  * New upstream hotfix release.

 -- Kay Hayen <kay.hayen@gmail.com>  Mon, 12 Oct 2020 17:17:10 +0200

nuitka (0.6.9.2+ds-1) unstable; urgency=medium

  * New upstream hotfix release.

 -- Kay Hayen <kay.hayen@gmail.com>  Sun, 04 Oct 2020 12:47:36 +0200

nuitka (0.6.9.1+ds-1) unstable; urgency=medium

  * New upstream hotfix release.

 -- Kay Hayen <kay.hayen@gmail.com>  Sat, 19 Sep 2020 14:38:08 +0200

nuitka (0.6.9+ds-1) unstable; urgency=medium

  * New upstream release.

 -- Kay Hayen <kay.hayen@gmail.com>  Mon, 14 Sep 2020 15:40:36 +0200

nuitka (0.6.8.4+ds-1) unstable; urgency=medium

  * New upstream hotfix release.

  * Source only upload. (Closes: #961896)

  * Updated VCS URLs. (Closes: #961895)

 -- Kay Hayen <kay.hayen@gmail.com>  Sat, 06 Jun 2020 09:58:32 +0200

nuitka (0.6.8.3+ds-1) unstable; urgency=medium

  * New upstream hotfix release.

 -- Kay Hayen <kay.hayen@gmail.com>  Sat, 23 May 2020 13:56:13 +0200

nuitka (0.6.8.2+ds-1) unstable; urgency=medium

  * New upstream hotfix release.

 -- Kay Hayen <kay.hayen@gmail.com>  Thu, 21 May 2020 15:04:13 +0200

nuitka (0.6.8.1+ds-1) unstable; urgency=medium

  * New upstream hotfix release.

  * Corrected copyright file format to not have emails.

 -- Kay Hayen <kay.hayen@gmail.com>  Fri, 15 May 2020 08:32:39 +0200

nuitka (0.6.8+ds-1) unstable; urgency=medium

  * New upstream release.

  * Changed dependencies to prefer Debian 11 packages.
    (Closes: #937166).

 -- Kay Hayen <kay.hayen@gmail.com>  Mon, 11 May 2020 16:41:34 +0200

nuitka (0.6.7+ds-1) unstable; urgency=medium

  * New upstream release.

  * The rst2pdf dependency is finally fixed
    (Closes: #943645) (Closes: #947573).

  * Enabled package build without Python2 (Closes: #937166)

 -- Kay Hayen <kay.hayen@gmail.com>  Thu, 23 Jan 2020 12:34:10 +0100

nuitka (0.6.6+ds-1) unstable; urgency=medium

  * New upstream release.

 -- Kay Hayen <kay.hayen@gmail.com>  Fri, 27 Dec 2019 08:47:38 +0100

nuitka (0.6.6~rc7+ds-1) unstable; urgency=medium

  * New upstream pre-release.

 -- Kay Hayen <kay.hayen@gmail.com>  Tue, 24 Sep 2019 08:49:41 +0200

nuitka (0.6.5+ds-1) unstable; urgency=medium

  * New upstream release.

 -- Kay Hayen <kay.hayen@gmail.com>  Sat, 27 Jul 2019 12:07:20 +0200

nuitka (0.6.4+ds-1) experimental; urgency=medium

  * New upstream release.

 -- Kay Hayen <kay.hayen@gmail.com>  Fri, 07 Jun 2019 23:30:22 +0200

nuitka (0.6.3.1+ds-1) experimental; urgency=medium

  * New upstream hotfix release.

 -- Kay Hayen <kay.hayen@gmail.com>  Thu, 25 Apr 2019 22:08:36 +0200

nuitka (0.6.3+ds-1) unstable; urgency=medium

  * New upstream release.

 -- Kay Hayen <kay.hayen@gmail.com>  Thu, 04 Apr 2019 06:12:30 +0200

nuitka (0.6.2+ds-1) unstable; urgency=medium

  * New upstream release.

 -- Kay Hayen <kay.hayen@gmail.com>  Sat, 16 Feb 2019 08:48:51 +0100

nuitka (0.6.1.1+ds-1) unstable; urgency=medium

  * New upstream hotfix release.

 -- Kay Hayen <kay.hayen@gmail.com>  Thu, 24 Jan 2019 09:13:53 +0100

nuitka (0.6.1+ds-1) unstable; urgency=medium

  * New upstream release.

  * Depend on python-pil over python-imaging (Closes: #917694).

 -- Kay Hayen <kay.hayen@gmail.com>  Sat, 05 Jan 2019 12:41:57 +0100

nuitka (0.6.0.6+ds-1) unstable; urgency=medium

  * New upstream hotfix release.

 -- Kay Hayen <kay.hayen@gmail.com>  Wed, 31 Oct 2018 09:03:57 +0100

nuitka (0.6.0.5+ds-1) unstable; urgency=medium

  * New upstream hotfix release.

 -- Kay Hayen <kay.hayen@gmail.com>  Thu, 18 Oct 2018 23:11:34 +0200

nuitka (0.6.0.4+ds-1) unstable; urgency=medium

  * New upstream hotfix release.

 -- Kay Hayen <kay.hayen@gmail.com>  Sun, 14 Oct 2018 08:26:48 +0200

nuitka (0.6.0.3+ds-1) unstable; urgency=medium

  * New upstream hotfix release.

 -- Kay Hayen <kay.hayen@gmail.com>  Sat, 06 Oct 2018 10:43:33 +0200

nuitka (0.6.0.2+ds-1) unstable; urgency=medium

  * New upstream hotfix release.

 -- Kay Hayen <kay.hayen@gmail.com>  Wed, 03 Oct 2018 10:41:52 +0200

nuitka (0.6.0.1+ds-1) unstable; urgency=medium

  * New upstream hotfix release.

 -- Kay Hayen <kay.hayen@gmail.com>  Thu, 27 Sep 2018 09:57:05 +0200

nuitka (0.6.0+ds-1) unstable; urgency=medium

  * New upstream release.

 -- Kay Hayen <kay.hayen@gmail.com>  Wed, 26 Sep 2018 07:00:04 +0200

nuitka (0.5.33+ds-1) unstable; urgency=medium

  * New upstream release.

 -- Kay Hayen <kay.hayen@gmail.com>  Thu, 13 Sep 2018 19:01:48 +0200

nuitka (0.5.32.8+ds-1) unstable; urgency=medium

  * New upstream hotfix release.

 -- Kay Hayen <kay.hayen@gmail.com>  Tue, 04 Sep 2018 14:58:47 +0200

nuitka (0.5.32.7+ds-1) unstable; urgency=medium

  * New upstream hotfix release.

 -- Kay Hayen <kay.hayen@gmail.com>  Thu, 23 Aug 2018 22:06:00 +0200

nuitka (0.5.32.6+ds-1) unstable; urgency=medium

  * New upstream hotfix release.

 -- Kay Hayen <kay.hayen@gmail.com>  Thu, 23 Aug 2018 20:05:18 +0200

nuitka (0.5.32.5+ds-1) unstable; urgency=medium

  * New upstream hotfix release.

 -- Kay Hayen <kay.hayen@gmail.com>  Wed, 15 Aug 2018 19:06:01 +0200

nuitka (0.5.32.4+ds-1) unstable; urgency=medium

  * New upstream hotfix release.

 -- Kay Hayen <kay.hayen@gmail.com>  Fri, 10 Aug 2018 12:06:44 +0200

nuitka (0.5.32.3+ds-1) unstable; urgency=medium

  * New upstream hotfix release.

 -- Kay Hayen <kay.hayen@gmail.com>  Sat, 04 Aug 2018 10:40:31 +0200

nuitka (0.5.32.2+ds-1) unstable; urgency=medium

  * New upstream hotfix release.

 -- Kay Hayen <kay.hayen@gmail.com>  Wed, 01 Aug 2018 17:38:43 +0200

nuitka (0.5.32.1+ds-1) unstable; urgency=medium

  * New upstream hotfix release.

 -- Kay Hayen <kay.hayen@gmail.com>  Sat, 28 Jul 2018 20:16:29 +0200

nuitka (0.5.32+ds-1) unstable; urgency=medium

  * New upstream release.

 -- Kay Hayen <kay.hayen@gmail.com>  Sat, 28 Jul 2018 15:07:21 +0200

nuitka (0.5.31+ds-1) unstable; urgency=medium

  * New upstream release.

 -- Kay Hayen <kay.hayen@gmail.com>  Mon, 09 Jul 2018 08:23:02 +0200

nuitka (0.5.30+ds-1) unstable; urgency=medium

  * New upstream release.

 -- Kay Hayen <kay.hayen@gmail.com>  Mon, 30 Apr 2018 09:50:54 +0200

nuitka (0.5.29.5+ds-1) unstable; urgency=medium

  * New upstream hotfix release.

 -- Kay Hayen <kay.hayen@gmail.com>  Wed, 25 Apr 2018 09:33:55 +0200

nuitka (0.5.29.4+ds-1) unstable; urgency=medium

  * New upstream hotfix release.

 -- Kay Hayen <kay.hayen@gmail.com>  Mon, 09 Apr 2018 20:22:37 +0200

nuitka (0.5.29.3+ds-1) unstable; urgency=medium

  * New upstream hotfix release.

 -- Kay Hayen <kay.hayen@gmail.com>  Sat, 31 Mar 2018 16:12:25 +0200

nuitka (0.5.29.2+ds-1) unstable; urgency=medium

  * New upstream hotfix release.

 -- Kay Hayen <kay.hayen@gmail.com>  Thu, 29 Mar 2018 10:19:24 +0200

nuitka (0.5.29.1+ds-1) unstable; urgency=medium

  * New upstream hotfix release.

 -- Kay Hayen <kay.hayen@gmail.com>  Tue, 27 Mar 2018 18:22:54 +0200

nuitka (0.5.29+ds-1) unstable; urgency=medium

  * New upstream release.

 -- Kay Hayen <kay.hayen@gmail.com>  Mon, 26 Mar 2018 20:13:44 +0200

nuitka (0.5.28.2+ds-1) unstable; urgency=medium

  * New upstream hotfix release.

 -- Kay Hayen <kay.hayen@gmail.com>  Wed, 29 Nov 2017 15:09:28 +0100

nuitka (0.5.28.1+ds-1) unstable; urgency=medium

  * New upstream hotfix release.
  * Also ignore sbuild non-existant directory (Closes: #871125).

 -- Kay Hayen <kay.hayen@gmail.com>  Sun, 22 Oct 2017 10:44:31 +0200

nuitka (0.5.28+ds-1) unstable; urgency=medium

  * New upstream release.

 -- Kay Hayen <kay.hayen@gmail.com>  Tue, 17 Oct 2017 10:03:56 +0200

nuitka (0.5.27+ds-1) unstable; urgency=medium

  * New upstream release.

 -- Kay Hayen <kay.hayen@gmail.com>  Sat, 22 Jul 2017 16:21:37 +0200

nuitka (0.5.26.4+ds-1) unstable; urgency=medium

  * New upstream hotfix release.
  * Recommend actual PyQT package (Closes: #866540).

 -- Kay Hayen <kay.hayen@gmail.com>  Mon, 03 Jul 2017 08:59:37 +0200

nuitka (0.5.26.3+ds-1) unstable; urgency=medium

  * New upstream hotfix release.

 -- Kay Hayen <kay.hayen@gmail.com>  Thu, 22 Jun 2017 08:08:53 +0200

nuitka (0.5.26.2+ds-1) unstable; urgency=medium

  * New upstream hotfix release.

 -- Kay Hayen <kay.hayen@gmail.com>  Sat, 17 Jun 2017 11:37:12 +0200

nuitka (0.5.26.1+ds-1) unstable; urgency=medium

  * New upstream hotfix release.

 -- Kay Hayen <kay.hayen@gmail.com>  Sat, 10 Jun 2017 13:09:51 +0200

nuitka (0.5.26+ds-1) unstable; urgency=medium

  * New upstream release.

 -- Kay Hayen <kay.hayen@gmail.com>  Wed, 07 Jun 2017 08:15:19 +0200

nuitka (0.5.25+ds-1) unstable; urgency=medium

  * New upstream release.

 -- Kay Hayen <kay.hayen@gmail.com>  Tue, 24 Jan 2017 06:13:46 +0100

nuitka (0.5.24.4+ds-1) unstable; urgency=medium

  * New upstream hotfix release.
  * Better detection of acceptable shared library loads from
    system paths for standalone tests (Closes: #844902).

 -- Kay Hayen <kay.hayen@gmail.com>  Sat, 10 Dec 2016 12:25:35 +0100

nuitka (0.5.24.3+ds-1) unstable; urgency=medium

  * New upstream hotfix release.

 -- Kay Hayen <kay.hayen@gmail.com>  Fri, 09 Dec 2016 06:50:55 +0100

nuitka (0.5.24.2+ds-1) unstable; urgency=medium

  * New upstream hotfix release.

 -- Kay Hayen <kay.hayen@gmail.com>  Wed, 30 Nov 2016 09:32:03 +0100

nuitka (0.5.24.1+ds-1) unstable; urgency=medium

  * New upstream hotfix release.

 -- Kay Hayen <kay.hayen@gmail.com>  Wed, 16 Nov 2016 08:16:53 +0100

nuitka (0.5.24+ds-1) unstable; urgency=medium

  * New upstream release.

 -- Kay Hayen <kay.hayen@gmail.com>  Mon, 14 Nov 2016 09:41:31 +0100

nuitka (0.5.23.2+ds-1) unstable; urgency=medium

  * New upstream hotfix release.

 -- Kay Hayen <kay.hayen@gmail.com>  Mon, 07 Nov 2016 07:55:11 +0100

nuitka (0.5.23.1+ds-1) unstable; urgency=medium

  * New upstream hotfix release.
  * Use of C11 compiler instead of C++ compiler, so we drop the
    versioned dependencies. (Closes: #835954)

 -- Kay Hayen <kay.hayen@gmail.com>  Sun, 16 Oct 2016 10:40:59 +0200

nuitka (0.5.23+ds-1) unstable; urgency=medium

  * New upstream release.

 -- Kay Hayen <kay.hayen@gmail.com>  Sun, 02 Oct 2016 18:14:41 +0200

nuitka (0.5.22+ds-1) unstable; urgency=medium

  * New upstream release.

 -- Kay Hayen <kay.hayen@gmail.com>  Tue, 16 Aug 2016 11:22:16 +0200

nuitka (0.5.21.3+ds-1) unstable; urgency=medium

  * New upstream hotfix release.

 -- Kay Hayen <kay.hayen@gmail.com>  Thu, 26 May 2016 14:51:39 +0200

nuitka (0.5.21.2+ds-1) unstable; urgency=medium

  * New upstream hotfix release.

 -- Kay Hayen <kay.hayen@gmail.com>  Sat, 14 May 2016 14:43:28 +0200

nuitka (0.5.21.1+ds-1) unstable; urgency=medium

  * New upstream hotfix release.

  * Depends on g++-5 now.

 -- Kay Hayen <kay.hayen@gmail.com>  Sat, 30 Apr 2016 07:59:57 +0200

nuitka (0.5.21+ds-1) unstable; urgency=medium

  * New upstream release.

 -- Kay Hayen <kay.hayen@gmail.com>  Sun, 24 Apr 2016 14:06:29 +0200

nuitka (0.5.20+ds-1) unstable; urgency=medium

  * New upstream release.

 -- Kay Hayen <kay.hayen@gmail.com>  Sun, 20 Mar 2016 08:11:16 +0100

nuitka (0.5.19.1+ds-1) unstable; urgency=medium

  * New upstream hotfix release.

 -- Kay Hayen <kay.hayen@gmail.com>  Tue, 15 Mar 2016 09:11:57 +0100

nuitka (0.5.19+ds-1) unstable; urgency=medium

  * New upstream release.

 -- Kay Hayen <kay.hayen@gmail.com>  Mon, 01 Feb 2016 07:53:08 +0100

nuitka (0.5.18.1+ds-1) unstable; urgency=medium

  * New upstream hotfix release.

 -- Kay Hayen <kay.hayen@gmail.com>  Sun, 24 Jan 2016 07:52:03 +0100

nuitka (0.5.18+ds-1) unstable; urgency=medium

  * New upstream release.

 -- Kay Hayen <kay.hayen@gmail.com>  Fri, 15 Jan 2016 07:48:41 +0100

nuitka (0.5.17.1+ds-1) unstable; urgency=medium

  * New upstream hotfix release.

 -- Kay Hayen <kay.hayen@gmail.com>  Thu, 14 Jan 2016 23:21:51 +0100

nuitka (0.5.17+ds-1) unstable; urgency=medium

  * New upstream release.

 -- Kay Hayen <kay.hayen@gmail.com>  Sun, 27 Dec 2015 15:18:39 +0100

nuitka (0.5.16.1+ds-1) unstable; urgency=medium

  * New upstream hotfix release.

 -- Kay Hayen <kay.hayen@gmail.com>  Thu, 03 Dec 2015 07:04:12 +0100

nuitka (0.5.16+ds-1) unstable; urgency=medium

  * New upstream release.

 -- Kay Hayen <kay.hayen@gmail.com>  Mon, 09 Nov 2015 18:30:07 +0100

nuitka (0.5.15+ds-1) unstable; urgency=medium

  * New upstream release.

 -- Kay Hayen <kay.hayen@gmail.com>  Mon, 12 Oct 2015 08:57:03 +0200

nuitka (0.5.14.3+ds-1) unstable; urgency=medium

  * New upstream hotfix release.

 -- Kay Hayen <kay.hayen@gmail.com>  Sun, 13 Sep 2015 12:26:59 +0200

nuitka (0.5.14.2+ds-1) unstable; urgency=medium

  * New upstream hotfix release.

 -- Kay Hayen <kay.hayen@gmail.com>  Mon, 07 Sep 2015 00:30:11 +0200

nuitka (0.5.14.1+ds-1) UNRELEASED; urgency=medium

  * New upstream hotfix release.

 -- Kay Hayen <kay.hayen@gmail.com>  Sun, 06 Sep 2015 22:37:22 +0200

nuitka (0.5.14+ds-1) unstable; urgency=medium

  * New upstream release.

 -- Kay Hayen <kay.hayen@gmail.com>  Thu, 27 Aug 2015 06:24:11 +0200

nuitka (0.5.13.8+ds-1) UNRELEASED; urgency=medium

  * New upstream hotfix release.

 -- Kay Hayen <kay.hayen@gmail.com>  Thu, 20 Aug 2015 11:55:53 +0200

nuitka (0.5.13.7+ds-1) UNRELEASED; urgency=medium

  * New upstream hotfix release.

 -- Kay Hayen <kay.hayen@gmail.com>  Tue, 18 Aug 2015 21:55:08 +0200

nuitka (0.5.13.6+ds-1) UNRELEASED; urgency=medium

  * New upstream hotfix release.

 -- Kay Hayen <kay.hayen@gmail.com>  Sun, 16 Aug 2015 14:38:46 +0200

nuitka (0.5.13.5+ds-1) UNRELEASED; urgency=medium

  * New upstream hotfix release.

 -- Kay Hayen <kay.hayen@gmail.com>  Sun, 16 Aug 2015 13:42:02 +0200

nuitka (0.5.13.4+ds-1) UNRELEASED; urgency=medium

  * New upstream hotfix release.

 -- Kay Hayen <kay.hayen@gmail.com>  Fri, 31 Jul 2015 17:24:40 +0200

nuitka (0.5.13.3+ds-1) UNRELEASED; urgency=medium

  * New upstream hotfix release.

 -- Kay Hayen <kay.hayen@gmail.com>  Wed, 29 Jul 2015 10:54:05 +0200

nuitka (0.5.13.2+ds-1) UNRELEASED; urgency=medium

  * New upstream hotfix release.

 -- Kay Hayen <kay.hayen@gmail.com>  Tue, 16 Jun 2015 10:29:12 +0200

nuitka (0.5.13.1+ds-1) UNRELEASED; urgency=medium

  * New upstream hotfix release.

 -- Kay Hayen <kay.hayen@gmail.com>  Mon, 04 May 2015 09:27:19 +0200

nuitka (0.5.13+ds-1) unstable; urgency=medium

  * New upstream release.

 -- Kay Hayen <kay.hayen@gmail.com>  Fri, 01 May 2015 10:44:27 +0200

nuitka (0.5.12.2+ds-1) UNRELEASED; urgency=medium

  * New upstream hotfix release.

 -- Kay Hayen <kay.hayen@gmail.com>  Sun, 26 Apr 2015 08:51:37 +0200

nuitka (0.5.12.1+ds-1) UNRELEASED; urgency=medium

  * New upstream hotfix release.

 -- Kay Hayen <kay.hayen@gmail.com>  Sat, 18 Apr 2015 09:35:06 +0200

nuitka (0.5.12+ds-1) experimental; urgency=medium

  * New upstream release.

 -- Kay Hayen <kay.hayen@gmail.com>  Mon, 06 Apr 2015 17:20:44 +0200

nuitka (0.5.11.2+ds-1) experimental; urgency=medium

  * New upstream hotfix release.

 -- Kay Hayen <kay.hayen@gmail.com>  Thu, 26 Mar 2015 20:09:06 +0100

nuitka (0.5.11.1+ds-1) experimental; urgency=medium

  * New upstream hotfix release.

 -- Kay Hayen <kay.hayen@gmail.com>  Mon, 23 Mar 2015 10:34:17 +0100

nuitka (0.5.11+ds-1) experimental; urgency=medium

  * New upstream release.

 -- Kay Hayen <kay.hayen@gmail.com>  Wed, 18 Mar 2015 08:38:39 +0100

nuitka (0.5.10.2+ds-1) experimental; urgency=medium

  * New upstream hotfix release.

 -- Kay Hayen <kay.hayen@gmail.com>  Tue, 10 Mar 2015 07:46:24 +0100

nuitka (0.5.10.1+ds-1) experimental; urgency=medium

  * New upstream hotfix release.

 -- Kay Hayen <kay.hayen@gmail.com>  Sun, 08 Mar 2015 11:56:55 +0100

nuitka (0.5.10+ds-1) experimental; urgency=medium

  * New upstream release.

 -- Kay Hayen <kay.hayen@gmail.com>  Thu, 05 Mar 2015 07:43:43 +0100

nuitka (0.5.9+ds-1) experimental; urgency=medium

  * New upstream release.

 -- Kay Hayen <kay.hayen@gmail.com>  Thu, 29 Jan 2015 08:18:06 +0100

nuitka (0.5.8+ds-1) experimental; urgency=medium

  * New upstream release.

 -- Kay Hayen <kay.hayen@gmail.com>  Thu, 15 Jan 2015 04:11:03 +0100

nuitka (0.5.7.1+ds-1) experimental; urgency=medium

  * New upstream hotfix release.

 -- Kay Hayen <kay.hayen@gmail.com>  Fri, 09 Jan 2015 13:52:15 +0100

nuitka (0.5.7+ds-1) UNRELEASED; urgency=medium

  * New upstream release.

 -- Kay Hayen <kay.hayen@gmail.com>  Thu, 01 Jan 2015 10:52:03 +0100

nuitka (0.5.6.1+ds-1) UNRELEASED; urgency=medium

  * New upstream hotfix release.

 -- Kay Hayen <kay.hayen@gmail.com>  Sun, 21 Dec 2014 08:32:58 +0100

nuitka (0.5.6+ds-1) UNRELEASED; urgency=medium

  * New upstream release.
  * Added support for hardening-wrapper to be installed.

 -- Kay Hayen <kay.hayen@gmail.com>  Fri, 19 Dec 2014 08:39:17 +0100

nuitka (0.5.5.3+ds-1) unstable; urgency=medium

  * New upstream hotfix release.
  * Added support for armhf architecture.

 -- Kay Hayen <kay.hayen@gmail.com>  Fri, 24 Oct 2014 17:33:59 +0200

nuitka (0.5.5.2+ds-1) unstable; urgency=medium

  * New upstream hotfix release.
  * Bump to Standards Version 3.9.6, no changes needed.

 -- Kay Hayen <kay.hayen@gmail.com>  Fri, 17 Oct 2014 07:56:05 +0200

nuitka (0.5.5+ds-1) unstable; urgency=medium

  * New upstream release.

 -- Kay Hayen <kay.hayen@gmail.com>  Sun, 05 Oct 2014 19:28:20 +0200

nuitka (0.5.4.3+ds-1) unstable; urgency=medium

  * New upstream hotfix release.

 -- Kay Hayen <kay.hayen@gmail.com>  Thu, 21 Aug 2014 09:41:37 +0200

nuitka (0.5.3.5+ds-1) unstable; urgency=medium

  * New upstream hotfix release.

 -- Kay Hayen <kay.hayen@gmail.com>  Fri, 18 Jul 2014 07:28:17 +0200

nuitka (0.5.3.3+ds-1) unstable; urgency=medium

  * New upstream release.
  * Original version didn't build for all versions due to error message
    changes, this release adapts to.

 -- Kay Hayen <kay.hayen@gmail.com>  Sat, 12 Jul 2014 20:50:01 +0200

nuitka (0.5.2+ds-1) unstable; urgency=medium

  * New upstream release.
  * Permit building using cowbuilder, eatmydata (Closes: #749518)
  * Do not require gcc in build-depends
    (Closes: #747984) (Closes: #748005) (Closes: #751325)

 -- Kay Hayen <kay.hayen@gmail.com>  Mon, 23 Jun 2014 08:17:57 +0200

nuitka (0.5.1.1+ds-1) unstable; urgency=medium

  * New upstream hotfix release.

 -- Kay Hayen <kay.hayen@gmail.com>  Thu, 06 Mar 2014 10:44:28 +0100

nuitka (0.5.1+ds-1) unstable; urgency=medium

  * New upstream release.

 -- Kay Hayen <kay.hayen@gmail.com>  Thu, 06 Mar 2014 09:33:51 +0100

nuitka (0.5.0.1+ds-1) unstable; urgency=medium

  * New upstream hotfix release.

 -- Kay Hayen <kay.hayen@gmail.com>  Mon, 13 Jan 2014 23:37:37 +0100

nuitka (0.5.0+ds-1) unstable; urgency=medium

  * New upstream release.
  * Added missing build dependency to process PNG images.

 -- Kay Hayen <kay.hayen@gmail.com>  Fri, 03 Jan 2014 19:18:18 +0100

nuitka (0.4.7.1+ds-1) unstable; urgency=low

  * New upstream hotfix release.

 -- Kay Hayen <kay.hayen@gmail.com>  Tue, 03 Dec 2013 08:44:31 +0100

nuitka (0.4.7+ds-1) UNRELEASED; urgency=low

  * New upstream release.
  * Handle unknown encoding error message change of CPython 2.7.6
    that was backported to CPython 2.7.5+ as well.
    (Closes: #730956)

 -- Kay Hayen <kay.hayen@gmail.com>  Mon, 02 Dec 2013 09:15:12 +0100

nuitka (0.4.6.2+ds-1) unstable; urgency=low

  * New upstream hotfix release.

 -- Kay Hayen <kayhayen@gmx.de>  Fri, 01 Nov 2013 19:07:42 +0100

nuitka (0.4.6+ds-1) unstable; urgency=low

  * New upstream release.

 -- Kay Hayen <kayhayen@gmx.de>  Sun, 27 Oct 2013 21:29:26 +0100

nuitka (0.4.5.1+ds-1) unstable; urgency=low

  * New upstream hotfix release.
  * Corrects upstream Issue#106.

 -- Kay Hayen <kayhayen@gmx.de>  Wed, 25 Sep 2013 14:29:55 +0200

nuitka (0.4.5+ds-1) unstable; urgency=low

  * New upstream release.

 -- Kay Hayen <kayhayen@gmx.de>  Sun, 18 Aug 2013 09:06:29 +0200

nuitka (0.4.4.2+ds-1) unstable; urgency=low

  * New upstream hotfix release.
  * Corrects upstream Issue#98.
  * Corrects upstream Issue#100.
  * Corrects upstream Issue#101.
  * Corrects upstream Issue#102.

 -- Kay Hayen <kayhayen@gmx.de>  Sat, 20 Jul 2013 09:08:29 +0200

nuitka (0.4.4.1+ds-1) unstable; urgency=low

  * New upstream hotfix release.
  * Corrects upstream Issue#95.
  * Corrects upstream Issue#96.

 -- Kay Hayen <kayhayen@gmx.de>  Sat, 13 Jul 2013 11:56:21 +0200

nuitka (0.4.4+ds-1) unstable; urgency=low

  * New upstream release.
  * Upstream now supports Python3.3 and threads.
  * Bump to Standards Version 3.9.4, no changes needed.
  * Fix support for modules and Python3 was broken (Closes: #711459)
  * Fix encoding error changes  Python 2.7.5 (Closes: #713531)

 -- Kay Hayen <kayhayen@gmx.de>  Tue, 25 Jun 2013 10:46:40 +0200

nuitka (0.4.3+ds-1) unstable; urgency=low

  * New upstream release.

 -- Kay Hayen <kayhayen@gmx.de>  Sat, 18 May 2013 10:16:25 +0200

nuitka (0.4.2+ds-1) unstable; urgency=low

  * New upstream release.

 -- Kay Hayen <kayhayen@gmx.de>  Fri, 29 Mar 2013 11:05:08 +0100

nuitka (0.4.1+ds-1) unstable; urgency=low

  * New upstream release.

 -- Kay Hayen <kayhayen@gmx.de>  Tue, 05 Mar 2013 08:15:41 +0100

nuitka (0.4.0+ds-1) UNRELEASED; urgency=low

  * New upstream release.
  * Changes so the Debian package can be backported to Squeeze as well.

 -- Kay Hayen <kayhayen@gmx.de>  Sat, 09 Feb 2013 10:08:15 +0100

nuitka (0.3.25+ds-1) unstable; urgency=low

  * New upstream release.
  * Register the User Manual with "doc-base".

 -- Kay Hayen <kayhayen@gmx.de>  Sun, 11 Nov 2012 13:57:32 +0100

nuitka (0.3.24.1+ds-1) unstable; urgency=low

  * New upstream hotfix release.
  * Corrects upstream Issue#46.

 -- Kay Hayen <kayhayen@gmx.de>  Sat, 08 Sep 2012 22:30:11 +0000

nuitka (0.3.24+ds-1) unstable; urgency=low

  * New upstream release.
  * Detect the absence of "g++" and gracefully fallback to the
    compiler depended on. (Closes: #682146)
  * Changed usage of "temp" files in developer scripts to be
    secure. (Closes: #682145)
  * Added support for "DEB_BUILD_OPTIONS=nocheck" to skip the
    test runs. (Closes: #683090)

 -- Kay Hayen <kayhayen@gmx.de>  Sat, 18 Aug 2012 21:19:17 +0200

nuitka (0.3.23.1+ds-1) unstable; urgency=low

  * New upstream hotfix release.
  * Corrects upstream Issue#40, Issue#41, and Issue#42.

 -- Kay Hayen <kayhayen@gmx.de>  Mon, 16 Jul 2012 07:25:41 +0200

nuitka (0.3.23+ds-1) unstable; urgency=low

  * New upstream release.
  * License for Nuitka is now Apache License 2.0, no more GPLv3.
  * Corrects upstream Issue#37 and Issue#38.

 -- Kay Hayen <kayhayen@gmx.de>  Sun, 01 Jul 2012 00:00:57 +0200

nuitka (0.3.22.1+ds-1) unstable; urgency=low

  * New upstream hotfix release.
  * Corrected copyright file syntax error found by new lintian
    version.
  * Corrects upstream Issue#19.

 -- Kay Hayen <kayhayen@gmx.de>  Sat, 16 Jun 2012 08:58:30 +0200

nuitka (0.3.22+ds-1) unstable; urgency=low

  * New upstream release.

 -- Kay Hayen <kayhayen@gmx.de>  Sun, 13 May 2012 12:51:16 +0200

nuitka (0.3.21+ds-1) unstable; urgency=low

  * New upstream release.

 -- Kay Hayen <kayhayen@gmx.de>  Thu, 12 Apr 2012 20:24:01 +0200

nuitka (0.3.20.2+ds-1) unstable; urgency=low

  * New upstream hotfix release.
  * Corrects upstream Issue#35.
  * Bump to Standards Version 3.9.3, no changes needed.
  * In the alternative build dependencies, designed to make the
    Python3 build dependency optional, put option that is going
    to work on "unstable" first. (Closes: #665021)

 -- Kay Hayen <kayhayen@gmx.de>  Tue, 03 Apr 2012 22:31:36 +0200

nuitka (0.3.20.1+ds-1) unstable; urgency=low

  * New upstream hotfix release.
  * Corrects upstream Issue#34.

 -- Kay Hayen <kayhayen@gmx.de>  Sat, 03 Mar 2012 10:18:30 +0100

nuitka (0.3.20+ds-1) unstable; urgency=low

  * New upstream release.
  * Added upstream "Changelog.rst" as "changelog"

 -- Kay Hayen <kayhayen@gmx.de>  Mon, 27 Feb 2012 09:32:10 +0100

nuitka (0.3.19.2+ds-1) unstable; urgency=low

  * New upstream hotfix release.
  * Corrects upstream Issue#32.

 -- Kay Hayen <kayhayen@gmx.de>  Sun, 12 Feb 2012 20:33:30 +0100

nuitka (0.3.19.1+ds-1) unstable; urgency=low

  * New upstream hotfix release.
  * Corrects upstream Issue#30 and Issue#31.

 -- Kay Hayen <kayhayen@gmx.de>  Sat, 28 Jan 2012 07:27:38 +0100

nuitka (0.3.19+ds-1) unstable; urgency=low

  * New upstream release.
  * Improvements to option groups layout in manpages, and broken
    whitespace for "--recurse-to" option. (Closes: #655910)
  * Documented new option "--recurse-directory" in man page with
    example.
  * Made the "debian/watch" file ignore upstream pre-releases,
    these shall not be considered for this package.
  * Aligned depended version with build depended versions.
  * Depend on "python-dev" as well, needed to compile against
    "libpython".
  * Build depend on "python-dev-all" and "python-dbg-all" to
    execute tests with both all supported Python versions.
  * Build depend on "python3.2-dev-all" and "python3-dbg-all"
    to execute tests with Python3 as well. It is currently not
    supported by upstream, this is only preparatory.
  * Added suggestion of "ccache", can speed up the compilation
    process.

 -- Kay Hayen <kayhayen@gmx.de>  Tue, 17 Jan 2012 10:29:45 +0100

nuitka (0.3.18+ds-1) unstable; urgency=low

  * New upstream release.
  * Lowered dependencies so that a backport to Ubuntu Natty and
    higher is now feasible. A "scons >=2.0.0" is good enough,
    and so is "g++-4.5" as well.
  * Don't require the PDF generation to be successful on older
    Ubuntu versions as it crashes due to old "rst2pdf" bugs.

 -- Kay Hayen <kayhayen@gmx.de>  Thu, 12 Jan 2012 19:55:43 +0100

nuitka (0.3.18~pre2+ds-1) unstable; urgency=low

  * New upstream pre-release.
  * First upload to unstable, many thanks to my reviewer and
    sponsor Yaroslav Halchenko <debian@onerussian.com>
  * New maintainer (Closes: #648489)
  * Added Developer Manual to the generated PDF documentation.
  * Added python-dbg to Build-Depends to also execcute reference
    count tests.
  * Changed copyright file to reference Apache license via its
    standard Debian location as well.

 -- Kay Hayen <kayhayen@gmx.de>  Tue, 10 Jan 2012 22:21:56 +0100

nuitka (0.3.17+ds-1) UNRELEASED; urgency=low

  * New upstream release.
  * Updated man page to use new "--recurse-*" options in examples
    over removed "--deep*" options.
  * Completed copyright file according to "licensecheck" findings
    and updated files accordingly. Put the included tests owned
    by upstream into public domain.
  * Use a "+ds" file as orig source with inline copy of Scons
    already removed instead of doing it as a patch.
  * Also removed the benchmark tests from "+ds" file, not useful
    to be provided with Nuitka.
  * Added syntax tests, these were omitted by mistake previously.
  * Run the test suite at package build time, it checks the basic
    tests, syntax error tests, program tests, and the compile
    itself test.
  * Added run time dependencies also as build time dependencies
    to be able to execute the tests.
  * Corrected handling of upstream pre-release names in the watch
    file.
  * Changed contributor notice to only require "Apache License 2.0"
    for the new parts.
  * Put Debian packaging and owned tests under "Apache License 2.0"
    as well.

 -- Kay Hayen <kayhayen@gmx.de>  Mon, 09 Jan 2012 09:02:19 +0100

nuitka (0.3.16-1) UNRELEASED; urgency=low

  * New upstream release.
  * Updated debian/copyright URI to match the latest one.
  * Updated debian/copyright to DEP5 changes.
  * Added Nuitka homepage to debian/control.
  * Added watch file, so uscan works.
  * Added git pointers to git repository and gitweb to the
    package control file.
  * Corrected examples section in man page to correctly escape "-".
  * Added meaningful "what is" to manpages.
  * Bump to Standards Version 3.9.2, no changes needed.
  * Added extended description to address lintian warning.

 -- Kay Hayen <kayhayen@gmx.de>  Sun, 18 Dec 2011 13:01:10 +0100

nuitka (0.3.15-1) UNRELEASED; urgency=low

  * New upstream release.
  * Renamed "/usr/bin/Python" to "/usr/bin/nuitka-python".
  * Added man pages for "nuitka" and "nuitka-python", the first
    with an examples section that shows the most important uses
    of the "nuitka" binary.
  * Removed foreign code for Windows generators, removed from
    debian/copyright.
  * Lowered dependency for Scons to what Ubuntu Oneiric has and
    what we have as an inline copy, (scons >=2.0.1) should be
    sufficient.
  * Recommend python-lxml, as it's used by Nuitka to dump XML
    representation.
  * Recommend python-qt4, as it may be used to display the node
    tree in a window.
  * Removed inline copy of Scons from the binary package.
  * Added patch to remove the setting nuitka package in sys.path,
    not needed in Debian.

 -- Kay Hayen <kayhayen@gmx.de>  Thu, 01 Dec 2011 22:43:33 +0100

nuitka (0.3.15pre2-1) UNRELEASED; urgency=low

  * Initial Debian package.

 -- Kay Hayen <kayhayen@gmx.de>  Fri, 11 Nov 2011 20:58:55 +0100<|MERGE_RESOLUTION|>--- conflicted
+++ resolved
@@ -1,16 +1,14 @@
-<<<<<<< HEAD
 nuitka (0.6.20~rc6+ds-1) unstable; urgency=medium
 
   * New upstream pre-release.
 
  -- Kay Hayen <kay.hayen@gmail.com>  Thu, 03 Feb 2022 16:14:30 +0100
-=======
+
 nuitka (0.6.19.7+ds-1) unstable; urgency=medium
 
   * New upstream hotfix release.
 
  -- Kay Hayen <kay.hayen@gmail.com>  Fri, 11 Feb 2022 14:37:34 +0100
->>>>>>> 35ba88bd
 
 nuitka (0.6.19.6+ds-1) unstable; urgency=medium
 
